<?php

/**
 * OSClass – software for creating and publishing online classified advertising platforms
 *
 * Copyright (C) 2010 OSCLASS
 *
 * This program is free software: you can redistribute it and/or modify it under the terms
 * of the GNU Affero General Public License as published by the Free Software Foundation,
 * either version 3 of the License, or (at your option) any later version.
 *
 * This program is distributed in the hope that it will be useful, but WITHOUT ANY WARRANTY;
 * without even the implied warranty of MERCHANTABILITY or FITNESS FOR A PARTICULAR PURPOSE.
 * See the GNU Affero General Public License for more details.
 *
 * You should have received a copy of the GNU Affero General Public
 * License along with this program. If not, see <http://www.gnu.org/licenses/>.
 */

class CWebUser extends WebSecBaseModel
{

    function __construct() {
        parent::__construct() ;
    }

    //Business Layer...
    function doModel() {
        switch( $this->action ) {
            case('dashboard'):      //dashboard...
                                    $max_items = (Params::getParam('max_items')!='')?Params::getParam('max_items'):5;
                                    $aItems = Item::newInstance()->findByUserID(Session::newInstance()->_get('userId'), 0, $max_items);//Item::newInstance()->listWhere("fk_i_user_id = ".Session::newInstance()->_get('userId'));
                                    //calling the view...
                                    $this->_exportVariableToView('items', $aItems) ;
                                    $this->_exportVariableToView('max_items', $max_items) ;
                                    $this->doView('user-dashboard.php') ;
            break ;
            case('profile'):        //profile...
                                    $user = User::newInstance()->findByPrimaryKey( Session::newInstance()->_get('userId') ) ;
                                    $aCountries = Country::newInstance()->listAll() ;
                                    $aRegions = array() ;
                                    if( $user['fk_c_country_code'] != '' ) {
                                        $aRegions = Region::newInstance()->getByCountry( $user['fk_c_country_code'] ) ;
                                    } elseif( count($aCountries) > 0 ) {
                                        $aRegions = Region::newInstance()->getByCountry( $aCountries[0]['pk_c_code'] ) ;
                                    }
                                    $aCities = array() ;
                                    if( $user['fk_i_region_id'] != '' ) {
                                        $aCities = City::newInstance()->listWhere("fk_i_region_id = %d" ,$user['fk_i_region_id']) ;
                                    } else if( count($aRegions) > 0 ) {
                                        $aCities = City::newInstance()->listWhere("fk_i_region_id = %d" ,$aRegions[0]['pk_i_id']) ;
                                    }
                                    
                                    //calling the view...
                                    $this->_exportVariableToView('countries', $aCountries) ;
                                    $this->_exportVariableToView('regions', $aRegions) ;
                                    $this->_exportVariableToView('cities', $aCities) ;
                                    $this->_exportVariableToView('user', $user) ;
                                    $this->doView('user-profile.php') ;
            break ;
            case('profile_post'):   //profile post...
                                    $userId = Session::newInstance()->_get('userId') ;

                                    require_once LIB_PATH . 'osclass/UserActions.php' ;
                                    $userActions = new UserActions(false) ;
                                    $success = $userActions->edit( $userId ) ;

                                    // This has been moved to special area (only password changes)
                                    /*if( $success == 1 ) {
                                        osc_add_flash_error_message( _m('Passwords don\'t match') ) ;
                                    } else {*/
                                        osc_add_flash_ok_message( _m('Your profile has been updated successfully') ) ;
                                    //}

                                    $this->redirectTo( osc_user_profile_url() ) ;
            break ;
            case('alerts'):         //alerts
                                    $aAlerts = Alerts::newInstance()->getAlertsFromUser( Session::newInstance()->_get('userId') ) ;
                                    $user = User::newInstance()->findByPrimaryKey( Session::newInstance()->_get('userId'));
                                    foreach($aAlerts as $k => $a) {
                                        $search = osc_unserialize(base64_decode($a['s_search'])) ;
                                        $search->limit(0, 3) ;
                                        $aAlerts[$k]['items'] = $search->search() ;
                                    }

                                    $this->_exportVariableToView('alerts', $aAlerts) ;
                                    View::newInstance()->_reset('alerts') ;
                                    $this->_exportVariableToView('user', $user) ;
                                    $this->doView('user-alerts.php') ;
            break;
            case('change_email'):           //change email
                                            $this->doView('user-change_email.php') ;
            break;
            case('change_email_post'):      //change email post
                                            if(!preg_match("/^[_a-z0-9-\+]+(\.[_a-z0-9-\+]+)*@[a-z0-9-]+(\.[a-z0-9-]+)*(\.[a-z]{2,3})$/", Params::getParam('new_email'))) {
                                                osc_add_flash_error_message( _m('The specified e-mail is not valid')) ;
                                                $this->redirectTo( osc_change_user_email_url() ) ;
                                            } else {
                                                $user = User::newInstance()->findByEmail(Params::getParam('new_email'));
                                                if(!isset($user['pk_i_id'])) {
                                                    if( osc_user_validation_enabled() )
                                                    {
                                                        $userEmailTmp = array() ;
                                                        $userEmailTmp['fk_i_user_id'] = Session::newInstance()->_get('userId') ;
                                                        $userEmailTmp['s_new_email'] = Params::getParam('new_email') ;
                                                        
                                                        UserEmailTmp::newInstance()->insertOrUpdate($userEmailTmp) ;

                                                        $code = osc_genRandomPassword(30) ;
                                                        $date = date('Y-m-d H:i:s') ;

                                                        $userManager = new User() ;
                                                        $userManager->update (
                                                            array( 's_pass_code' => $code, 's_pass_date' => $date, 's_pass_ip' => $_SERVER['REMOTE_ADDR'] )
                                                            ,array( 'pk_i_id' => Session::newInstance()->_get('userId') )
                                                        );

                                                        $locale = osc_current_user_locale() ;
                                                        $aPage = Page::newInstance()->findByInternalName('email_new_email') ;
                                                        if(isset($aPage['locale'][$locale]['s_title'])) {
                                                            $content = $aPage['locale'][$locale] ;
                                                        } else {
                                                            $content = current($aPage['locale']) ;
                                                        }

                                                        if (!is_null($content)) {
                                                            $validation_url = osc_change_user_email_confirm_url( Session::newInstance()->_get('userId'), $code ) ;

                                                            $words = array() ;
                                                            $words[] = array('{USER_NAME}', '{USER_EMAIL}', '{WEB_URL}', '{WEB_TITLE}', '{VALIDATION_LINK}', '{VALIDATION_URL}') ;
                                                            $words[] = array(Session::newInstance()->_get('userName'), Params::getParam('new_email'), '<a href="' . osc_base_url() . '" >' . osc_base_url() . '</a>', osc_page_title(), '<a href="' . $validation_url . '" >' . $validation_url . '</a>', $validation_url ) ;
                                                            $title = osc_mailBeauty($content['s_title'], $words) ;
                                                            $body = osc_mailBeauty($content['s_text'], $words) ;

                                                            $params = array(
                                                                'subject' => $title
                                                                ,'to' => Params::getParam('new_email')
                                                                ,'to_name' => Session::newInstance()->_get('userName')
                                                                ,'body' => $body
                                                                ,'alt_body' => $body
                                                            ) ;
                                                            osc_sendMail($params) ;
                                                            osc_add_flash_ok_message( _m('We have sent you an e-mail. Follow the instructions to validate the changes')) ;
                                                        } else {
                                                            osc_add_flash_error_message( _m('We tried to sent you an e-mail, but it failed. Please, contact the administrator')) ;
                                                        }
                                                        $this->redirectTo( osc_user_profile_url() ) ;

                                                    } else {
                                                        
                                                        User::newInstance()->update(
                                                            array( 's_email' => Params::getParam('new_email') )
                                                            ,array( 'pk_i_id' => Params::getParam('userId') )
                                                        ) ;
                                                        osc_add_flash_ok_message( _m('Your email has been changed successfully')) ;
                                                        $this->redirectTo( osc_user_profile_url() ) ;

                                                    }
                                                } else {
                                                    osc_add_flash_error_message( _m('The specified e-mail is already in use')) ;
                                                    $this->redirectTo( osc_change_user_email_url() ) ;
                                                }
                                            }
            break;
            case('change_password'):        //change password
                                            $this->doView('user-change_password.php') ;
            break;
            case 'change_password_post':    //change password post
                                            $user = User::newInstance()->findByPrimaryKey( Session::newInstance()->_get('userId') ) ;

                                            if( $user['s_password'] != sha1( Params::getParam('password') ) ) {
                                                osc_add_flash_error_message( _m('Current password doesn\'t match')) ;
                                                $this->redirectTo( osc_change_user_password_url() ) ;
                                            } elseif( !Params::getParam('new_password') ) {
                                                osc_add_flash_error_message( _m('Passwords can\'t be empty')) ;
                                                $this->redirectTo( osc_change_user_password_url() ) ;
                                            } elseif( Params::getParam('new_password') != Params::getParam('new_password2') ) {
                                                osc_add_flash_error_message( _m('Passwords don\'t match'));
                                                $this->redirectTo( osc_change_user_password_url() ) ;
                                            }

                                            User::newInstance()->update(
                                                        array( 's_password' => sha1( Params::getParam ('new_password') ) )
                                                        ,array( 'pk_i_id' => Session::newInstance()->_get('userId') )
                                                ) ;
                                            
                                            osc_add_flash_ok_message( _m('Password has been changed')) ;
                                            $this->redirectTo( osc_user_profile_url() ) ;
            break;
            case 'items':                   // view items user
                                            $itemsPerPage = (Params::getParam('itemsPerPage')!='')?Params::getParam('itemsPerPage'):5;
                                            $page = (Params::getParam('iPage')!='')?Params::getParam('iPage'):0;
                                            $total_items = Item::newInstance()->countByUserID($_SESSION['userId']);
                                            $total_pages = ceil($total_items/$itemsPerPage);
                                            $items = Item::newInstance()->findByUserID($_SESSION['userId'], $page*$itemsPerPage, $itemsPerPage);

                                            $this->_exportVariableToView('items', $items);
                                            $this->_exportVariableToView('list_total_pages', $total_pages);
                                            $this->_exportVariableToView('list_total_items', $total_items);
                                            $this->_exportVariableToView('items_per_page', $itemsPerPage);
                                            $this->_exportVariableToView('list_page', $page);

                                            $this->doView('user-items.php');

            break;
            case 'activate_alert':
                $email  = Params::getParam('email');
                $secret = Params::getParam('secret');

                $result = 0;
                if($email!='' && $secret!='') {
                    $result = Alerts::newInstance()->activate($email, $secret );
                }

                if( $result == 1 ) {
                    osc_add_flash_message(__('Alert activated.'));
                }else{
                    osc_add_flash_message(__('Ops! There was a problem trying to activate alert. Please contact the administrator.'));
                }

                $this->redirectTo( osc_base_url(true) );
            break;
            case 'unsub_alert':
<<<<<<< HEAD
                $email = Params::getParam('email');
                $alert = Params::getParam('alert');
                if($email!='' && $alert!='') {
                    Alerts::newInstance()->delete(array('s_email' => $email, 's_search' => $alert));
                    osc_add_flash_ok_message(__('Unsubscribed correctly.'));
=======
                $email  = Params::getParam('email');
                $secret = Params::getParam('secret');
                if($email!='' && $secret!='') {
                    Alerts::newInstance()->delete(array('s_email' => $email, 's_secret' => $secret));
                    osc_add_flash_message(__('Unsubscribed correctly.'));
>>>>>>> 403d98ba
                } else {
                    osc_add_flash_error_message(__('Ops! There was a problem trying to unsubscribe you. Please contact the administrator.'));
                }
                $this->redirectTo(osc_user_alerts_url());
            break;
            
            
            case 'deleteResource':
                $id   = Params::getParam('id') ;
                $name = Params::getParam('name') ;
                $fkid = Params::getParam('fkid') ;

                osc_deleteResource($id);

                ItemResource::newInstance()->delete(array('pk_i_id' => $id, 'fk_i_item_id' => $fkid, 's_name' => $name) );

                $this->redirectTo( osc_base_url(true) . "?page=item&action=item_edit&id=" . $fkid );
            break;

        }
    }

    //hopefully generic...
    function doView($file) {
        osc_current_web_theme_path($file) ;
    }
}



?><|MERGE_RESOLUTION|>--- conflicted
+++ resolved
@@ -221,19 +221,11 @@
                 $this->redirectTo( osc_base_url(true) );
             break;
             case 'unsub_alert':
-<<<<<<< HEAD
-                $email = Params::getParam('email');
-                $alert = Params::getParam('alert');
-                if($email!='' && $alert!='') {
-                    Alerts::newInstance()->delete(array('s_email' => $email, 's_search' => $alert));
-                    osc_add_flash_ok_message(__('Unsubscribed correctly.'));
-=======
                 $email  = Params::getParam('email');
                 $secret = Params::getParam('secret');
                 if($email!='' && $secret!='') {
                     Alerts::newInstance()->delete(array('s_email' => $email, 's_secret' => $secret));
-                    osc_add_flash_message(__('Unsubscribed correctly.'));
->>>>>>> 403d98ba
+                    osc_add_flash_ok_message(__('Unsubscribed correctly.'));
                 } else {
                     osc_add_flash_error_message(__('Ops! There was a problem trying to unsubscribe you. Please contact the administrator.'));
                 }
