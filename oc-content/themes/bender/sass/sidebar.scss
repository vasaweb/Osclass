#sidebar{
    width:300px;
    float:right;

    fieldset{
        margin:0;
        padding:0;
        border:none;
    }
    h3{
        margin: 0;
        margin-bottom: 10px;
        line-height: 1em;
        font-size: 1em;

    }
    fieldset{
        padding:14px 0 16px;
        border-bottom:solid 1px $widgetbordercolor;
        font-size: 0.8125em;
        line-height: 0.8125em;

    }
    input{
        vertical-align: bottom;
    }
    .input-text,
    input[type="text"]{
        @include input-style(#fff);

        width: 100%;
        padding: 0 10px;
        height: 24px;
        line-height: 24px;
<<<<<<< HEAD
	@include prefixer(box-sizing, border-box, webkit moz ms o spec);
=======
        @include prefixer(box-sizing, border-box, webkit moz ms o spec);
>>>>>>> 716dc035
    }
    ul.category,
    ul.category ul{
        padding:0;
        margin:0;
        list-style:none;
    }
}
ul.sidebar-list,
ul.user_menu{
    padding:0;
    margin:0;
    list-style:none;
}

body.user #sidebar{
    border-right:solid 1px $widgetbordercolor;
}
#sidebar ul.category li,
ul.sidebar-list li,
ul.user_menu li{
    padding:3px 0;
    line-height: 1.15em
}
ul.user_menu li{
    padding:0 0 12px;
    font-size: 0.8125em;
    line-height: 0.8125em;
}
#sidebar{

    .category ul{
        display:none;
    }
    ul.category .show-sub ul.sub{
        display:block;
        padding-left:15px;
    }
    .show-sub a{
        font-weight:bold;
    }
    .show-sub li a{
        font-weight:normal;
    }
    .price-slice input{
        width: 50px;
        padding: 0 5px;
        margin-right:5px;
    }
   .price-slice span{
        margin-right:0px;
    }
    button{
        @include button-style($maincolor);
        line-height: 30px;
        font-size:0.85em;
    }
    .actions{
        padding: 20px 0;
    }
    .plugin-hooks h6{
        margin: 0;
        margin-bottom: 10px;
        line-height: 1em;
        font-size: 1em;

        font-weight: normal;
        font-family: "Osclass";
        color: #666;
    }
    .plugin-hooks .row{
        margin-bottom:10px
    }
    .select-box{
         width: 100%;
    }
    @include underlinke-hover("a");
}

.widget-box{
    background-color: $widgetbackground;
    padding: 10px;
    margin-bottom: 15px;
    border-radius: 4px;
    -webkit-border-radius: 4px;
    -moz-border-radius: 4px;
    h3{
        margin:0;
    }
    ul{
        margin:0;
        padding:0;
        list-style:none;
    }
    li{
        a{
            text-decoration: none;
            white-space: nowrap;
            overflow: hidden;
            text-overflow: ellipsis;
<<<<<<< HEAD
	    @include prefixer(box-sizing, border-box, webkit moz ms o spec);
=======
            @include prefixer(box-sizing, border-box, webkit moz ms o spec);
>>>>>>> 716dc035
            width: 100%;
            font-weight: normal;
            font-size:0.8125em;
            display: block;
            padding:4px 5px;
            border-radius: 0px;
            margin:-1px 0;
            position: relative;
            border-bottom: solid 1px $widgetbordercolor;
            border-top:solid 1px $widgetbordercolor;
        }
        li a:hover{
            background-color:lighten($maincolor,20%);
            border-color:$widgetbackground;
            @include constrasted-text($maincolor);
            z-index: 2;
            border-radius: 3px;
        }
    }
}<|MERGE_RESOLUTION|>--- conflicted
+++ resolved
@@ -32,11 +32,7 @@
         padding: 0 10px;
         height: 24px;
         line-height: 24px;
-<<<<<<< HEAD
-	@include prefixer(box-sizing, border-box, webkit moz ms o spec);
-=======
         @include prefixer(box-sizing, border-box, webkit moz ms o spec);
->>>>>>> 716dc035
     }
     ul.category,
     ul.category ul{
@@ -137,11 +133,7 @@
             white-space: nowrap;
             overflow: hidden;
             text-overflow: ellipsis;
-<<<<<<< HEAD
-	    @include prefixer(box-sizing, border-box, webkit moz ms o spec);
-=======
             @include prefixer(box-sizing, border-box, webkit moz ms o spec);
->>>>>>> 716dc035
             width: 100%;
             font-weight: normal;
             font-size:0.8125em;
