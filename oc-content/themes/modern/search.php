--- conflicted
+++ resolved
@@ -226,11 +226,7 @@
             </div>
             <div id="sidebar">
                 <div class="filters">
-<<<<<<< HEAD
-                    <form action="<?php echo osc_base_url(true); ?>" method="get" onsubmit="return checkEmptyCategories()">
-=======
                     <form action="<?php echo osc_base_url(true); ?>" method="get" onSubmit="return doSearch()">
->>>>>>> ce5a1a22
                         <input type="hidden" name="page" value="search" />
                         <input type="hidden" name="sOrder" value="<?php echo osc_search_order(); ?>" />
                         <input type="hidden" name="iOrderType" value="<?php $allowedTypesForSorting = Search::getAllowedTypesForSorting() ; echo $allowedTypesForSorting[osc_search_order_type()]; ?>" />
