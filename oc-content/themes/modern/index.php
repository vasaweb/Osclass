--- conflicted
+++ resolved
@@ -1,5 +1,4 @@
 <?php
-<<<<<<< HEAD
 /*
 Theme Name: OSClass Modern Theme
 Theme URI: http://www.osclass.org/
@@ -10,7 +9,6 @@
 Widgets: header,footer
 Theme update URI: 
 */
-=======
     /*
      *      OSCLass – software for creating and publishing online classified
      *                           advertising platforms
@@ -42,5 +40,4 @@
         );
     }
 
->>>>>>> 6ddddcae
 ?>