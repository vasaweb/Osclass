<?php
    /*
     * return.php
     *
     * This page will handle the GetECDetails, and DoECPayment API Calls
     */
    
    //set include
    define('ABS_PATH', dirname(dirname(dirname(dirname(__FILE__)))) . '/');
    require_once ABS_PATH . 'oc-load.php';
    require_once osc_plugins_path() . osc_plugin_folder(__FILE__) . 'functions.php';
    
    //set GET var's to local vars:
    $token   = $_GET['token'];
    $payerid = $_GET['PayerID'];
    //set API Creds, Version, and endpoint:
    //**************************************************//
    // This is where you would set your API Credentials //
    // Please note this is not considered "SECURE" this // 
    // is an example only. It is NOT Recommended to use //
    // this method in production........................//
    //**************************************************//
    $APIUSERNAME  = osc_get_preference('api_username', 'paypal');
    $APIPASSWORD  = osc_get_preference('api_password', 'paypal');
    $APISIGNATURE = osc_get_preference('api_signature', 'paypal');
    $ENDPOINT     = 'https://api-3t.paypal.com/nvp';
    if( defined('PAYPAL_SANDBOX') ) {
        $ENDPOINT = 'https://api-3t.sandbox.paypal.com/nvp';
    }
    
    $VERSION  = '65.1'; //must be >= 65.1
    //Build the Credential String:
    $cred_str = 'USER=' . $APIUSERNAME . '&PWD=' . $APIPASSWORD . '&SIGNATURE=' . $APISIGNATURE . '&VERSION=' . $VERSION;
    //Build NVP String for GetExpressCheckoutDetails
    $nvp_str  = '&METHOD=GetExpressCheckoutDetails&TOKEN='. urldecode($token);

    //combine the two strings and make the API Call
    $req_str  = $cred_str . $nvp_str;
    $response = PPHttpPost($ENDPOINT, $req_str);
    //based on the API Response from GetExpressCheckoutDetails
    $doec_str = $cred_str . '&METHOD=DoExpressCheckoutPayment'
            . '&TOKEN=' . $token
            . '&PAYERID=' . $payerid
            . '&PAYMENTREQUEST_0_CURRENCYCODE=' . urldecode($response['PAYMENTREQUEST_0_CURRENCYCODE'])
            . '&PAYMENTREQUEST_0_AMT=' . urldecode($response['PAYMENTREQUEST_0_AMT'])
            . '&PAYMENTREQUEST_0_ITEMAMT=' . urldecode($response['PAYMENTREQUEST_0_ITEMAMT'])
            . '&PAYMENTREQUEST_0_TAXAMT=' . urldecode($response['PAYMENTREQUEST_0_TAXAMT'])
            . '&PAYMENTREQUEST_0_DESC=' . urldecode($response['PAYMENTREQUEST_0_DESC'])
            . '&PAYMENTREQUEST_0_PAYMENTACTION=Sale'
            . '&L_PAYMENTREQUEST_0_ITEMCATEGORY0=' . urldecode($response['L_PAYMENTREQUEST_0_ITEMCATEGORY0'])
            . '&L_PAYMENTREQUEST_0_NAME0=' . urldecode($response['L_PAYMENTREQUEST_0_NAME0'])
            . '&L_PAYMENTREQUEST_0_NUMBER0=' . urldecode($response['L_PAYMENTREQUEST_0_NUMBER0'])
            . '&L_PAYMENTREQUEST_0_QTY0=' . urldecode($response['L_PAYMENTREQUEST_0_QTY0'])
            . '&L_PAYMENTREQUEST_0_TAXAMT0=' . urldecode($response['L_PAYMENTREQUEST_0_TAXAMT0'])
            . '&L_PAYMENTREQUEST_0_AMT0=' . urldecode($response['L_PAYMENTREQUEST_0_AMT0'])
            . '&L_PAYMENTREQUEST_0_DESC0=' . urldecode($response['L_PAYMENTREQUEST_0_DESC0'])
            . '&NOTIFYURL=';

    //make the DoEC Call:
    $doresponse = PPHttpPost($ENDPOINT, $doec_str);

    //check Response
    if ($doresponse['ACK'] == 'Success' || $doresponse['ACK'] == 'SuccessWithWarning') {
        //Save transaction to DB
        $rpl = explode('|', Params::getParam('rpl'));
        $product_type = explode('x', urldecode($response['L_PAYMENTREQUEST_0_NUMBER0']));
        $paypal_id    = paypal_save_log(urldecode($response['L_PAYMENTREQUEST_0_NAME0']), urldecode($doresponse['PAYMENTINFO_0_TRANSACTIONID']), urldecode($doresponse['PAYMENTINFO_0_AMT']), urldecode($doresponse['PAYMENTINFO_0_CURRENCYCODE']), isset($response['EMAIL']) ? urldecode($response['EMAIL']) : '', $rpl[0], $rpl[1], $produt_type[0], 'PAYPAL');
        if ($product_type[0] == '101') {
            // PUBLISH FEE
            $conn = getConnection();
            $conn->osc_dbExec("UPDATE %st_paypal_publish SET dt_date = '%s', b_paid =  '1', fk_i_paypal_id = '%d' WHERE fk_i_item_id = %d", DB_TABLE_PREFIX, date('Y-m-d H:i:s'), $paypal_id, $rpl[1]);

            $item     = Item::newInstance()->findByPrimaryKey($rpl[1]);
            $category = Category::newInstance()->findByPrimaryKey($item['fk_i_item_id']);
            View::newInstance()->_exportVariableToView('category', $category);
            $html = '<p>' . __('Payment processed correctly', 'paypal') . ' <a href="' . osc_search_category_url() . '">' . __('Click here to continue', 'paypal') . '</a></p>';
        } else if ($product_type[0] == '201') {
            // PREMIUM FEE
            $conn = getConnection();
            $paid = $conn->osc_dbFetchResult("SELECT * FROM %st_paypal_premium WHERE fk_i_item_id = %d", DB_TABLE_PREFIX, $rpl[1]);
            if ($paid) {
                $conn->osc_dbExec("UPDATE %st_paypal_premium SET dt_date = '%s', fk_i_paypal_id = '%d' WHERE fk_i_item_id = %d", DB_TABLE_PREFIX, date('Y-m-d H:i:s'), $paypal_id, $rpl[1]);
            } else {
                $conn->osc_dbExec("INSERT INTO  %st_paypal_premium (`fk_i_item_id, dt_date, fk_i_paypal_id) VALUES ('%d',  '%s',  '%s')", DB_TABLE_PREFIX, $rpl[1], date('Y-m-d H:i:s'), $paypal_id);
            }

            $html = '<p>' . __('Payment processed correctly', 'paypal') . ' <a href="' . osc_render_file_url(osc_plugin_folder(__FILE__) . 'user_menu.php') . '">' . __("Click here to continue", 'paypal') . '</a></p>';
        } else {
            // THIS SHOULD NEVER HAPPEN (YET)
            // PUBLISH/PREMIUM PACKS
        }

<<<<<<< HEAD
        osc_add_flash_ok_message(__("Payment processed correctly","paypal"));
    } else if($doresponse['ACK'] == "Failure" || $doresponse['ACK'] == "FailureWithWarning") {
        $rpl = explode("|", Params::getParam("rpl"));
        $item = Item::newInstance()->findByPrimaryKey($rpl[1]);
        $category = Category::newInstance()->findByPrimaryKey($item['fk_i_item_id']);
        View::newInstance()->_exportVariableToView('category', $category);
        $html = '<p>'.__("There was a problem processing your payment. Please contact the administrators and","paypal").' <a href="'.osc_search_category_url().'">'.__("Click here to continue", "paypal").'</a></p>';

        osc_add_flash_error_message(__("There was a problem processing your payment. Please contact the administrators","paypal"));
=======
        osc_add_flash_ok_message(__('Payment processed correctly', "paypal"));
    } else if ($doresponse['ACK'] == 'Failure' || $doresponse['ACK'] == 'FailureWithWarning') {
        osc_add_flash_error_message(__('There was a problem processing your payment. Please contact the administrators', 'paypal'));
        $html = '<p><a href="#">' . __('Click here to continue', 'paypal') . '</a></p>';
>>>>>>> 6f8eba25
    }
?>
<!DOCTYPE html PUBLIC "-//W3C//DTD XHTML 1.0 Transitional//EN" "http://www.w3.org/TR/xhtml1/DTD/xhtml1-transitional.dtd">
<html xmlns="http://www.w3.org/1999/xhtml">
    <head>
        <meta http-equiv="Content-Type" content="text/html; charset=iso-8859-1" />
        <script type="text/javascript" src="https://www.paypalobjects.com/js/external/dg.js"></script>
        <title><?php echo osc_page_title(); ?></title>
    </head>
    <body>
        <script type="text/javascript">
            top.rd.innerHTML = '<?php echo $html; ?>';
            //top.dg.closeFlow();
        </script>
    </body>
</html><|MERGE_RESOLUTION|>--- conflicted
+++ resolved
@@ -90,7 +90,6 @@
             // PUBLISH/PREMIUM PACKS
         }
 
-<<<<<<< HEAD
         osc_add_flash_ok_message(__("Payment processed correctly","paypal"));
     } else if($doresponse['ACK'] == "Failure" || $doresponse['ACK'] == "FailureWithWarning") {
         $rpl = explode("|", Params::getParam("rpl"));
@@ -100,12 +99,6 @@
         $html = '<p>'.__("There was a problem processing your payment. Please contact the administrators and","paypal").' <a href="'.osc_search_category_url().'">'.__("Click here to continue", "paypal").'</a></p>';
 
         osc_add_flash_error_message(__("There was a problem processing your payment. Please contact the administrators","paypal"));
-=======
-        osc_add_flash_ok_message(__('Payment processed correctly', "paypal"));
-    } else if ($doresponse['ACK'] == 'Failure' || $doresponse['ACK'] == 'FailureWithWarning') {
-        osc_add_flash_error_message(__('There was a problem processing your payment. Please contact the administrators', 'paypal'));
-        $html = '<p><a href="#">' . __('Click here to continue', 'paypal') . '</a></p>';
->>>>>>> 6f8eba25
     }
 ?>
 <!DOCTYPE html PUBLIC "-//W3C//DTD XHTML 1.0 Transitional//EN" "http://www.w3.org/TR/xhtml1/DTD/xhtml1-transitional.dtd">
