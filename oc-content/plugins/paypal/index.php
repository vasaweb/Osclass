--- conflicted
+++ resolved
@@ -365,55 +365,36 @@
             View::newInstance()->_exportVariableToView('categories', $cat);
         }
     }
-<<<<<<< HEAD
-}
-
-/**
- * Executed before showing an item
- * 
- * @param array $item 
- */
-function paypal_show_item($item) {
-    if(osc_get_preference("pay_per_post", "paypal")=="1" && !paypal_is_paid($item['pk_i_id']) ) {
-        $conn = getConnection();
-        $ppl_category = $conn->osc_dbFetchResult("SELECT f_publish_cost FROM %st_paypal_prices WHERE fk_i_category_id = %d", DB_TABLE_PREFIX, $item['fk_i_category_id']);
-        if($ppl_category && isset($ppl_category['f_publish_cost'])) {
-            $category_fee = $ppl_category["f_publish_cost"];
-        } else {
-            $category_fee = osc_get_preference("default_publish_cost", "paypal");
-        }
-        if($category_fee>0) {
-            osc_add_flash_error_message( __('You need to pay the publish fee in order to make the ad public to the rest of users', 'paypal') );
-            paypal_redirect_to(osc_render_file_url(osc_plugin_folder(__FILE__)."payperpublish.php&itemId=".$item['pk_i_id']));
-        }
-    }
-};
-
-
-/**
- * ADD HOOKS
- */
-osc_register_plugin(osc_plugin_path(__FILE__), 'paypal_install');
-osc_add_hook(osc_plugin_path(__FILE__)."_configure", '');
-osc_add_hook(osc_plugin_path(__FILE__)."_uninstall", 'paypal_uninstall');
-
-osc_add_hook('admin_menu', 'paypal_admin_menu');
-osc_add_hook('header', 'paypal_load_js');
-osc_add_hook('posted_item', 'paypal_publish');
-osc_add_hook('user_menu', 'paypal_user_menu');
-osc_add_hook('supertoolbar_hook', 'paypal_supertoolbar');
-osc_add_hook('cron_hourly', 'paypal_cron');
-osc_add_hook('item_premium_off', 'paypal_premium_off');
-osc_add_hook('before_item_edit', 'paypal_before_edit');
-osc_add_hook('show_item', 'paypal_show_item');
-=======
+
+
+    /**
+     * Executed before showing an item
+     * 
+     * @param array $item 
+     */
+    function paypal_show_item($item) {
+        if(osc_get_preference("pay_per_post", "paypal")=="1" && !paypal_is_paid($item['pk_i_id']) ) {
+            $conn = getConnection();
+            $ppl_category = $conn->osc_dbFetchResult("SELECT f_publish_cost FROM %st_paypal_prices WHERE fk_i_category_id = %d", DB_TABLE_PREFIX, $item['fk_i_category_id']);
+            if($ppl_category && isset($ppl_category['f_publish_cost'])) {
+                $category_fee = $ppl_category["f_publish_cost"];
+            } else {
+                $category_fee = osc_get_preference("default_publish_cost", "paypal");
+            }
+            if($category_fee>0) {
+                osc_add_flash_error_message( __('You need to pay the publish fee in order to make the ad public to the rest of users', 'paypal') );
+                paypal_redirect_to(osc_render_file_url(osc_plugin_folder(__FILE__)."payperpublish.php&itemId=".$item['pk_i_id']));
+            }
+        }
+    };
+
 
     /**
      * ADD HOOKS
      */
     osc_register_plugin(osc_plugin_path(__FILE__), 'paypal_install');
-    // osc_add_hook(osc_plugin_path(__FILE__) . '_configure', '');
-    osc_add_hook(osc_plugin_path(__FILE__) . '_uninstall', 'paypal_uninstall');
+    osc_add_hook(osc_plugin_path(__FILE__)."_configure", '');
+    osc_add_hook(osc_plugin_path(__FILE__)."_uninstall", 'paypal_uninstall');
 
     osc_add_hook('admin_menu', 'paypal_admin_menu');
     osc_add_hook('header', 'paypal_load_js');
@@ -423,6 +404,5 @@
     osc_add_hook('cron_hourly', 'paypal_cron');
     osc_add_hook('item_premium_off', 'paypal_premium_off');
     osc_add_hook('before_item_edit', 'paypal_before_edit');
-    
->>>>>>> 6f8eba25
+    osc_add_hook('show_item', 'paypal_show_item');
 ?>