--- conflicted
+++ resolved
@@ -64,16 +64,9 @@
     } else {
         // NO NEED TO PAY AT ALL!
         ?>
-<<<<<<< HEAD
         <h1><?php _e("There was an error", "paypal");?></h1>
         <br/>
         <div><p><?php _e("Premiums ads are not allowed", "paypal");?></p></div>
-=======
-        <h1><?php _e('There was an error', 'paypal'); ?></h1>
-        <div>
-            <p><?php _e('The item is already a premium ad', 'paypal'); ?></p>
-        </div>
->>>>>>> 6f8eba25
         <?php
     }
 
