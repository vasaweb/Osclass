--- conflicted
+++ resolved
@@ -10,16 +10,11 @@
     
     if (isset($_REQUEST['option']) && $_REQUEST['option'] == 'stepone') 
     {
-<<<<<<< HEAD
-        $dao_preference->update(array("s_value" => $key), array("s_section" => "plugin-google_maps", "s_name" => "google_maps_key")) ;
-        echo '<div style="text-align:center; font-size:22px; background-color:#00bb00;"><p>Congratulations. The plugin is now configured.</p></div>';
-=======
         $_P->update(
             array("s_value" => $key)
             ,array("s_section" => "plugin-google_maps", "s_name" => "google_maps_key")
         ) ;
         echo '<div><p>' . __('Congratulations. The plugin is now configured.') . '</p></div>' ;
->>>>>>> 56e6c20e
     }
     
 ?>
