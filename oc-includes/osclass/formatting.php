--- conflicted
+++ resolved
@@ -50,11 +50,7 @@
     //        and do a 
     //        str_replace($arr_stop_words, '', $string);
     $string = preg_replace('/&.+?;/', '', $string);
-<<<<<<< HEAD
     $string = str_replace(array('.','\'','--'), '-', $string);
-=======
-    $string = str_replace(array('.','\''), '-', $string);
->>>>>>> 87b57599
     $string = preg_replace('/\s+/', '-', $string);
     $string = preg_replace('|[\p{Ps}\p{Pe}\p{Pi}\p{Pf}\p{Po}\p{S}\p{Z}\p{C}\p{No}]+|u', '', $string);
 
