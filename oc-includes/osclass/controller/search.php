<?php if ( ! defined('ABS_PATH')) exit('ABS_PATH is not loaded. Direct access is not allowed.');

/*
 * Copyright 2014 Osclass
 *
 * Licensed under the Apache License, Version 2.0 (the "License");
 * you may not use this file except in compliance with the License.
 * You may obtain a copy of the License at
 *
 *     http://www.apache.org/licenses/LICENSE-2.0
 *
 * Unless required by applicable law or agreed to in writing, software
 * distributed under the License is distributed on an "AS IS" BASIS,
 * WITHOUT WARRANTIES OR CONDITIONS OF ANY KIND, either express or implied.
 * See the License for the specific language governing permissions and
 * limitations under the License.
 */

    class CWebSearch extends BaseModel
    {
        var $mSearch;
        var $uri;

        function __construct()
        {
            parent::__construct();

            $this->mSearch = Search::newInstance();
            $this->uri = preg_replace('|^' . REL_WEB_URL . '|', '', $_SERVER['REQUEST_URI']);
            if( preg_match('/^index\.php/', $this->uri)>0) {
                // search url without permalinks params
            } else {
                $this->uri = preg_replace('|/$|', '', $this->uri);
                // redirect if it ends with a slash NOT NEEDED ANYMORE, SINCE WE CHECK WITH osc_search_url
                /*print_r($_SERVER['REQUEST_URI'] . PHP_EOL);
                print_r($this->uri . PHP_EOL);
                print_r(osc_get_preference('rewrite_search_url') . PHP_EOL);*/
                //if( stripos($_SERVER['REQUEST_URI'], osc_get_preference('rewrite_search_url'))===false && osc_rewrite_enabled() && !Params::existParam('sFeed')) {
                if(($this->uri!=osc_get_preference('rewrite_search_url') && stripos($this->uri, osc_get_preference('rewrite_search_url') . '/')===false) && osc_rewrite_enabled() && !Params::existParam('sFeed')) {
                    // clean GET html params
                    $this->uri = preg_replace('/(\/?)\?.*$/', '', $this->uri);
                    $search_uri = preg_replace('|/[0-9]+$|', '', $this->uri);
                    $this->_exportVariableToView('search_uri', $search_uri);

                    // remove seo_url_search_prefix
                    if( osc_get_preference('seo_url_search_prefix') != '' ) {
                        $this->uri = str_replace( osc_get_preference('seo_url_search_prefix') . '/', '', $this->uri);
                    }

                    // get page if it's set in the url
                    $iPage = preg_replace('|.*/([0-9]+)$|', '$01', $this->uri);
                    if( is_numeric($iPage) && $iPage > 0 ) {
                        Params::setParam('iPage', $iPage);
                        // redirect without number of pages
                        if( $iPage == 1 ) {
                            $this->redirectTo(osc_base_url() . $search_uri);
                        }
                    }
                    if( Params::getParam('iPage') > 1 ) {
                        $this->_exportVariableToView('canonical', osc_base_url() . $search_uri);
                    }

                    // get only the last segment
                    $search_uri = preg_replace('|.*?/|', '', $search_uri);
                    if( preg_match('|-r([0-9]+)$|', $search_uri, $r) ) {
                        $region = Region::newInstance()->findByPrimaryKey($r[1]);
                        if( !$region ) {
                            $this->do404();
                        }
                        Params::setParam('sRegion', $region['pk_i_id']);
                        if(preg_match('|(.*?)_.*?-r[0-9]+|', $search_uri, $match)) {
                            Params::setParam('sCategory', $match[1]);
                        }
                    } else if( preg_match('|-c([0-9]+)$|', $search_uri, $c) ) {
                        $city = City::newInstance()->findByPrimaryKey($c[1]);
                        if( !$city ) {
                            $this->do404();
                        }
                        Params::setParam('sCity', $city['pk_i_id']);
                        if(preg_match('|(.*?)_.*?-c[0-9]+|', $search_uri, $match)) {
                            Params::setParam('sCategory', $match[1]);
                        }
                    } else {
                        if(!Params::existParam('sCategory')) {
                            $category  = Category::newInstance()->findBySlug($search_uri);
                            if( count($category) === 0 ) {
                                $this->do404();
                            }
                            Params::setParam('sCategory', $search_uri);
                        } else {
                            if(stripos(Params::getParam('sCategory'), '/')!==false) {
                                $tmp = explode("/", preg_replace('|/$|', '', Params::getParam('sCategory')));
                                $category  = Category::newInstance()->findBySlug($tmp[count($tmp)-1]);
                                Params::setParam('sCategory', $tmp[count($tmp)-1]);
                            } else {
                                $category  = Category::newInstance()->findBySlug(Params::getParam('sCategory'));
                                Params::setParam('sCategory', Params::getParam('sCategory'));
                            }
                            if( count($category) === 0 ) {
                                $this->do404();
                            }
                        }
                    }
                }
            }
        }

        //Business Layer...
        function doModel()
        {

            osc_run_hook('before_search');

            if(osc_rewrite_enabled()) {
                // IF rewrite is not enabled, skip this part, preg_match is always time&resources consuming task
                $p_sParams = "/".Params::getParam('sParams', false, false);
                if(preg_match_all('|\/([^,]+),([^\/]*)|', $p_sParams, $m)) {
                    $l = count($m[0]);
                    for($k = 0;$k<$l;$k++) {
                        switch($m[1][$k]) {
                            case osc_get_preference('rewrite_search_country'):
                                $m[1][$k] = 'sCountry';
                                break;
                            case osc_get_preference('rewrite_search_region'):
                                $m[1][$k] = 'sRegion';
                                break;
                            case osc_get_preference('rewrite_search_city'):
                                $m[1][$k] = 'sCity';
                                break;
                            case osc_get_preference('rewrite_search_city_area'):
                                $m[1][$k] = 'sCityArea';
                                break;
                            case osc_get_preference('rewrite_search_category'):
                                $m[1][$k] = 'sCategory';
                                break;
                            case osc_get_preference('rewrite_search_user'):
                                $m[1][$k] = 'sUser';
                                break;
                            case osc_get_preference('rewrite_search_pattern'):
                                $m[1][$k] = 'sPattern';
                                break;
                            default :
                                // custom fields
                                if( preg_match("/meta(\d+)-?(.*)?/", $m[1][$k], $results) ) {
                                    $meta_key   = $m[1][$k];
                                    $meta_value = $m[2][$k];
                                    $array_r    = array();
                                    if(isset($_REQUEST['meta'])) {
                                        $array_r    = $_REQUEST['meta'];
                                    }
                                    if($results[2]=='') {
                                        // meta[meta_id] = meta_value
                                        $meta_key = $results[1];
                                        $array_r[$meta_key] = $meta_value;
                                    } else {
                                        // meta[meta_id][meta_key] = meta_value
                                        $meta_key  = $results[1];
                                        $meta_key2 = $results[2];
                                        $array_r[$meta_key][$meta_key2]    = $meta_value;
                                    }
                                    $m[1][$k] = 'meta';
                                    $m[2][$k] = $array_r;
                                }
                                break;
                        }

                        $_REQUEST[$m[1][$k]] = $m[2][$k];
                        $_GET[$m[1][$k]] = $m[2][$k];
                        unset($_REQUEST['sParams']);
                        unset($_GET['sParams']);
                        unset($_POST['sParams']);
                    }
                }
            }


            $uriParams = Params::getParamsAsArray();
            $searchUri = osc_search_url($uriParams);
            if($searchUri!=(WEB_PATH . urldecode($this->uri))) {
                $this->redirectTo($searchUri, 301);
            }

            ////////////////////////////////
            //GETTING AND FIXING SENT DATA//
            ////////////////////////////////
            $p_sCategory  = Params::getParam('sCategory');
            if(!is_array($p_sCategory)) {
                if($p_sCategory == '') {
                    $p_sCategory = array();
                } else {
                    $p_sCategory = explode(",",$p_sCategory);
                }
            }

            $p_sCityArea    = Params::getParam('sCityArea');
            if(!is_array($p_sCityArea)) {
                if($p_sCityArea == '') {
                    $p_sCityArea = array();
                } else {
                    $p_sCityArea = explode(",", $p_sCityArea);
                }
            }

            $p_sCity      = Params::getParam('sCity');
            if(!is_array($p_sCity)) {
                if($p_sCity == '') {
                    $p_sCity = array();
                } else {
                    $p_sCity = explode(",", $p_sCity);
                }
            }

            $p_sRegion    = Params::getParam('sRegion');
            if(!is_array($p_sRegion)) {
                if($p_sRegion == '') {
                    $p_sRegion = array();
                } else {
                    $p_sRegion = explode(",", $p_sRegion);
                }
            }

            $p_sCountry   = Params::getParam('sCountry');
            if(!is_array($p_sCountry)) {
                if($p_sCountry == '') {
                    $p_sCountry = array();
                } else {
                    $p_sCountry = explode(",", $p_sCountry);
                }
            }

            $p_sUser      = Params::getParam('sUser');
            if(!is_array($p_sUser)) {
                if($p_sUser == '') {
                    $p_sUser = '';
                } else {
                    $p_sUser = explode(",", $p_sUser);
                }
            }

            $p_sLocale     = Params::getParam('sLocale');
            if(!is_array($p_sLocale)) {
                if($p_sLocale == '') {
                    $p_sLocale = '';
                } else {
                    $p_sLocale = explode(",", $p_sLocale);
                }
            }

            $p_sPattern   = strip_tags(Params::getParam('sPattern'));

            // ADD TO THE LIST OF LAST SEARCHES
            if(osc_save_latest_searches()) {
                if(trim($p_sPattern)!='') {
                    LatestSearches::newInstance()->insert(array( 's_search' => trim($p_sPattern), 'd_date' => date('Y-m-d H:i:s')));
                }
            }

            $p_bPic       = Params::getParam('bPic');
            $p_bPic = ($p_bPic == 1) ? 1 : 0;

            $p_bPremium   = Params::getParam('bPremium');
            $p_bPremium = ($p_bPremium == 1) ? 1 : 0;

            $p_sPriceMin  = Params::getParam('sPriceMin');
            $p_sPriceMax  = Params::getParam('sPriceMax');

            //WE CAN ONLY USE THE FIELDS RETURNED BY Search::getAllowedColumnsForSorting()
            $p_sOrder     = Params::getParam('sOrder');
            if(!in_array($p_sOrder, Search::getAllowedColumnsForSorting())) {
                $p_sOrder = osc_default_order_field_at_search();
            }
            $old_order = $p_sOrder;

            //ONLY 0 ( => 'asc' ), 1 ( => 'desc' ) AS ALLOWED VALUES
            $p_iOrderType = Params::getParam('iOrderType');
            $allowedTypesForSorting = Search::getAllowedTypesForSorting();
            $orderType = osc_default_order_type_at_search();
            foreach($allowedTypesForSorting as $k => $v) {
                if($p_iOrderType==$v) {
                    $orderType = $k;
                    break;
                }
            }
            $p_iOrderType = $orderType;

            $p_sFeed      = Params::getParam('sFeed');
            $p_iPage      = 0;
            if( is_numeric(Params::getParam('iPage')) && Params::getParam('iPage') > 0 ) {
                $p_iPage      = intval(Params::getParam('iPage')) - 1;
            }

            if($p_sFeed != '') {
                $p_sPageSize = 1000;
            }

            $p_sShowAs    = Params::getParam('sShowAs');
            $aValidShowAsValues = array('list', 'gallery');
            if (!in_array($p_sShowAs, $aValidShowAsValues)) {
                $p_sShowAs = osc_default_show_as_at_search();
            }

            // search results: it's blocked with the maxResultsPerPage@search defined in t_preferences
            $p_iPageSize  = intval(Params::getParam('iPagesize'));
            if($p_iPageSize > 0) {
                if($p_iPageSize > osc_max_results_per_page_at_search()) $p_iPageSize = osc_max_results_per_page_at_search();
            } else {
                $p_iPageSize = osc_default_results_per_page_at_search();
            }

            //FILTERING CATEGORY
            $bAllCategoriesChecked = false;
            $successCat = false;
            if(count($p_sCategory) > 0) {
                foreach($p_sCategory as $category) {
                    $successCat = ($this->mSearch->addCategory($category) || $successCat);
                }
            } else {
                $bAllCategoriesChecked = true;
            }

            //FILTERING CITY_AREA
            foreach($p_sCityArea as $city_area) {
                $this->mSearch->addCityArea($city_area);
            }
            $p_sCityArea = implode(", ", $p_sCityArea);

            //FILTERING CITY
            foreach($p_sCity as $city) {
                $this->mSearch->addCity($city);
            }
            $p_sCity = implode(", ", $p_sCity);

            //FILTERING REGION
            foreach($p_sRegion as $region) {
                $this->mSearch->addRegion($region);
            }
            $p_sRegion = implode(", ", $p_sRegion);

            //FILTERING COUNTRY
            foreach($p_sCountry as $country) {
                $this->mSearch->addCountry($country);
            }
            $p_sCountry = implode(", ", $p_sCountry);

            // FILTERING PATTERN
            if($p_sPattern != '') {
                $this->mSearch->addPattern($p_sPattern);
                $osc_request['sPattern'] = $p_sPattern;
            } else {
                // hardcoded - if there isn't a search pattern, order by dt_pub_date desc
                if($p_sOrder == 'relevance') {
                    $p_sOrder = 'dt_pub_date';
                    foreach($allowedTypesForSorting as $k => $v) {
                        if($p_iOrderType=='desc') {
                            $orderType = $k;
                            break;
                        }
                    }
                    $p_iOrderType = $orderType;
                }
            }

            // FILTERING USER
            if($p_sUser != '') {
                $this->mSearch->fromUser($p_sUser);
            }

            // FILTERING LOCALE
            $this->mSearch->addLocale($p_sLocale);

            // FILTERING IF WE ONLY WANT ITEMS WITH PICS
            if($p_bPic) {
                $this->mSearch->withPicture(true);
            }

            // FILTERING IF WE ONLY WANT PREMIUM ITEMS
            if($p_bPremium) {
                $this->mSearch->onlyPremium(true);
            }

            //FILTERING BY RANGE PRICE
            $this->mSearch->priceRange($p_sPriceMin, $p_sPriceMax);

            //ORDERING THE SEARCH RESULTS
            $this->mSearch->order( $p_sOrder, $allowedTypesForSorting[$p_iOrderType]);

            //SET PAGE
            if($p_sFeed == 'rss') {
                // If param sFeed=rss, just output last 'osc_num_rss_items()'
                $this->mSearch->page(0, osc_num_rss_items());
            } else {
                $this->mSearch->page($p_iPage, $p_iPageSize);
            }

            // CUSTOM FIELDS
            $custom_fields = Params::getParam('meta');
            $fields = Field::newInstance()->findIDSearchableByCategories($p_sCategory);
            $table = DB_TABLE_PREFIX.'t_item_meta';
            if(is_array($custom_fields)) {
                foreach($custom_fields as $key => $aux) {
                    if(in_array($key, $fields)) {
                        $field = Field::newInstance()->findByPrimaryKey($key);
                        switch ($field['e_type']) {
                            case 'TEXTAREA':
                            case 'TEXT':
                            case 'URL':
                                if($aux!='') {
                                    $aux = "%$aux%";
                                    $sql = "SELECT fk_i_item_id FROM $table WHERE ";
                                    $str_escaped = Search::newInstance()->dao->escape($aux);
                                    $sql .= $table.'.fk_i_field_id = '.$key.' AND ';
                                    $sql .= $table.".s_value LIKE ".$str_escaped;
                                    $this->mSearch->addConditions(DB_TABLE_PREFIX.'t_item.pk_i_id IN ('.$sql.')');
                                }
                                break;
                            case 'DROPDOWN':
                            case 'RADIO':
                                if($aux!='') {
                                    $sql = "SELECT fk_i_item_id FROM $table WHERE ";
                                    $str_escaped = Search::newInstance()->dao->escape($aux);
                                    $sql .= $table.'.fk_i_field_id = '.$key.' AND ';
                                    $sql .= $table.".s_value = ".$str_escaped;
                                    $this->mSearch->addConditions(DB_TABLE_PREFIX.'t_item.pk_i_id IN ('.$sql.')');
                                }
                                break;
                            case 'CHECKBOX':
                                if($aux!='') {
                                    $sql = "SELECT fk_i_item_id FROM $table WHERE ";
                                    $sql .= $table.'.fk_i_field_id = '.$key.' AND ';
                                    $sql .= $table.".s_value = 1";
                                    $this->mSearch->addConditions(DB_TABLE_PREFIX.'t_item.pk_i_id IN ('.$sql.')');
                                }
                                break;
                            case 'DATE':
                                if($aux!='') {
                                    $y = (int)date('Y', $aux);
                                    $m = (int)date('n', $aux);
                                    $d = (int)date('j', $aux);
                                    $start = mktime('0', '0', '0', $m, $d, $y);
                                    $end   = mktime('23', '59', '59', $m, $d, $y);
                                    $sql = "SELECT fk_i_item_id FROM $table WHERE ";
                                    $sql .= $table.'.fk_i_field_id = '.$key.' AND ';
                                    $sql .= $table.".s_value >= ".($start)." AND ";
                                    $sql .= $table.".s_value <= ".$end;
                                    $this->mSearch->addConditions(DB_TABLE_PREFIX.'t_item.pk_i_id IN ('.$sql.')');
                                }
                                break;
                            case 'DATEINTERVAL':
                                if( is_array($aux) && (!empty($aux['from']) && !empty($aux['to'])) ) {
                                    $from = $aux['from'];
                                    $to   = $aux['to'];
                                    $start = $from;
                                    $end   = $to;
                                    $sql = "SELECT fk_i_item_id FROM $table WHERE ";
                                    $sql .= $table.'.fk_i_field_id = '.$key.' AND ';
                                    $sql .= $start." >= ".$table.".s_value AND s_multi = 'from'";
                                    $sql1 = "SELECT fk_i_item_id FROM $table WHERE ";
                                    $sql1 .= $table.".fk_i_field_id = ".$key." AND ";
                                    $sql1 .= $end." <= ".$table.".s_value AND s_multi = 'to'";
                                    $sql_interval = "select a.fk_i_item_id from (".$sql.") a where a.fk_i_item_id IN (".$sql1.")";
                                    $this->mSearch->addConditions(DB_TABLE_PREFIX.'t_item.pk_i_id IN ('.$sql_interval.')');
                                }
                                break;
                            default:
                                break;
                        }

                    }
                }
            }

            osc_run_hook('search_conditions', Params::getParamsAsArray());

<<<<<<< HEAD
            if(!Params::existParam('sFeed')) {
                // RETRIEVE ITEMS AND TOTAL
                $aItems      = $this->mSearch->doSearch();
                $iTotalItems = $this->mSearch->count();

                $iStart    = $p_iPage * $p_iPageSize;
                $iEnd      = min(($p_iPage+1) * $p_iPageSize, $iTotalItems);
                $iNumPages = ceil($iTotalItems / $p_iPageSize);

                osc_run_hook('search', $this->mSearch);

                //preparing variables...
                $countryName = $p_sCountry;
                if( strlen($p_sCountry)==2 ) {
                    $c = Country::newInstance()->findByCode($p_sCountry);
                    if( $c ) {
                        $countryName = $c['s_name'];
                    }
                }
                $regionName = $p_sRegion;
                if( is_numeric($p_sRegion) ) {
                    $r = Region::newInstance()->findByPrimaryKey($p_sRegion);
                    if( $r ) {
                        $regionName = $r['s_name'];
                    }
=======
            // RETRIEVE ITEMS AND TOTAL
            $aItems      = $this->mSearch->doSearch();
            $iTotalItems = $this->mSearch->count();

            $iStart    = $p_iPage * $p_iPageSize;
            $iEnd      = min(($p_iPage+1) * $p_iPageSize, $iTotalItems);
            $iNumPages = ceil($iTotalItems / $p_iPageSize);

            osc_run_hook('search', $this->mSearch);

            //preparing variables...
            $regionName = $p_sRegion;
            if( is_numeric($p_sRegion) ) {
                $r = Region::newInstance()->findByPrimaryKey($p_sRegion);
                if( $r ) {
                    $regionName = $r['s_name'];
>>>>>>> 371614b0
                }
            }
            $cityName = $p_sCity;
            if( is_numeric($p_sCity) ) {
                $c = City::newInstance()->findByPrimaryKey($p_sCity);
                if( $c ) {
                    $cityName = $c['s_name'];
                }
            }

<<<<<<< HEAD
                //$this->_exportVariableToView('non_empty_categories', $aCategories);
                $this->_exportVariableToView('search_start', $iStart);
                $this->_exportVariableToView('search_end', $iEnd);
                $this->_exportVariableToView('search_category', $p_sCategory);
                // hardcoded - non pattern and order by relevance
                $p_sOrder = $old_order;
                $this->_exportVariableToView('search_order_type', $p_iOrderType);
                $this->_exportVariableToView('search_order', $p_sOrder);

                $this->_exportVariableToView('search_pattern', $p_sPattern);
                $this->_exportVariableToView('search_from_user', $p_sUser);
                $this->_exportVariableToView('search_total_pages', $iNumPages);
                $this->_exportVariableToView('search_page', $p_iPage);
                $this->_exportVariableToView('search_has_pic', $p_bPic);
                $this->_exportVariableToView('search_only_premium', $p_bPremium);
                $this->_exportVariableToView('search_country', $countryName);
                $this->_exportVariableToView('search_region', $regionName);
                $this->_exportVariableToView('search_city', $cityName);
                $this->_exportVariableToView('search_price_min', $p_sPriceMin);
                $this->_exportVariableToView('search_price_max', $p_sPriceMax);
                $this->_exportVariableToView('search_total_items', $iTotalItems);
                $this->_exportVariableToView('items', $aItems);
                $this->_exportVariableToView('search_show_as', $p_sShowAs);
                $this->_exportVariableToView('search', $this->mSearch);

                // json
                $json = $this->mSearch->toJson();

                $this->_exportVariableToView('search_alert', base64_encode($json));

                // calling the view...
                if( count($aItems) === 0 ) {
                    header('HTTP/1.1 404 Not Found');
                }
                $this->doView('search.php');
=======
            //$this->_exportVariableToView('non_empty_categories', $aCategories);
            $this->_exportVariableToView('search_start', $iStart);
            $this->_exportVariableToView('search_end', $iEnd);
            $this->_exportVariableToView('search_category', $p_sCategory);
            // hardcoded - non pattern and order by relevance
            $p_sOrder = $old_order;
            $this->_exportVariableToView('search_order_type', $p_iOrderType);
            $this->_exportVariableToView('search_order', $p_sOrder);

            $this->_exportVariableToView('search_pattern', $p_sPattern);
            $this->_exportVariableToView('search_from_user', $p_sUser);
            $this->_exportVariableToView('search_total_pages', $iNumPages);
            $this->_exportVariableToView('search_page', $p_iPage);
            $this->_exportVariableToView('search_has_pic', $p_bPic);
            $this->_exportVariableToView('search_only_premium', $p_bPremium);
            $this->_exportVariableToView('search_region', $regionName);
            $this->_exportVariableToView('search_city', $cityName);
            $this->_exportVariableToView('search_price_min', $p_sPriceMin);
            $this->_exportVariableToView('search_price_max', $p_sPriceMax);
            $this->_exportVariableToView('search_total_items', $iTotalItems);
            $this->_exportVariableToView('items', $aItems);
            $this->_exportVariableToView('search_show_as', $p_sShowAs);
            $this->_exportVariableToView('search', $this->mSearch);

            // json
            $json = $this->mSearch->toJson();

            $this->_exportVariableToView('search_alert', base64_encode($json));

            // calling the view...
            if( count($aItems) === 0 ) {
                header('HTTP/1.1 404 Not Found');
            }
            
            osc_run_hook("after_search");
>>>>>>> 371614b0

            if(!Params::existParam('sFeed')) {
                $this->doView('search.php');
            } else {
                if($p_sFeed == '' || $p_sFeed=='rss') {
                    // FEED REQUESTED!
                    header('Content-type: text/xml; charset=utf-8');

                    $feed = new RSSFeed;
                    $feed->setTitle(__('Latest listings added') . ' - ' . osc_page_title());
                    $feed->setLink(osc_base_url());
                    $feed->setDescription(__('Latest listings added in') . ' ' . osc_page_title());

                    if(osc_count_items()>0) {
                        while(osc_has_items()) {
                            if(osc_count_item_resources() > 0){
                                osc_has_item_resources();
                                $feed->addItem(array(
                                    'title' => osc_item_title(),
                                    'link' => htmlentities( osc_item_url(),  ENT_COMPAT, "UTF-8" ),
                                    'description' => osc_item_description(),
                                    'country' => osc_item_country(),
                                    'region' => osc_item_region(),
                                    'city' => osc_item_city(),
                                    'city_area' => osc_item_city_area(),
                                    'category' => osc_item_category(),
                                    'dt_pub_date' => osc_item_pub_date(),
                                    'image'     => array(  'url'    => htmlentities(osc_resource_thumbnail_url(),  ENT_COMPAT, "UTF-8"),
                                                           'title'  => osc_item_title(),
                                                           'link'   => htmlentities( osc_item_url() ,  ENT_COMPAT, "UTF-8") )
                                ));
                            } else {
                                $feed->addItem(array(
                                    'title' => osc_item_title(),
                                    'link' => htmlentities( osc_item_url() , ENT_COMPAT, "UTF-8"),
                                    'description' => osc_item_description(),
                                    'country' => osc_item_country(),
                                    'region' => osc_item_region(),
                                    'city' => osc_item_city(),
                                    'city_area' => osc_item_city_area(),
                                    'category' => osc_item_category(),
                                    'dt_pub_date' => osc_item_pub_date()
                                ));
                            }
                        }
                    }

                    osc_run_hook('feed', $feed);
                    $feed->dumpXML();
                } else {
                    osc_run_hook('feed_' . $p_sFeed, $aItems);
                }
            }
        }

        //hopefully generic...
        function doView($file)
        {
            osc_run_hook("before_html");
            osc_current_web_theme_path($file);
            Session::newInstance()->_clearVariables();
            osc_run_hook("after_html");
        }
    }

    /* file end: ./search.php */
?><|MERGE_RESOLUTION|>--- conflicted
+++ resolved
@@ -471,33 +471,6 @@
 
             osc_run_hook('search_conditions', Params::getParamsAsArray());
 
-<<<<<<< HEAD
-            if(!Params::existParam('sFeed')) {
-                // RETRIEVE ITEMS AND TOTAL
-                $aItems      = $this->mSearch->doSearch();
-                $iTotalItems = $this->mSearch->count();
-
-                $iStart    = $p_iPage * $p_iPageSize;
-                $iEnd      = min(($p_iPage+1) * $p_iPageSize, $iTotalItems);
-                $iNumPages = ceil($iTotalItems / $p_iPageSize);
-
-                osc_run_hook('search', $this->mSearch);
-
-                //preparing variables...
-                $countryName = $p_sCountry;
-                if( strlen($p_sCountry)==2 ) {
-                    $c = Country::newInstance()->findByCode($p_sCountry);
-                    if( $c ) {
-                        $countryName = $c['s_name'];
-                    }
-                }
-                $regionName = $p_sRegion;
-                if( is_numeric($p_sRegion) ) {
-                    $r = Region::newInstance()->findByPrimaryKey($p_sRegion);
-                    if( $r ) {
-                        $regionName = $r['s_name'];
-                    }
-=======
             // RETRIEVE ITEMS AND TOTAL
             $aItems      = $this->mSearch->doSearch();
             $iTotalItems = $this->mSearch->count();
@@ -509,12 +482,18 @@
             osc_run_hook('search', $this->mSearch);
 
             //preparing variables...
+            $countryName = $p_sCountry;
+            if( strlen($p_sCountry)==2 ) {
+                $c = Country::newInstance()->findByCode($p_sCountry);
+                if( $c ) {
+                    $countryName = $c['s_name'];
+                }
+            }
             $regionName = $p_sRegion;
             if( is_numeric($p_sRegion) ) {
                 $r = Region::newInstance()->findByPrimaryKey($p_sRegion);
                 if( $r ) {
                     $regionName = $r['s_name'];
->>>>>>> 371614b0
                 }
             }
             $cityName = $p_sCity;
@@ -525,44 +504,6 @@
                 }
             }
 
-<<<<<<< HEAD
-                //$this->_exportVariableToView('non_empty_categories', $aCategories);
-                $this->_exportVariableToView('search_start', $iStart);
-                $this->_exportVariableToView('search_end', $iEnd);
-                $this->_exportVariableToView('search_category', $p_sCategory);
-                // hardcoded - non pattern and order by relevance
-                $p_sOrder = $old_order;
-                $this->_exportVariableToView('search_order_type', $p_iOrderType);
-                $this->_exportVariableToView('search_order', $p_sOrder);
-
-                $this->_exportVariableToView('search_pattern', $p_sPattern);
-                $this->_exportVariableToView('search_from_user', $p_sUser);
-                $this->_exportVariableToView('search_total_pages', $iNumPages);
-                $this->_exportVariableToView('search_page', $p_iPage);
-                $this->_exportVariableToView('search_has_pic', $p_bPic);
-                $this->_exportVariableToView('search_only_premium', $p_bPremium);
-                $this->_exportVariableToView('search_country', $countryName);
-                $this->_exportVariableToView('search_region', $regionName);
-                $this->_exportVariableToView('search_city', $cityName);
-                $this->_exportVariableToView('search_price_min', $p_sPriceMin);
-                $this->_exportVariableToView('search_price_max', $p_sPriceMax);
-                $this->_exportVariableToView('search_total_items', $iTotalItems);
-                $this->_exportVariableToView('items', $aItems);
-                $this->_exportVariableToView('search_show_as', $p_sShowAs);
-                $this->_exportVariableToView('search', $this->mSearch);
-
-                // json
-                $json = $this->mSearch->toJson();
-
-                $this->_exportVariableToView('search_alert', base64_encode($json));
-
-                // calling the view...
-                if( count($aItems) === 0 ) {
-                    header('HTTP/1.1 404 Not Found');
-                }
-                $this->doView('search.php');
-=======
-            //$this->_exportVariableToView('non_empty_categories', $aCategories);
             $this->_exportVariableToView('search_start', $iStart);
             $this->_exportVariableToView('search_end', $iEnd);
             $this->_exportVariableToView('search_category', $p_sCategory);
@@ -577,6 +518,7 @@
             $this->_exportVariableToView('search_page', $p_iPage);
             $this->_exportVariableToView('search_has_pic', $p_bPic);
             $this->_exportVariableToView('search_only_premium', $p_bPremium);
+            $this->_exportVariableToView('search_country', $countryName);
             $this->_exportVariableToView('search_region', $regionName);
             $this->_exportVariableToView('search_city', $cityName);
             $this->_exportVariableToView('search_price_min', $p_sPriceMin);
@@ -595,9 +537,8 @@
             if( count($aItems) === 0 ) {
                 header('HTTP/1.1 404 Not Found');
             }
-            
+
             osc_run_hook("after_search");
->>>>>>> 371614b0
 
             if(!Params::existParam('sFeed')) {
                 $this->doView('search.php');
@@ -663,5 +604,4 @@
         }
     }
 
-    /* file end: ./search.php */
-?>+/* file end: ./search.php */