<?php if ( ! defined('ABS_PATH')) exit('ABS_PATH is not loaded. Direct access is not allowed.');

/*
 * Copyright 2014 Osclass
 *
 * Licensed under the Apache License, Version 2.0 (the "License");
 * you may not use this file except in compliance with the License.
 * You may obtain a copy of the License at
 *
 *     http://www.apache.org/licenses/LICENSE-2.0
 *
 * Unless required by applicable law or agreed to in writing, software
 * distributed under the License is distributed on an "AS IS" BASIS,
 * WITHOUT WARRANTIES OR CONDITIONS OF ANY KIND, either express or implied.
 * See the License for the specific language governing permissions and
 * limitations under the License.
 */

    class Rewrite
    {
        private static $instance;
        private $rules;
        private $routes;
        private $request_uri;
        private $raw_request_uri;
        private $uri;
        private $location;
        private $section;
        private $title;
        private $http_referer;

        public function __construct()
        {
            $this->request_uri = '';
            $this->raw_request_uri = '';
            $this->uri = '';
            $this->location = '';
            $this->section = '';
            $this->title = '';
            $this->http_referer = '';
            $this->routes = array();
            $this->rules = $this->getRules();
        }

        public static function newInstance()
        {
            if(!self::$instance instanceof self) {
                self::$instance = new self;
            }
            return self::$instance;
        }

        public function getTableName() {}

        public function getRules()
        {
            return osc_unserialize(osc_rewrite_rules());
        }

        public function setRules()
        {
            osc_set_preference('rewrite_rules', osc_serialize($this->rules));
        }

        public function listRules()
        {
            return $this->rules;
        }

        public function addRules($rules)
        {
            if(is_array($rules)) {
                foreach($rules as $rule) {
                    if(is_array($rule) && count($rule)>1) {
                        $this->addRule($rule[0], $rule[1]);
                    }
                }
            }
        }

        public function addRule($regexp, $uri)
        {
            $regexp = trim($regexp);
            $uri = trim($uri);
            if($regexp!='' && $uri!='') {
                if(!in_array($regexp, $this->rules)) {
                    $this->rules[$regexp] = $uri;
                }
            }
        }

        public function addRoute($id, $regexp, $url, $file, $user_menu = false, $location = "custom", $section = "custom", $title = "Custom")
        {
            $regexp = trim($regexp);
            $file = trim($file);
            if($regexp!='' && $file!='') {
                $this->routes[$id] = array('regexp' => $regexp, 'url' => $url, 'file' => $file, 'user_menu' => $user_menu, 'location' => $location, 'section' => $section, 'title' => $title);
            }
        }

        public function getRoutes()
        {
            return $this->routes;
        }

        public function init()
        {
            if(Params::existServerParam('REQUEST_URI')) {
                if(preg_match('|[\?&]{1}http_referer=(.*)$|', urldecode(Params::getServerParam('REQUEST_URI', false, false)), $ref_match)) {
                    $this->http_referer = $ref_match[1];
                    $_SERVER['REQUEST_URI'] = preg_replace('|[\?&]{1}http_referer=(.*)$|', "", urldecode(Params::getServerParam('REQUEST_URI', false, false)));
                }
                $request_uri = preg_replace('@^' . REL_WEB_URL . '@', "", urldecode(Params::getServerParam('REQUEST_URI', false, false)));
                $this->raw_request_uri = $request_uri;
                $route_used = false;
                foreach($this->routes as $id => $route) {
                    // UNCOMMENT TO DEBUG
                    //echo 'Request URI: '.$request_uri." # Match : ".$route['regexp']." # URI to go : ".$route['url']." <br />";
                    if(preg_match('#^'.$route['regexp'].'#', $request_uri, $m)) {
                        if(!preg_match_all('#\{([^\}]+)\}#', $route['url'], $args)) {
                            $args[1] = array();
                        }
                        $l = count($m);
                        for($p=1;$p<$l;$p++) {
                            if(isset($args[1][$p-1])) {
                                Params::setParam($args[1][$p-1], $m[$p]);
                            } else {
                                Params::setParam('route_param_'.$p, $m[$p]);
                            }
                        }

                        Params::setParam('page', 'custom');
                        Params::setParam('route', $id);
                        $route_used = true;
                        $this->location = $route['location'];
                        $this->section = $route['section'];
                        $this->title = $route['title'];
                        break;
                    }
                }
                if(!$route_used) {
                    if(osc_rewrite_enabled()) {
                        $tmp_ar = explode("?", $request_uri);
                        $request_uri = $tmp_ar[0];

                        // if try to access directly to a php file
                        if(preg_match('#^(.+?)\.php(.*)$#', $request_uri)) {
                            $file = explode("?", $request_uri);
                            if(!file_exists(ABS_PATH . $file[0])) {
                                Rewrite::newInstance()->set_location('error');
                                header('HTTP/1.1 404 Not Found');
                                osc_current_web_theme_path('404.php');
                                exit;
                            }
                        }

                        foreach($this->rules as $match => $uri) {
                            // UNCOMMENT TO DEBUG
                            // echo 'Request URI: '.$request_uri." # Match : ".$match." # URI to go : ".$uri." <br />";
                            if(preg_match('#^'.$match.'#', $request_uri, $m)) {
                                $request_uri = preg_replace('#'.$match.'#', $uri, $request_uri);
                                break;
                            }
                        }
                    }
                    $this->extractParams($request_uri);
                    $this->request_uri = $request_uri;

                    if(Params::getParam('page')!='') { $this->location = Params::getParam('page'); };
                    if(Params::getParam('action')!='') { $this->section = Params::getParam('action'); };
                }
            }
        }

        public function extractURL($uri = '')
        {
            $uri_array = explode('?', str_replace('index.php', '', $uri));
            if(substr($uri_array[0], 0, 1)=="/") {
                return substr($uri_array[0], 1);
            } else {
                return $uri_array[0];
            }
        }

        public function extractParams($uri = '')
        {
            $uri_array = explode('?', $uri);
            $length_i = count($uri_array);
            for($var_i = 1;$var_i<$length_i;$var_i++) {
<<<<<<< HEAD
                parse_str($uri_array[$var_i], $variables);
                foreach($variables as $k => $v) {
                    Params::setParam($k, $v);
=======
                $aValues = preg_split('/&[a-z0-9]+=/i', '&'.$uri_array[$var_i], -1, PREG_SPLIT_NO_EMPTY | PREG_SPLIT_DELIM_CAPTURE);
                if(preg_match_all('|&([^=]+)=|', '&'.$uri_array[$var_i], $matches)) {
                    $length = count($matches[1]);
                    for($var_k = 0;$var_k<$length;$var_k++) {
                        Params::setParam($matches[1][$var_k], $aValues[$var_k]);
                    }
>>>>>>> a5d96034
                }
            }
        }

        public function removeRule($regexp)
        {
            unset($this->rules[$regexp]);
        }

        public function clearRules()
        {
            unset($this->rules);
            $this->rules = array();
        }

        public function get_request_uri()
        {
            return $this->request_uri;
        }

        public function get_raw_request_uri()
        {
            return $this->raw_request_uri;
        }

        public function set_location($location)
        {
            $this->location = $location;
        }

        public function get_location()
        {
            return $this->location;
        }

        public function get_section()
        {
            return $this->section;
        }

        public function get_title()
        {
            return $this->title;
        }

        public function get_http_referer()
        {
            return $this->http_referer;
        }

    }

?><|MERGE_RESOLUTION|>--- conflicted
+++ resolved
@@ -187,18 +187,12 @@
             $uri_array = explode('?', $uri);
             $length_i = count($uri_array);
             for($var_i = 1;$var_i<$length_i;$var_i++) {
-<<<<<<< HEAD
-                parse_str($uri_array[$var_i], $variables);
-                foreach($variables as $k => $v) {
-                    Params::setParam($k, $v);
-=======
                 $aValues = preg_split('/&[a-z0-9]+=/i', '&'.$uri_array[$var_i], -1, PREG_SPLIT_NO_EMPTY | PREG_SPLIT_DELIM_CAPTURE);
                 if(preg_match_all('|&([^=]+)=|', '&'.$uri_array[$var_i], $matches)) {
                     $length = count($matches[1]);
                     for($var_k = 0;$var_k<$length;$var_k++) {
                         Params::setParam($matches[1][$var_k], $aValues[$var_k]);
                     }
->>>>>>> a5d96034
                 }
             }
         }
@@ -250,5 +244,3 @@
         }
 
     }
-
-?>