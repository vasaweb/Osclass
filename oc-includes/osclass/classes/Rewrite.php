<?php if ( ! defined('ABS_PATH')) exit('ABS_PATH is not loaded. Direct access is not allowed.');

    /*
     *      Osclass – software for creating and publishing online classified
     *                           advertising platforms
     *
     *                        Copyright (C) 2012 OSCLASS
     *
     *       This program is free software: you can redistribute it and/or
     *     modify it under the terms of the GNU Affero General Public License
     *     as published by the Free Software Foundation, either version 3 of
     *            the License, or (at your option) any later version.
     *
     *     This program is distributed in the hope that it will be useful, but
     *         WITHOUT ANY WARRANTY; without even the implied warranty of
     *        MERCHANTABILITY or FITNESS FOR A PARTICULAR PURPOSE.  See the
     *             GNU Affero General Public License for more details.
     *
     *      You should have received a copy of the GNU Affero General Public
     * License along with this program.  If not, see <http://www.gnu.org/licenses/>.
     */

    class Rewrite
    {
        private static $instance;
        private $rules;
        private $routes;
        private $request_uri;
        private $uri;
        private $location;
        private $section;
        private $http_referer;

        public function __construct()
        {
            $this->request_uri = '';
            $this->uri = '';
            $this->location = '';
            $this->section = '';
            $this->http_referer = '';
            $this->routes = array();
            $this->rules = $this->getRules();
        }

        public static function newInstance()
        {
            if(!self::$instance instanceof self) {
                self::$instance = new self;
            }
            return self::$instance;
        }

        public function getTableName() {}

        public function getRules()
        {
            return osc_unserialize(osc_rewrite_rules());
        }

        public function setRules()
        {
            Preference::newInstance()->update(
                    array('s_value' => osc_serialize($this->rules))
                    ,array('s_name' => 'rewrite_rules')
            );
        }

        public function listRules()
        {
            return $this->rules;
        }

        public function addRules($rules)
        {
            if(is_array($rules)) {
                foreach($rules as $rule) {
                    if(is_array($rule) && count($rule)>1) {
                        $this->addRule($rule[0], $rule[1]);
                    }
                }
            }
        }

        public function addRule($regexp, $uri)
        {
            $regexp = trim($regexp);
            $uri = trim($uri);
            if($regexp!='' && $uri!='') {
                if(!in_array($regexp, $this->rules)) {
                    $this->rules[$regexp] = $uri;
                }
            }
        }

        public function addRoute($id, $regexp, $url, $file)
        {
            $regexp = trim($regexp);
            $uri = trim($file);
            if($regexp!='' && $file!='') {
                $this->routes[$id] = array('regexp' => $regexp, 'url' => $url, 'file' => $file);
            }
        }

        public function getRoutes()
        {
            return $this->routes;
        }

        public function init()
        {
            // $_SERVER is not supported by Params Class... we should fix that
            if(isset($_SERVER['REQUEST_URI'])) {
                if(preg_match('|[\?&]{1}http_referer=(.*)$|', urldecode($_SERVER['REQUEST_URI']), $ref_match)) {
                    $this->http_referer = $ref_match[1];
                    $_SERVER['REQUEST_URI'] = preg_replace('|[\?&]{1}http_referer=(.*)$|', "", urldecode($_SERVER['REQUEST_URI']));
                }
                $request_uri = preg_replace('@^' . REL_WEB_URL . '@', "", urldecode($_SERVER['REQUEST_URI']));
<<<<<<< HEAD
                $route_used = false;
                foreach($this->routes as $id => $route) {
                    // UNCOMMENT TO DEBUG
                    //echo 'Request URI: '.$request_uri." # Match : ".$match." # URI to go : ".$uri." <br />";
                    if(preg_match('#^'.$route['regexp'].'#', $request_uri, $m)) {
                        if(!preg_match_all('#\{([^\}]+)\}#', $route['url'], $args)) {
                            $args[1] = array();
                        }
                        $l = count($m);
                        for($p=1;$p<$l;$p++) {
                            if(isset($args[1][$p-1])) {
                                Params::setParam($args[1][$p-1], $m[$p]);
                            } else {
                                Params::setParam('route_param_'.$p, $m[$p]);
                            }
=======
                if(osc_rewrite_enabled()) {
                    $tmp_ar = explode("?", $request_uri);
                    $request_uri = $tmp_ar[0];
                    foreach($this->rules as $match => $uri) {
                        // UNCOMMENT TO DEBUG
                        //echo 'Request URI: '.$request_uri." # Match : ".$match." # URI to go : ".$uri." <br />";
                        if(preg_match('#'.$match.'#', $request_uri, $m)) {
                            $request_uri = preg_replace('#'.$match.'#', $uri, $request_uri);
                            break;
>>>>>>> 67930df5
                        }
                        Params::setParam('page', 'custom');
                        Params::setParam('route', $id);
                        $route_used = true;
                        break;
                    }
                }
                if(!$route_used) {
                    if(osc_rewrite_enabled()) {
                        $tmp_ar = explode("?", $request_uri);
                        $request_uri = $tmp_ar[0];
                        foreach($this->rules as $match => $uri) {
                            // UNCOMMENT TO DEBUG
                            //echo 'Request URI: '.$request_uri." # Match : ".$match." # URI to go : ".$uri." <br />";
                            if(preg_match('#^'.$match.'#', $request_uri, $m)) {
                                $request_uri = preg_replace('#'.$match.'#', $uri, $request_uri);
                                break;
                            }
                        }
                    }
                    $this->extractParams($request_uri);
                    $this->request_uri = $request_uri;

                    if(Params::getParam('page')!='') { $this->location = Params::getParam('page'); };
                    if(Params::getParam('action')!='') { $this->section = Params::getParam('action'); };
                }
            }
        }

        public function extractURL($uri = '')
        {
            $uri_array = explode('?', str_replace('index.php', '', $uri));
            if(substr($uri_array[0], 0, 1)=="/") {
                return substr($uri_array[0], 1);
            } else {
                return $uri_array[0];
            }
        }

        public function extractParams($uri = '')
        {
            $uri_array = explode('?', $uri);
            $length_i = count($uri_array);
            for($var_i = 1;$var_i<$length_i;$var_i++) {
                if(preg_match_all('|&([^=]+)=([^&]*)|', '&'.$uri_array[$var_i].'&', $matches)) {
                    $length = count($matches[1]);
                    for($var_k = 0;$var_k<$length;$var_k++) {
                        Params::setParam($matches[1][$var_k], $matches[2][$var_k]);
                    }
                }
            }
        }

        public function removeRule($regexp)
        {
            unset($this->rules[$regexp]);
        }

        public function clearRules()
        {
            unset($this->rules);
            $this->rules = array();
        }

        public function get_request_uri()
        {
            return $this->request_uri;
        }

        public function set_location($location)
        {
            $this->location = $location;
        }

        public function get_location()
        {
            return $this->location;
        }

        public function get_section()
        {
            return $this->section;
        }
        
        public function get_http_referer()
        {
            return $this->http_referer;
        }
        
    }

?><|MERGE_RESOLUTION|>--- conflicted
+++ resolved
@@ -115,7 +115,6 @@
                     $_SERVER['REQUEST_URI'] = preg_replace('|[\?&]{1}http_referer=(.*)$|', "", urldecode($_SERVER['REQUEST_URI']));
                 }
                 $request_uri = preg_replace('@^' . REL_WEB_URL . '@', "", urldecode($_SERVER['REQUEST_URI']));
-<<<<<<< HEAD
                 $route_used = false;
                 foreach($this->routes as $id => $route) {
                     // UNCOMMENT TO DEBUG
@@ -131,17 +130,6 @@
                             } else {
                                 Params::setParam('route_param_'.$p, $m[$p]);
                             }
-=======
-                if(osc_rewrite_enabled()) {
-                    $tmp_ar = explode("?", $request_uri);
-                    $request_uri = $tmp_ar[0];
-                    foreach($this->rules as $match => $uri) {
-                        // UNCOMMENT TO DEBUG
-                        //echo 'Request URI: '.$request_uri." # Match : ".$match." # URI to go : ".$uri." <br />";
-                        if(preg_match('#'.$match.'#', $request_uri, $m)) {
-                            $request_uri = preg_replace('#'.$match.'#', $uri, $request_uri);
-                            break;
->>>>>>> 67930df5
                         }
                         Params::setParam('page', 'custom');
                         Params::setParam('route', $id);
