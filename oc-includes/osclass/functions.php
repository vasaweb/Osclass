<?php
/*
 * Copyright 2014 Osclass
 *
 * Licensed under the Apache License, Version 2.0 (the "License");
 * you may not use this file except in compliance with the License.
 * You may obtain a copy of the License at
 *
 *     http://www.apache.org/licenses/LICENSE-2.0
 *
 * Unless required by applicable law or agreed to in writing, software
 * distributed under the License is distributed on an "AS IS" BASIS,
 * WITHOUT WARRANTIES OR CONDITIONS OF ANY KIND, either express or implied.
 * See the License for the specific language governing permissions and
 * limitations under the License.
 */

	/**
	 * @param null $catId
	 */
	function osc_meta_publish( $catId = null ) {
    osc_enqueue_script('php-date');
    echo '<div class="row">';
        FieldForm::meta_fields_input($catId);
    echo '</div>';
}


	/**
	 * @param null $catId
	 * @param null $item_id
	 */
	function osc_meta_edit( $catId = null , $item_id = null ) {
    osc_enqueue_script('php-date');
    echo '<div class="row">';
        FieldForm::meta_fields_input($catId, $item_id);
    echo '</div>';
}

osc_add_hook('item_form', 'osc_meta_publish');
osc_add_hook('item_edit', 'osc_meta_edit');

	/**
	 *
	 * All CF will be searchable
	 *
	 * @param null $catId
	 */
function osc_meta_search($catId = null) {
    FieldForm::meta_fields_search($catId);
}
osc_add_hook('search_form', 'osc_meta_search');

	/**
	 * @return string
	 * @throws \Exception
	 */
	function search_title() {
    $region   = osc_search_region();
    $city     = osc_search_city();
    $category = osc_search_category_id();
    $result   = '';

    $b_show_all = ($region == '' && $city == '' && $category == '');
    $b_category = ($category != '');
    $b_city     = ($city != '');
    $b_region   = ($region != '');

    if( $b_show_all ) {
        return __('Search results');
    }

    if( osc_get_preference('seo_title_keyword') != '' ) {
        $result .= osc_get_preference('seo_title_keyword') . ' ';
    }

    if($b_category && !empty($category)) {
        $cat = Category::newInstance()->findByPrimaryKey($category[0]);
        if(isset($cat['s_name'])) {
            $result .= $cat['s_name'].' ';
        }
    }

    if($b_city) {
        $result .= $city;
    } else if($b_region) {
        $result .= $region;
    }

    return $result;
}


	/**
	 * @return bool|mixed
	 * @throws \Exception
	 */
	function meta_title() {
    $location = Rewrite::newInstance()->get_location();
    $section  = Rewrite::newInstance()->get_section();
    $text = '';

    switch ($location) {
        case ('item'):
            switch ($section) {
                case 'item_add':    $text = __('Publish a listing'); break;
                case 'item_edit':   $text = __('Edit your listing'); break;
                case 'send_friend': $text = __('Send to a friend') . ' - ' . osc_item_title(); break;
                case 'contact':     $text = __('Contact seller') . ' - ' . osc_item_title(); break;
                default:            $text = osc_item_title() . ' ' . osc_item_city(); break;
            }
        break;
        case('page'):
            $text = osc_static_page_title();
        break;
        case('error'):
            $text = __('Error');
        break;
        case('search'):
            $region   = osc_search_region();
            $city     = osc_search_city();
            $pattern  = osc_search_pattern();
            $category = osc_search_category_id();
            $s_page   = '';
            $i_page   = Params::getParam('iPage');

            if($i_page != '' && $i_page > 1) {
                $s_page = ' - ' . __('page') . ' ' . $i_page;
            }

            $b_show_all = ($region == '' && $city == '' && $pattern == '' && empty($category));
            $b_category = !empty($category);
            $b_pattern  = ($pattern != '');
            $b_city     = ($city != '');
            $b_region   = ($region != '');

            if($b_show_all) {
                $text = __('Show all listings') . ' - ' . $s_page . osc_page_title();
            }

            $result = '';
            if($b_pattern) {
                $result .= $pattern . ' &raquo; ';
            }

            if($b_category && is_array($category) && count($category) > 0) {
                $cat = Category::newInstance()->findByPrimaryKey($category[0]);
                if( $cat ) {
                    $result .= $cat['s_name'].' ';
                }
            }

            if($b_city) {
                $result .= $city . ' &raquo; ';
            } else if($b_region) {
                $result .= $region . ' &raquo; ';
            }

            $result = preg_replace('|\s?&raquo;\s$|', '', $result);

            if($result == '') {
                $result = __('Search results');
            }

            $text = '';
            if( osc_get_preference('seo_title_keyword') != '' ) {
                $text .= osc_get_preference('seo_title_keyword') . ' ';
            }
            $text .= $result . $s_page;
        break;
        case('login'):
<<<<<<< HEAD
	        if ( $section === 'recover' ) {
		        $text = __( 'Recover your password' );
	        } else {
		        $text = __( 'Login' );
=======
            switch ($section) {
                case('recover'): $text = __('Recover your password'); break;
                case('forgot'):  $text = __('Recover my password'); break;
                default:         $text = __('Login');
>>>>>>> 0a0b8d5e
            }
        break;
        case('register'):
            $text = __('Create a new account');
        break;
        case('user'):
            switch ($section) {
                case('dashboard'):       $text = __('Dashboard'); break;
                case('items'):           $text = __('Manage my listings'); break;
                case('alerts'):          $text = __('Manage my alerts'); break;
                case('profile'):         $text = __('Update my profile'); break;
                case('pub_profile'):     $text = __('Public profile') . ' - ' . osc_user_name(); break;
                case('change_email'):    $text = __('Change my email'); break;
                case('change_username'): $text = __('Change my username'); break;
                case('change_password'): $text = __('Change my password'); break;
            }
        break;
        case('contact'):
            $text = __('Contact');
        break;
        case('custom'):
            $text = Rewrite::newInstance()->get_title();
        break;
        default:
            $text = osc_page_title();
        break;
    }

    if( !osc_is_home_page() ) {
        if($text!='') {
            $text .= ' - ' . osc_page_title();
        } else {
            $text = osc_page_title();
        }
    }

    return osc_apply_filter( 'meta_title_filter', $text);
}


	/**
	 * @return bool|mixed
	 * @throws \Exception
	 */
	function meta_description() {
    $text = '';
    // home page
    if( osc_is_home_page() ) {
        $text = osc_page_description();
    }
    // static page
    if( osc_is_static_page() ) {
        $text = osc_highlight(osc_static_page_text(), 140, '', '');
    }
    // search
    if( osc_is_search_page() ) {
        if( osc_has_items() ) {
            $text = osc_item_category() . ' ' . osc_item_city() . ', ' . osc_highlight(osc_item_description(), 120);
        }
        osc_reset_items();
    }
    // listing
    if( osc_is_ad_page() ) {
        $text = osc_item_category() . ' ' . osc_item_city() . ', ' . osc_highlight(osc_item_description(), 120);
    }

    return osc_apply_filter( 'meta_description_filter', $text);
}


	/**
	 * @return bool|mixed
	 * @throws \Exception
	 */
	function meta_keywords() {
    $text = '';
    // search
    if( osc_is_search_page() ) {
        if( osc_has_items() ) {
            $keywords = array();
            $keywords[] = osc_item_category();
            if( osc_item_city() != '' ) {
                $keywords[] = osc_item_city();
                $keywords[] = sprintf('%s %s', osc_item_category(), osc_item_city());
            }
            if( osc_item_region() != '' ) {
                $keywords[] = osc_item_region();
                $keywords[] = sprintf('%s %s', osc_item_category(), osc_item_region());
            }
            if( (osc_item_city() != '') && (osc_item_region() != '') ) {
                $keywords[] = sprintf('%s %s %s', osc_item_category(), osc_item_region(), osc_item_city());
                $keywords[] = sprintf('%s %s', osc_item_region(), osc_item_city());
            }
            $text = implode(', ', $keywords);
        }
        osc_reset_items();
    }
    // listing
    if( osc_is_ad_page() ) {
        $keywords = array();
        $keywords[] = osc_item_category();
        if( osc_item_city() != '' ) {
            $keywords[] = osc_item_city();
            $keywords[] = sprintf('%s %s', osc_item_category(), osc_item_city());
        }
        if( osc_item_region() != '' ) {
            $keywords[] = osc_item_region();
            $keywords[] = sprintf('%s %s', osc_item_category(), osc_item_region());
        }
        if( (osc_item_city() != '') && (osc_item_region() != '') ) {
            $keywords[] = sprintf('%s %s %s', osc_item_category(), osc_item_region(), osc_item_city());
            $keywords[] = sprintf('%s %s', osc_item_region(), osc_item_city());
        }
        $text = implode(', ', $keywords);
    }

    return osc_apply_filter( 'meta_keywords_filter', $text);
}


	/**
	 * @return array
	 * @throws \Exception
	 */
	function osc_search_footer_links() {
    if( !osc_rewrite_enabled() ) {
        return array();
    }

    $categoryID = osc_search_category_id();
	if ( ! empty( $categoryID ) && Category::newInstance()->isRoot( current( $categoryID ) ) ) {
		$cat = Category::newInstance()->findSubcategories( current( $categoryID ) );
		if ( count( $cat ) > 0 ) {
			$categoryID = array ();
			foreach ( $cat as $c ) {
				$categoryID[] = $c[ 'pk_i_id' ];
            }
        }
    }

    if( osc_search_city() != '' ) {
        return array();
    }

    $regionID = '';
    if( osc_search_region() != '' ) {
        $aRegion  = Region::newInstance()->findByName(osc_search_region());
        if(isset($aRegion['pk_i_id'])) {
            $regionID = $aRegion['pk_i_id'];
        }
    }

    $conn = DBConnectionClass::newInstance();
    $data = $conn->getOsclassDb();
    $comm = new DBCommandClass($data);

    $comm->select('i.fk_i_category_id');
    $comm->select('l.*');
    $comm->select('COUNT(*) AS total');
    $comm->from(DB_TABLE_PREFIX . 't_item as i');
    $comm->from(DB_TABLE_PREFIX . 't_item_location as l');
    if( !empty($categoryID) ) {
        $comm->whereIn('i.fk_i_category_id', $categoryID);
    }
    $comm->where('i.pk_i_id = l.fk_i_item_id');
    $comm->where('i.b_enabled = 1');
    $comm->where('i.b_active = 1');
    $comm->where(sprintf("dt_expiration >= '%s'", date('Y-m-d H:i:s')));

    $comm->where('l.fk_i_region_id IS NOT NULL');
    $comm->where('l.fk_i_city_id IS NOT NULL');
    if( $regionID != '' ) {
        $comm->where('l.fk_i_region_id', $regionID);
        $comm->groupBy('l.fk_i_city_id');
    } else {
        $comm->groupBy('l.fk_i_region_id');
    }
    $rs = $comm->get();

    if( !$rs ) {
        return array();
    }

    return $rs->result();
}


	/**
	 * @param null $f
	 *
	 * @return string
	 * @throws \Exception
	 */
	function osc_footer_link_url( $f = null ) {
    if($f==null) {
        if(View::newInstance()->_exists('footer_link')) {
            $f = View::newInstance()->_get('footer_link');
        } else {
            return '';
        }
    } else {
        View::newInstance()->_exportVariableToView('footer_link', $f);
    }
    $params = array();
    $tmp = osc_search_category_id();
    if( isset($tmp) ) {
        $params['sCategory'] = $f['fk_i_category_id'];
    }

    if( osc_search_region() == '' ) {
        $params['sRegion'] = $f['fk_i_region_id'];
    } else {
        $params['sCity'] = $f['fk_i_city_id'];
    }

    return osc_search_url($params);
}


	/**
	 * @param null $f
	 *
	 * @return string
	 * @throws \Exception
	 */
	function osc_footer_link_title( $f = null ) {
    if($f==null) {
        if(View::newInstance()->_exists('footer_link')) {
            $f = View::newInstance()->_get('footer_link');
        } else {
            return '';
        }
    } else {
        View::newInstance()->_exportVariableToView('footer_link', $f);
    }
    $text = '';

    if( osc_get_preference('seo_title_keyword') != '' ) {
        $text .= osc_get_preference('seo_title_keyword') . ' ';
    }

    $cat = osc_get_category('id', $f['fk_i_category_id']);
    if(@$cat['s_name']!='') {
        $text .= $cat['s_name'].' ';
    }

    if( osc_search_region() == '' ) {
        $text .= $f['s_region'];
    } else {
        $text .= $f['s_city'];
    }

    $text = trim($text);
    return $text;
}

/**
 * Instantiate the admin toolbar object.
 *
 * @since 3.0
 * @access private
 * @return bool
 */
function _osc_admin_toolbar_init()
{
    $adminToolbar = AdminToolbar::newInstance();

    $adminToolbar->init();
    $adminToolbar->add_menus();
    return true;
}
// and we hook our function via
osc_add_hook( 'init_admin', '_osc_admin_toolbar_init');

/**
 * Draws admin toolbar
 */
function osc_draw_admin_toolbar()
{
    $adminToolbar = AdminToolbar::newInstance();

    // run hook for adding
    osc_run_hook('add_admin_toolbar_menus');
    $adminToolbar->render();
}

/**
 * Add webtitle with link to frontend
 */
function osc_admin_toolbar_menu()
{
    AdminToolbar::newInstance()->add_menu( array(
                'id'        => 'home',
                'title'     => '<span class="">'.  osc_page_title() .'</span>',
                'href'      => osc_base_url(),
                'meta'      => array('class' => 'user-profile'),
                'target'    => '_blank'
            ) );
}

/**
 * Add logout link
 */
function osc_admin_toolbar_logout()
{
    AdminToolbar::newInstance()->add_menu( array(
                'id'        => 'logout',
                'title'     => __('Logout'),
                'href'      => osc_admin_base_url(true) . '?action=logout',
                'meta'      => array('class' => 'btn btn-dim ico ico-32 ico-power float-right')
            ) );
}

function osc_admin_toolbar_comments()
{
    $total = ItemComment::newInstance()->countAll( '( c.b_active = 0 OR c.b_enabled = 0 OR c.b_spam = 1 )' );
    if( $total > 0 ) {
        $title = '<i class="circle circle-green">'.$total.'</i>'.__('New comments');

        AdminToolbar::newInstance()->add_menu(
                array('id'    => 'comments',
                      'title' => $title,
                      'href'  => osc_admin_base_url(true) . '?page=comments' ,
                      'meta'  => array('class' => 'action-btn action-btn-black')
                ) );
    }
}

function osc_admin_toolbar_spam()
{
    $total = Item::newInstance()->countByMarkas( 'spam' );
    if( $total > 0 ) {
        $title = '<i class="circle circle-red">'.$total.'</i>'.__('Spam');

        AdminToolbar::newInstance()->add_menu(
                array('id'    => 'spam',
                      'title' => $title,
                      'href'  => osc_admin_base_url(true) . '?page=items&action=items_reported&sort=spam' ,
                      'meta'  => array('class' => 'action-btn action-btn-black')
                ) );
    }
}


	/**
	 * @param bool $force
	 */
	function osc_admin_toolbar_update_core( $force = false )
{
    if( !osc_is_moderator() ) {
        $data = json_decode(osc_update_core_json(), true);

        if($force) {
            AdminToolbar::newInstance()->remove_menu('update_core');
        }
        if(isset($data['version']) && $data['version'] > 0) {
            $title = sprintf(__('Osclass %s is available'), $data['s_name']);
            AdminToolbar::newInstance()->add_menu(
                array('id'    => 'update_core',
                    'title' => $title,
                    'href'  => osc_admin_base_url(true) . '?page=tools&action=upgrade' ,
                    'meta'  => array('class' => 'action-btn action-btn-black')
                ) );
        }
    }
}


	/**
	 * @param bool $force
	 *
	 * @return int|string
	 */
	function osc_check_plugins_update( $force = false )
{
    $total = getPreference('plugins_update_count');
    if($force) {
        return _osc_check_plugins_update();
    } else if((time() - (int)osc_plugins_last_version_check()) > (24 * 3600)) {
        osc_add_hook('admin_footer', 'check_plugins_admin_footer');
    }
    return $total;
}


	/**
	 * @return int
	 */
	function _osc_check_plugins_update() {
    $total = 0;
    $array = array();
    $array_downloaded = array();
    $plugins    = Plugins::listAll();
    foreach($plugins as $plugin) {
        $info = osc_plugin_get_info($plugin);
        if(osc_check_plugin_update(@$info['plugin_update_uri'], @$info['version'])) {
            $array[] = @$info['plugin_update_uri'];
            $total++;
        }
        $array_downloaded[] = @$info['plugin_update_uri'];
    }

    osc_set_preference( 'plugins_to_update' , json_encode($array) );
    osc_set_preference( 'plugins_downloaded', json_encode($array_downloaded) );
    osc_set_preference( 'plugins_update_count', $total );
    osc_set_preference( 'plugins_last_version_check', time() );
    osc_reset_preferences();
    return $total;
}


	/**
	 * @param bool $force
	 */
	function osc_admin_toolbar_update_plugins( $force = false )
{
    if( !osc_is_moderator() ) {
        $total = osc_check_plugins_update( $force );

        if($force) {
            AdminToolbar::newInstance()->remove_menu('update_plugin');
        }
        if($total > 0) {
            $title = '<i class="circle circle-gray">'.$total.'</i>'.__('Plugin updates');
            AdminToolbar::newInstance()->add_menu(
                array('id'    => 'update_plugin',
                    'title' => $title,
                    'href'  => osc_admin_base_url(true) . '?page=plugins#update-plugins' ,
                    'meta'  => array('class' => 'action-btn action-btn-black')
                ) );
        }
    }
}


	/**
	 * @param bool $force
	 *
	 * @return int|string
	 */
	function osc_check_themes_update( $force = false )
{
    $total = getPreference('themes_update_count');
    if($force) {
        return _osc_check_themes_update();
    } else if((time() - (int)osc_themes_last_version_check()) > (24 * 3600)) {
        osc_add_hook('admin_footer', 'check_themes_admin_footer');
    }
    return $total;
}


	/**
	 * @return int
	 */
	function _osc_check_themes_update() {
    $total = 0;
    $array = array();
    $array_downloaded = array();
    $themes = WebThemes::newInstance()->getListThemes();
    foreach($themes as $theme) {
        $info = WebThemes::newInstance()->loadThemeInfo($theme);
        if(osc_check_theme_update(@$info['theme_update_uri'], @$info['version'])) {
            $array[] = $theme;
            $total++;
        }
        $array_downloaded[] = @$info['theme_update_uri'];
    }
    osc_set_preference( 'themes_to_update', json_encode($array) );
    osc_set_preference( 'themes_downloaded', json_encode($array_downloaded) );
    osc_set_preference( 'themes_update_count', $total );
    osc_set_preference( 'themes_last_version_check', time() );
    osc_reset_preferences();
    return $total;
}


	/**
	 * @param bool $force
	 */
	function osc_admin_toolbar_update_themes( $force = false )
{
    if( !osc_is_moderator() ) {
        $total = osc_check_themes_update( $force );

        if($force) {
            AdminToolbar::newInstance()->remove_menu('update_theme');
        }
        if($total > 0) {
            $title = '<i class="circle circle-gray">'.$total.'</i>'.__('Theme updates');
            AdminToolbar::newInstance()->add_menu(
                    array('id'    => 'update_theme',
                          'title' => $title,
                          'href'  => osc_admin_base_url(true) . '?page=appearance' ,
                          'meta'  => array('class' => 'action-btn action-btn-black')
                    ) );
        }
    }
}

// languages todo
	/**
	 * @param bool $force
	 *
	 * @return int|string
	 */
	function osc_check_languages_update( $force = false ) {
    $total = getPreference('languages_update_count');
    if($force) {
        return _osc_check_languages_update();
    } else if((time() - (int)osc_languages_last_version_check()) > (24 * 3600)) {
        osc_add_hook('admin_footer', 'check_languages_admin_footer');
    }
    return $total;
}


	/**
	 * @return int
	 */
	function _osc_check_languages_update() {
    $total = 0;
    $array = array();
    $array_downloaded = array();
    $languages  = OSCLocale::newInstance()->listAll();
    foreach($languages as $lang) {
        if(osc_check_language_update($lang['pk_c_code'], $lang['s_version'] )) {
            $array[] = $lang['pk_c_code'];
            $total++;
        }
        $array_downloaded[] = $lang['pk_c_code'];
    }
    osc_set_preference( 'languages_to_update' , json_encode($array) );
    osc_set_preference( 'languages_downloaded', json_encode($array_downloaded) );
    osc_set_preference( 'languages_update_count', $total );
    osc_set_preference( 'languages_last_version_check', time() );
    osc_reset_preferences();
    return $total;
}


	/**
	 * @param bool $force
	 */
	function osc_admin_toolbar_update_languages( $force = false )
{
    if( !osc_is_moderator() ) {
        $total = osc_check_languages_update( $force );

        if($force) {
            AdminToolbar::newInstance()->remove_menu('update_language');
        }
        if($total > 0) {
            $title = '<i class="circle circle-gray">'.$total.'</i>'.__('Language updates');
            AdminToolbar::newInstance()->add_menu(
                    array('id'    => 'update_language',
                          'title' => $title,
                          'href'  => osc_admin_base_url(true) . '?page=languages' ,
                          'meta'  => array('class' => 'action-btn action-btn-black')
                    ) );
        }
    }
}


	/**
	 * @return bool
	 */
	function osc_check_market_connect()
{
	return getPreference( 'marketAPIConnect' ) != '';
}


function osc_admin_toolbar_market_connect() {

    if( !osc_is_moderator() ) {
        $connected = osc_check_market_connect();
        AdminToolbar::newInstance()->remove_menu('market_connect');

        if(!$connected) {
            AdminToolbar::newInstance()->add_menu(
                array('id'    => 'market_connect',
                    'title' => __('Connect Market'),
                    'href'  => osc_admin_base_url(true) . '?page=market&open_market_connect=true' ,
                    'meta'  => array('class' => 'action-btn', 'style' => 'color:black;')
                ) );
        }
    }
}
<|MERGE_RESOLUTION|>--- conflicted
+++ resolved
@@ -169,18 +169,10 @@
             $text .= $result . $s_page;
         break;
         case('login'):
-<<<<<<< HEAD
-	        if ( $section === 'recover' ) {
-		        $text = __( 'Recover your password' );
-	        } else {
-		        $text = __( 'Login' );
-=======
             switch ($section) {
                 case('recover'): $text = __('Recover your password'); break;
                 case('forgot'):  $text = __('Recover my password'); break;
                 default:         $text = __('Login');
->>>>>>> 0a0b8d5e
-            }
         break;
         case('register'):
             $text = __('Create a new account');
