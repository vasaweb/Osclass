--- conflicted
+++ resolved
@@ -25,13 +25,9 @@
  * check if the item is expired
  */
 function osc_isExpired($dt_expiration) {
-<<<<<<< HEAD
-    $now       = date("Ymdhis");
-=======
     $now       = date("YmdHis");
->>>>>>> 9cea5ae8
-
-    $dt_expiration = str_replace(' ', '', $dt_expiration);
+
+   $dt_expiration = str_replace(' ', '', $dt_expiration);
     $dt_expiration = str_replace('-', '', $dt_expiration);
     $dt_expiration = str_replace(':', '', $dt_expiration);
 
@@ -393,32 +389,8 @@
             $params['add_bcc'] = array($params['add_bcc']) ;
         }
 
-<<<<<<< HEAD
         foreach($params['add_bcc'] as $bcc) {
             try {
-=======
-        $mail->SMTPSecure = ( isset($params['ssl']) ) ? $params['ssl'] : osc_mailserver_ssl() ;
-        $mail->Username = ( isset($params['username']) ) ? $params['username'] : osc_mailserver_username() ;
-        $mail->Password = ( isset($params['password']) ) ? $params['password'] : osc_mailserver_password() ;
-        $mail->Host = ( isset($params['host']) ) ? $params['host'] : osc_mailserver_host() ;
-        $mail->Port = ( isset($params['port']) ) ? $params['port'] : osc_mailserver_port() ;
-        $mail->From = ( isset($params['from']) ) ? $params['from'] : 'osclass@' . osc_get_domain() ;
-        if( osc_mailserver_username() !== '' ) {
-            $mail->From = osc_mailserver_username();
-        }
-        if( array_key_exists('username', $params) ) {
-            $mail->From = $params['username'];
-        }
-        $mail->FromName = ( isset($params['from_name']) ) ? $params['from_name'] : osc_page_title() ;
-        $mail->Subject = ( isset($params['subject']) ) ? $params['subject'] : '' ;
-        $mail->Body = ( isset($params['body']) ) ? $params['body'] : '' ;
-        $mail->AltBody = ( isset($params['alt_body']) ) ? $params['alt_body'] : '' ;
-        $to = ( isset($params['to']) ) ? $params['to'] : '' ;
-        $to_name = ( isset($params['to_name']) ) ? $params['to_name'] : '' ;
-
-        if( key_exists('add_bcc', $params) ) {
-            foreach( $params['add_bcc'] as $bcc ) {
->>>>>>> 9cea5ae8
                 $mail->AddBCC($bcc) ;
             } catch ( phpmailerException $e ) {
                 continue;
