--- conflicted
+++ resolved
@@ -1391,7 +1391,6 @@
     $result = CategoryStats::newInstance()->dao->query($sql);
 }
 
-<<<<<<< HEAD
 function get_ip() {
     if( !empty($_SERVER['HTTP_CLIENT_IP']) ) {
         return $_SERVER['HTTP_CLIENT_IP'];
@@ -1407,173 +1406,6 @@
     return $_SERVER['REMOTE_ADDR'];
 }
 
-// iBrowser -> tinymce language
-function osc_tinymce_ibrowser_language() {
-?>
-<script>
-
-</script>
-<?php
-}
-/*
-//<script>
-//    tinyMCE.addI18n({en:{
-//        common:{
-//            edit_confirm:"<?php _e('Do you want to use the WYSIWYG mode for this textarea?'); ?>",
-//            apply:"<?php _e('Apply'); ?>",
-//            insert:"<?php _e('Insert'); ?>",
-//            update:"<?php _e('Update'); ?>",
-//            cancel:"<?php _e('Cancel'); ?>",
-//            close:"<?php _e('Close'); ?>",
-//            browse:"<?php _e('Browse'); ?>",
-//            class_name:"Class",
-//            not_set:"<?php _e('-- Not set --'); ?>",
-//            clipboard_msg:"<?php _e('Copy/Cut/Paste is not available in Mozilla and Firefox.\nDo you want more information about this issue?'); ?>",
-//            clipboard_no_support:"<?php _e('Currently not supported by your browser, use keyboard shortcuts instead.'); ?>",
-//            popup_blocked:"<?php _e('Sorry, but we have noticed that your popup-blocker has disabled a window that provides application functionality. You will need to disable popup blocking on this site in order to fully utilize this tool.'); ?>",
-//            invalid_data:"<?php _e('Error: Invalid values entered, these are marked in red.'); ?>",
-//            more_colors:"<?php _e('More colors'); ?>"
-//        },
-//        contextmenu:{
-//            align:"<?php _e('Alignment'); ?>",
-//            left:"<?php _e('Left'); ?>",
-//            center:"<?php _e('Center'); ?>",
-//            right:"<?php _e('Right'); ?>",
-//            full:"<?php _e('Full'); ?>"
-//        },
-//        insertdatetime:{
-//            date_fmt:"%Y-%m-%d",
-//            time_fmt:"%H:%M:%S",
-//            insertdate_desc:"<?php _e('Insert date'); ?>",
-//            inserttime_desc:"<?php _e('Insert time'); ?>",
-//            months_long:"<?php _e('January,February,March,April,May,June,July,August,September,October,November,December'); ?>",
-//            months_short:"<?php _e('Jan,Feb,Mar,Apr,May,Jun,Jul,Aug,Sep,Oct,Nov,Dec'); ?>",
-//            day_long:"<?php _e('Sunday,Monday,Tuesday,Wednesday,Thursday,Friday,Saturday,Sunday'); ?>",
-//            day_short:"<?php _e('Sun,Mon,Tue,Wed,Thu,Fri,Sat,Sun'); ?>"
-//        },
-//        print:{
-//            print_desc:"<?php _e('Print'); ?>"
-//        },
-//        preview:{
-//            preview_desc:"<?php _e('Preview'); ?>"
-//        },
-//        directionality:{
-//            ltr_desc:"<?php _e('Direction left to right'); ?>",
-//            rtl_desc:"<?php _e('Direction right to left'); ?>"
-//        },
-//        layer:{
-//            insertlayer_desc:"<?php _e('Insert new layer'); ?>",
-//            forward_desc:"<?php _e('Move forward'); ?>",
-//            backward_desc:"<?php _e('Move backward'); ?>",
-//            absolute_desc:"<?php _e('Toggle absolute positioning'); ?>",
-//            content:"<?php _e('New layer...'); ?>"
-//        },
-//        save:{
-//            save_desc:"<?php _e('Save'); ?>",
-//            cancel_desc:"<?php _e('Cancel all changes'); ?>"
-//        },
-//        nonbreaking:{
-//            nonbreaking_desc:"<?php _e('Insert non-breaking space character'); ?>"
-//        },
-//        iespell:{
-//            iespell_desc:"<?php _e('Run spell checking'); ?>",
-//            download:"<?php _e('ieSpell not detected. Do you want to install it now?'); ?>"
-//        },
-//        advhr:{
-//            advhr_desc:"<?php _e('Horizontal rule'); ?>"
-//        },
-//        emotions:{
-//            emotions_desc:"<?php _e('Emotions'); ?>"
-//        },
-//        searchreplace:{
-//            search_desc:"<?php _e('Find'); ?>",
-//            replace_desc:"<?php _e('Find/Replace'); ?>"
-//        },
-//        advimage:{
-//            image_desc:"<?php _e('Insert/edit image'); ?>"
-//        },
-//        advlink:{
-//            link_desc:"<?php _e('Insert/edit link'); ?>"
-//        },
-//        xhtmlxtras:{
-//            cite_desc:"<?php _e('Citation'); ?>",
-//            abbr_desc:"<?php _e('Abbreviation'); ?>",
-//            acronym_desc:"<?php _e('Acronym'); ?>",
-//            del_desc:"<?php _e('Deletion'); ?>",
-//            ins_desc:"<?php _e('Insertion'); ?>",
-//            attribs_desc:"<?php _e('Insert/Edit Attributes'); ?>"
-//        },
-//        style:{
-//            desc:"<?php _e('Edit CSS Style'); ?>"
-//        },
-//        paste:{
-//            paste_text_desc:"<?php _e('Paste as Plain Text'); ?>",
-//            paste_word_desc:"<?php _e('Paste from Word'); ?>",
-//            selectall_desc:"<?php _e('Select All'); ?>"
-//        },
-//        paste_dlg:{
-//            text_title:"<?php _e('Use CTRL+V on your keyboard to paste the text into the window.'); ?>",
-//            text_linebreaks:"<?php _e('Keep linebreaks'); ?>",
-//            word_title:"<?php _e('Use CTRL+V on your keyboard to paste the text into the window.'); ?>"
-//        },
-//        table:{
-//            desc:"<?php _e('Inserts a new table'); ?>",
-//            row_before_desc:"<?php _e('Insert row before'); ?>",
-//            row_after_desc:"<?php _e('Insert row after'); ?>",
-//            delete_row_desc:"<?php _e('Delete row'); ?>",
-//            col_before_desc:"<?php _e('Insert column before'); ?>",
-//            col_after_desc:"<?php _e('Insert column after'); ?>",
-//            delete_col_desc:"<?php _e('Remove column'); ?>",
-//            split_cells_desc:"<?php _e('Split merged table cells'); ?>",
-//            merge_cells_desc:"<?php _e('Merge table cells'); ?>",
-//            row_desc:"<?php _e('Table row properties'); ?>",
-//            cell_desc:"<?php _e('Table cell properties'); ?>",
-//            props_desc:"<?php _e('Table properties'); ?>",
-//            paste_row_before_desc:"<?php _e('Paste table row before'); ?>",
-//            paste_row_after_desc:"<?php _e('Paste table row after'); ?>",
-//            cut_row_desc:"<?php _e('Cut table row'); ?>",
-//            copy_row_desc:"<?php _e('Copy table row'); ?>",
-//            del:"<?php _e('Delete table'); ?>",
-//            row:"<?php _e('Row'); ?>",
-//            col:"<?php _e('Column'); ?>",
-//            cell:"<?php _e('Cell'); ?>"
-//        },
-//        autosave:{
-//            unload_msg:"<?php _e('The changes you made will be lost if you navigate away from this page.'); ?>"
-//        },
-//        fullscreen:{
-//            desc:"<?php _e('Toggle fullscreen mode'); ?>"
-//        },
-//        media:{
-//            desc:"<?php _e('Insert / edit embedded media'); ?>",
-//            edit:"<?php _e('Edit embedded media'); ?>"
-//        },
-//        fullpage:{
-//            desc:"<?php _e('Document properties'); ?>"
-//        },
-//        template:{
-//            desc:"<?php _e('Insert predefined template content'); ?>"
-//        },
-//        visualchars:{
-//            desc:"<?php _e('Visual control characters on/off.'); ?>"
-//        },
-//        spellchecker:{
-//            desc:"<?php _e('Toggle spellchecker'); ?>",
-//            menu:"<?php _e('Spellchecker settings'); ?>",
-//            ignore_word:"<?php _e('Ignore word'); ?>",
-//            ignore_words:"<?php _e('Ignore all'); ?>",
-//            langs:"<?php _e('Languages'); ?>",
-//            wait:"<?php _e('Please wait...'); ?>",
-//            sug:"<?php _e('Suggestions'); ?>",
-//            no_sug:"<?php _e('No suggestions'); ?>",
-//            no_mpell:"<?php _e('No misspellings found.'); ?>"
-//        },
-//        pagebreak:{
-//            desc:"<?php _e('Insert page break.'); ?>"
-//        }}});
-//    </script>
-*/
-=======
 
 /***********************
  * CSRFGUARD functions *
@@ -1640,5 +1472,4 @@
     register_shutdown_function('osc_csrfguard_inject');
 }
 
->>>>>>> 04a6aba4
 ?>