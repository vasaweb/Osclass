<?php

/*
 *      OSCLass – software for creating and publishing online classified
 *                           advertising platforms
 *
 *                        Copyright (C) 2010 OSCLASS
 *
 *       This program is free software: you can redistribute it and/or
 *     modify it under the terms of the GNU Affero General Public License
 *     as published by the Free Software Foundation, either version 3 of
 *            the License, or (at your option) any later version.
 *
 *     This program is distributed in the hope that it will be useful, but
 *         WITHOUT ANY WARRANTY; without even the implied warranty of
 *        MERCHANTABILITY or FITNESS FOR A PARTICULAR PURPOSE.  See the
 *             GNU Affero General Public License for more details.
 *
 *      You should have received a copy of the GNU Affero General Public
 * License along with this program.  If not, see <http://www.gnu.org/licenses/>.
 */


/**
 * check if the item is expired
 */
function osc_isExpired($dt_expiration) {
    $now       = date("Ymdhis");

    $dt_expiration = str_replace(' ', '', $dt_expiration);
    $dt_expiration = str_replace('-', '', $dt_expiration);
    $dt_expiration = str_replace(':', '', $dt_expiration);

    if ($dt_expiration > $now) {
        return false;
    } else {
        return true;
    }
}
/**
 * Remove resources from disk
 * @param <type> $id
 * @param boolean $admin
 * @return boolean
 */
function osc_deleteResource( $id , $admin) {
    if( is_array( $id ) ){
        $id = $id[0];
    }
    $resource = ItemResource::newInstance()->findByPrimaryKey($id) ;
    if( !is_null($resource) ){
        Log::newInstance()->insertLog('item', 'delete resource', $resource['pk_i_id'], $id, $admin?'admin':'user', $admin ? osc_logged_admin_id() : osc_logged_user_id()) ;

        $backtracel = '';
        foreach(debug_backtrace() as $k=>$v){
            if($v['function'] == "include" || $v['function'] == "include_once" || $v['function'] == "require_once" || $v['function'] == "require"){
                $backtracel .= "#".$k." ".$v['function']."(".$v['args'][0].") called@ [".$v['file'].":".$v['line']."] / ";
            }else{
                $backtracel .= "#".$k." ".$v['function']." called@ [".$v['file'].":".$v['line']."] / ";
            }
        }

        Log::newInstance()->insertLog('item', 'delete resource backtrace', $resource['pk_i_id'], $backtracel, $admin?'admin':'user', $admin ? osc_logged_admin_id() : osc_logged_user_id()) ;

        @unlink(osc_base_path() . $resource['s_path'] .$resource['pk_i_id'].".".$resource['s_extension']);
        @unlink(osc_base_path() . $resource['s_path'] .$resource['pk_i_id']."_original.".$resource['s_extension']);
        @unlink(osc_base_path() . $resource['s_path'] .$resource['pk_i_id']."_thumbnail.".$resource['s_extension']);
        @unlink(osc_base_path() . $resource['s_path'] .$resource['pk_i_id']."_preview.".$resource['s_extension']);
        osc_run_hook('delete_resource', $resource);
    }
}

/**
 * Tries to delete the directory recursivaly.
 * @return true on success.
 */
function osc_deleteDir($path) {
    if (!is_dir($path))
        return false;

    $fd = @opendir($path);
    if (!$fd)
        return false;

    while ($file = @readdir($fd)) {
        if ($file != '.' && $file != '..') {
            if (!is_dir($path . '/' . $file)) {
                if (!@unlink($path . '/' . $file)) {
                    closedir($fd);
                    return false;
                } else {
                    osc_deleteDir($path . '/' . $file);
                }
            } else {
                osc_deleteDir($path . '/' . $file);
            }
        }
    }
    closedir($fd);

    return @rmdir($path);
}

/**
 * Unpack a ZIP file into the specific path in the second parameter.
 * @return true on success.
 */
function osc_packageExtract($zipPath, $path) {
    if(!file_exists($path)) {
        if (!@mkdir($path, 0666)) {
            return false;
        }
    }

    @chmod($path, 0777);

    $zip = new ZipArchive;
    if ($zip->open($zipPath) === true) {
        $zip->extractTo($path);
        $zip->close();
        return true;
    } else {
        return false;
    }
}

/**
 * Fix the problem of symbolics links in the path of the file
 *
 * @param string $file The filename of plugin.
 * @return string The fixed path of a plugin.
 */
function osc_plugin_path($file) {
    // Sanitize windows paths and duplicated slashes
    $file = preg_replace('|/+|','/', str_replace('\\','/',$file));
    $plugin_path = preg_replace('|/+|','/', str_replace('\\','/', osc_plugins_path()));
    $file = $plugin_path . preg_replace('#^.*oc-content\/plugins\/#','',$file);
    return $file;
}

/**
 * Fix the problem of symbolics links in the path of the file
 *
 * @param string $file The filename of plugin.
 * @return string The fixed path of a plugin.
 */
function osc_plugin_url($file) {
    // Sanitize windows paths and duplicated slashes
    $dir = preg_replace('|/+|','/', str_replace('\\','/',dirname($file)));
    $dir = WEB_PATH . 'oc-content/plugins/' . preg_replace('#^.*oc-content\/plugins\/#','',$dir) . "/";
    return $dir;
}

/**
 * Fix the problem of symbolics links in the path of the file
 *
 * @param string $file The filename of plugin.
 * @return string The fixed path of a plugin.
 */
function osc_plugin_folder($file) {
    // Sanitize windows paths and duplicated slashes
    $dir = preg_replace('|/+|','/', str_replace('\\','/',dirname($file)));
    $dir = preg_replace('#^.*oc-content\/plugins\/#','',$dir) . "/";
    return $dir;
}

/**
 * Serialize the data (usefull at plugins activation)
 * @return the data serialized
 */
function osc_serialize($data) {

    if (!is_serialized($data)) {
        if (is_array($data) || is_object($data)) {
            return serialize($data);
        }
    }

    return $data;
}

/**
 * Unserialize the data (usefull at plugins activation)
 * @return the data unserialized
 */
function osc_unserialize($data) {
    if (is_serialized($data)) { // don't attempt to unserialize data that wasn't serialized going in
        return @unserialize($data);
    }

    return $data;
}

/**
 * Checks is $data is serialized or not
 * @return bool False if not serialized and true if it was.
 */
function is_serialized($data) {
    // if it isn't a string, it isn't serialized
    if (!is_string($data))
        return false;
    $data = trim($data);
    if ('N;' == $data)
        return true;
    if (!preg_match('/^([adObis]):/', $data, $badions))
        return false;
    switch ($badions[1]) {
        case 'a' :
        case 'O' :
        case 's' :
            if (preg_match("/^{$badions[1]}:[0-9]+:.*[;}]\$/s", $data))
                return true;
            break;
        case 'b' :
        case 'i' :
        case 'd' :
            if (preg_match("/^{$badions[1]}:[0-9.E-]+;\$/", $data))
                return true;
            break;
    }
    return false;
}

/**
 * VERY BASIC
 * Perform a POST request, so we could launch fake-cron calls and other core-system calls without annoying the user
 */
function osc_doRequest($url, $_data) {
    if (function_exists('fsockopen')) {
        $data = http_build_query($_data);

        // parse the given URL
        $url = parse_url($url);

        // extract host and path:
        $host = $url['host'];
        $path = $url['path'];

        // open a socket connection on port 80
        // use localhost in case of issues with NATs (hairpinning)
        $fp = @fsockopen($host, 80);

        if($fp!==false) {
            $out  = "POST $path HTTP/1.1\r\n";
            $out .= "Host: $host\r\n";
            $out .= "Referer: OSClass (v.". osc_version() .")\r\n";
            $out .= "Content-type: application/x-www-form-urlencoded\r\n";
            $out .= "Content-Length: ".strlen($data)."\r\n";
            $out .= "Connection: Close\r\n\r\n";
            $out .= "$data";
            fwrite($fp, $out);
            fclose($fp);
        }
    }
}

function osc_sendMail($params) {
    // DO NOT send mail if it's a demo
    if( defined('DEMO') ) {
        return false;
    }

    if( key_exists('add_bcc', $params) ) {
        if( !is_array($params['add_bcc']) && $params['add_bcc'] != '' ) {
            $params['add_bcc'] = array($params['add_bcc']) ;
        }
    }

    require_once osc_lib_path() . 'phpmailer/class.phpmailer.php' ;

    if( osc_mailserver_pop() ) {
        require_once osc_lib_path() . 'phpmailer/class.pop3.php' ;
        $pop = new POP3() ;
        $pop->Authorise(
                ( isset($params['host']) ) ? $params['host'] : osc_mailserver_host(),
                ( isset($params['port']) ) ? $params['port'] : osc_mailserver_port(),
                30,
                ( isset($params['username']) ) ? $params['username'] : osc_mailserver_username(),
                ( isset($params['username']) ) ? $params['username'] : osc_mailserver_username(),
                0
        ) ;
    }

    $mail = new PHPMailer(true) ;
    try {
        $mail->CharSet = 'utf-8' ;

        if( osc_mailserver_auth() ) {
            $mail->IsSMTP() ;
            $mail->SMTPAuth = true ;
        } else if( osc_mailserver_pop() ) {
            $mail->IsSMTP() ;
        }

        $mail->SMTPSecure = ( isset($params['ssl']) ) ? $params['ssl'] : osc_mailserver_ssl() ;
        $mail->Username = ( isset($params['username']) ) ? $params['username'] : osc_mailserver_username() ;
        $mail->Password = ( isset($params['password']) ) ? $params['password'] : osc_mailserver_password() ;
        $mail->Host = ( isset($params['host']) ) ? $params['host'] : osc_mailserver_host() ;
        $mail->Port = ( isset($params['port']) ) ? $params['port'] : osc_mailserver_port() ;
        $mail->From = ( isset($params['from']) ) ? $params['from'] : 'osclass@' . osc_get_domain() ;
        if( osc_mailserver_username() !== '' ) {
            $mail->From = osc_mailserver_username();
        }
        if( array_key_exists('username', $params) ) {
            $mail->From = $params['username'];
        }
        $mail->FromName = ( isset($params['from_name']) ) ? $params['from_name'] : osc_page_title() ;
        $mail->Subject = ( isset($params['subject']) ) ? $params['subject'] : '' ;
        $mail->Body = ( isset($params['body']) ) ? $params['body'] : '' ;
        $mail->AltBody = ( isset($params['alt_body']) ) ? $params['alt_body'] : '' ;
        $to = ( isset($params['to']) ) ? $params['to'] : '' ;
        $to_name = ( isset($params['to_name']) ) ? $params['to_name'] : '' ;

        if( key_exists('add_bcc', $params) ) {
            foreach( $params['add_bcc'] as $bcc ) {
                $mail->AddBCC($bcc) ;
            }
        }

        if( isset($params['reply_to']) ) {
            $mail->AddReplyTo($params['reply_to']) ;
        }

        if( isset($params['attachment']) ) {
            $mail->AddAttachment($params['attachment']) ;
        }

        $mail->IsHTML(true) ;
        $mail->AddAddress($to, $to_name) ;
        $mail->Send() ;
        return true ;
    } catch (phpmailerException $e) {
        error_log("phpmailerException in osc_sendMail() Error: ".$mail->ErrorInfo, 0);
        return false ;
    } catch (Exception $e) {
        error_log("Exception in osc_sendMail() Error".$mail->ErrorInfo, 0);
        return false ;
    }

    return false ;
}

function osc_mailBeauty($text, $params) {

    $text = str_ireplace($params[0], $params[1], $text) ;
    $kwords = array(
        '{WEB_URL}',
        '{WEB_TITLE}',
        '{WEB_LINK}' ,
        '{CURRENT_DATE}',
        '{HOUR}',
        '{IP_ADDRESS}'
    );
    $rwords = array(
        osc_base_url(),
        osc_page_title(),
        '<a href="' . osc_base_url() . '">' . osc_page_title() . '</a>',
        date('Y-m-d H:i:s'),
        date('H:i'),
        $_SERVER['REMOTE_ADDR']
    );
    $text = str_ireplace($kwords, $rwords, $text) ;

    return $text ;
}


function osc_copy($source, $dest, $options=array('folderPermission'=>0755,'filePermission'=>0755)) {
    $result =true;
    if (is_file($source)) {
        if ($dest[strlen($dest)-1]=='/') {
            if (!file_exists($dest)) {
                cmfcDirectory::makeAll($dest,$options['folderPermission'],true);
            }
            $__dest=$dest."/".basename($source);
        } else {
            $__dest=$dest;
        }
        if(function_exists('copy')) {
            $result = @copy($source, $__dest);
        } else {
            $result=osc_copyemz($source, $__dest);
        }
        @chmod($__dest,$options['filePermission']);

    } elseif(is_dir($source)) {
        if ($dest[strlen($dest)-1]=='/') {
            if ($source[strlen($source)-1]=='/') {
                //Copy only contents
            } else {
                //Change parent itself and its contents
                $dest=$dest.basename($source);
                @mkdir($dest);
                @chmod($dest,$options['filePermission']);
            }
        } else {
            if ($source[strlen($source)-1]=='/') {
                //Copy parent directory with new name and all its content
                @mkdir($dest,$options['folderPermission']);
                @chmod($dest,$options['filePermission']);
            } else {
                //Copy parent directory with new name and all its content
                @mkdir($dest,$options['folderPermission']);
                @chmod($dest,$options['filePermission']);
            }
        }

        $dirHandle=opendir($source);
        $result = true;
        while($file=readdir($dirHandle)) {
            if($file!="." && $file!="..") {
                if(!is_dir($source."/".$file)) {
                    $__dest=$dest."/".$file;
                } else {
                    $__dest=$dest."/".$file;
                }
                //echo "$source/$file ||| $__dest<br />";
                $data = osc_copy($source."/".$file, $__dest, $options);
                if($data==false) {
                    $result = false;
                }
            }
        }
        closedir($dirHandle);

    } else {
        $result=true;
    }
    return $result;
}



function osc_copyemz($file1,$file2){
    $contentx =@file_get_contents($file1);
    $openedfile = fopen($file2, "w");
    fwrite($openedfile, $contentx);
    fclose($openedfile);
    if ($contentx === FALSE) {
        $status=false;
    } else {
        $status=true;
    }

    return $status;
}

/**
 * Dump osclass database into path file
 *
 * @param type $path
 * @param type $file
 * @return type
 */
function osc_dbdump($path, $file) {

    require_once LIB_PATH . 'osclass/model/Dump.php';
    if ( !is_writable($path) ) return -4 ;
    if($path == '') return -1 ;

    //checking connection
    $dump = Dump::newInstance();
    if (!$dump) return -2 ;

    $path .= $file ;
    $result = $dump->showTables();

    if(!$result) {
        $_str = '' ;
        $_str .= '/* no tables in ' . DB_NAME . ' */' ;
        $_str .= "\n" ;

        $f = fopen($path, "a") ;
        fwrite($f, $_str) ;
        fclose($f) ;

        return -3 ;
    }

    $_str = '' ;
    $_str .= '/* OSCLASS MYSQL Autobackup (' . date('Y-m-d H:i:s') . ') */' ;
    $_str .= "\n" ;

    $f = fopen($path, "a") ;
    fwrite($f, $_str) ;
    fclose($f) ;

    $tables = array() ;
    foreach($result as $_table) {
        $tableName = current($_table);
        $tables[$tableName] = $tableName;
    }

    $tables_order = array('t_locale', 't_country', 't_currency', 't_region', 't_city', 't_city_area', 't_widget', 't_admin', 't_user', 't_user_description', 't_category', 't_category_description', 't_category_stats', 't_item', 't_item_description', 't_item_location', 't_item_stats', 't_item_resource', 't_item_comment', 't_preference', 't_user_preferences', 't_pages', 't_pages_description', 't_plugin_category', 't_cron', 't_alerts', 't_keywords', 't_meta_fields', 't_meta_categories', 't_item_meta');
    // Backup default OSClass tables in order, so no problem when importing them back
    foreach($tables_order as $table) {
        if(array_key_exists(DB_TABLE_PREFIX . $table, $tables)) {
            $dump->table_structure($path, DB_TABLE_PREFIX . $table) ;
            $dump->table_data($path, DB_TABLE_PREFIX . $table) ;
            unset($tables[DB_TABLE_PREFIX . $table]) ;
        }
    }

    // Backup the rest of tables
    foreach($tables as $table) {
        $dump->table_structure($path, $table) ;
        $dump->table_data($path, $table) ;
    }

    return 1 ;
}

// -----------------------------------------------------------------------------

/**
 * Returns true if there is curl on system environment
 *
 * @return type
 */
function testCurl() {
    if ( ! function_exists( 'curl_init' ) || ! function_exists( 'curl_exec' ) )
        return false;

    return true;
}

/**
 * Returns true if there is fsockopen on system environment
 *
 * @return type
 */
function testFsockopen() {
    if ( ! function_exists( 'fsockopen' ) )
        return false;

    return true;
}

/**
 * IF http-chunked-decode not exist implement here
 * @since 3.0
 */
if( !function_exists('http_chunked_decode') ) {
<<<<<<< HEAD
    /** 
     * dechunk an http 'transfer-encoding: chunked' message 
     * 
     * @param string $chunk the encoded message 
     * @return string the decoded message.  If $chunk wasn't encoded properly it will be returned unmodified. 
     */ 
    function http_chunked_decode($chunk) { 
        $pos = 0; 
        $len = strlen($chunk); 
        $dechunk = null; 

        while(($pos < $len) 
            && ($chunkLenHex = substr($chunk,$pos, ($newlineAt = strpos($chunk,"\n",$pos+1))-$pos))) 
        { 
            if (! is_hex($chunkLenHex)) { 
                trigger_error('Value is not properly chunk encoded', E_USER_WARNING); 
                return $chunk; 
            } 

            $pos = $newlineAt + 1; 
            $chunkLen = hexdec(rtrim($chunkLenHex,"\r\n")); 
            $dechunk .= substr($chunk, $pos, $chunkLen); 
            $pos = strpos($chunk, "\n", $pos + $chunkLen) + 1; 
        } 
        return $dechunk; 
    } 
=======
    /**
     * dechunk an http 'transfer-encoding: chunked' message
     *
     * @param string $chunk the encoded message
     * @return string the decoded message.  If $chunk wasn't encoded properly it will be returned unmodified.
     */
    function http_chunked_decode($chunk) {
        $pos = 0;
        $len = strlen($chunk);
        $dechunk = null;

        while(($pos < $len)
            && ($chunkLenHex = substr($chunk,$pos, ($newlineAt = strpos($chunk,"\n",$pos+1))-$pos)))
        {
            if (! is_hex($chunkLenHex)) {
                trigger_error('Value is not properly chunk encoded', E_USER_WARNING);
                return $chunk;
            }

            $pos = $newlineAt + 1;
            $chunkLen = hexdec(rtrim($chunkLenHex,"\r\n"));
            $dechunk .= substr($chunk, $pos, $chunkLen);
            $pos = strpos($chunk, "\n", $pos + $chunkLen) + 1;
        }
        return $dechunk;
    }
>>>>>>> c3c35fbb
}

/**
 * determine if a string can represent a number in hexadecimal
 *
 * @since 3.0
 * @param string $hex
 * @return boolean true if the string is a hex, otherwise false
 */
function is_hex($hex) {
    // regex is for weenies
    $hex = strtolower(trim(ltrim($hex,"0")));
    if (empty($hex)) { $hex = 0; };
    $dec = hexdec($hex);
    return ($hex == dechex($dec));
}

/**
 * Process response and return headers and body
 *
 * @since 3.0
 * @param type $content
 * @return type
 */
function processResponse($content)
{
    $res = explode("\r\n\r\n", $content);
    $headers = $res[0];
    $body    = isset($res[1]) ? $res[1] : '';

    if (!is_string($headers)) {
        return array();
    }

    return array('headers' => $headers, 'body' => $body);
}

/**
 * Parse headers and return into array format
 *
 * @param type $headers
 * @return type
 */
function processHeaders($headers)
{
    $headers = str_replace("\r\n", "\n", $headers);
    $headers = preg_replace('/\n[ \t]/', ' ', $headers);
    $headers = explode("\n", $headers);
    $tmpHeaders = $headers;
    $headers = array();

    foreach ($tmpHeaders as $aux) {
        if (preg_match('/^(.*):\s(.*)$/', $aux, $matches)) {
            $headers[strtolower($matches[1])] = $matches[2];
        }
    }
    return $headers;
}

/**
 * Download file using fsockopen
 *
 * @since 3.0
 * @param type $sourceFile
 * @param type $fileout
 */
function download_fsockopen($sourceFile, $fileout = null)
{
    // parse URL
    $aUrl = parse_url($sourceFile);
    $host = $aUrl['host'];
    if ('localhost' == strtolower($host))
        $host = '127.0.0.1';

    $link = $aUrl['path'] . ( isset($aUrl['query']) ? '?' . $aUrl['query'] : '' );

    if (empty($link))
        $link .= '/';

    $fp = @fsockopen($host, 80, $errno, $errstr, 30);
    if (!$fp) {

    } else {
        $out = "GET $link HTTP/1.1\r\n";
        $out .= "Host: $host\r\n";
        $out .= "Connection: Close\r\n\r\n";
        $out .= "\r\n";
        fwrite($fp, $out);

        $contents = '';
        while (!feof($fp)) {
            $contents.= fgets($fp, 1024);
        }
        // check redirections ?
        // if (redirections) then do request again
        $aResult = processResponse($contents);
        $headers = processHeaders($aResult['headers']);

        $location = @$headers['location'];
        if (isset($location) && $location != "") {
            $aUrl = parse_url($headers['location']);

            $host = $aUrl['host'];
            if ('localhost' == strtolower($host))
                $host = '127.0.0.1';

            $requestPath = $aUrl['path'] . ( isset($aUrl['query']) ? '?' . $aUrl['query'] : '' );

            if (empty($requestPath))
                $requestPath .= '/';

            download_fsockopen($host, $requestPath, $fileout);
        } else {
            $body = $aResult['body'];
            $transferEncoding = @$headers['transfer-encoding'];
            if($transferEncoding == 'chunked' ) {
                $body = http_chunked_decode($aResult['body']);
            }
            if($fileout!=null) {
                $ff = @fopen($fileout, 'w+');
                fwrite($ff, $body);
                fclose($ff);
            } else {
                return $body;
            }
        }
        fclose($fp);
    }
}

function osc_downloadFile($sourceFile, $downloadedFile)
{
    if ( testCurl() ) {
        @set_time_limit(0);

        $fp = @fopen (osc_content_path() . 'downloads/' . $downloadedFile, 'w+');
        if($fp) {
            $ch = curl_init($sourceFile);
            @curl_setopt($ch, CURLOPT_TIMEOUT, 50);
            curl_setopt($ch, CURLOPT_FILE, $fp);
            @curl_setopt($ch, CURLOPT_FOLLOWLOCATION, true);
            curl_exec($ch);
            curl_close($ch);
            fclose($fp);
            return true;
        } else {
            return false;
        }
    } else if (testFsockopen()) { // test curl/fsockopen
        $downloadedFile = osc_content_path() . 'downloads/' . $downloadedFile;
        download_fsockopen($sourceFile, $downloadedFile);
        return true;
    }
}

function osc_file_get_contents($url)
{
    if( testCurl() ) {
        $ch = curl_init() ;
        curl_setopt($ch, CURLOPT_URL, $url) ;
        curl_setopt($ch, CURLOPT_USERAGENT, $_SERVER['HTTP_USER_AGENT'] . ' OSClass (v.' . osc_version() . ')') ;
        if( !defined('CURLOPT_RETURNTRANSFER') ) define('CURLOPT_RETURNTRANSFER', 1) ;
        @curl_setopt($ch, CURLOPT_FOLLOWLOCATION, 1);
        curl_setopt($ch, CURLOPT_RETURNTRANSFER, 1);

        $data = curl_exec($ch);
        curl_close($ch);
    } else if( testFsockopen() ) {
        $data = download_fsockopen($url);
    }
    return $data;
}
// -----------------------------------------------------------------------------

/**
 * Check if we loaded some specific module of apache
 *
 * @param string $mod
 *
 * @return bool
 */
function apache_mod_loaded($mod) {
    if(function_exists('apache_get_modules')) {
        $modules = apache_get_modules();
        if(in_array($mod, $modules)) { return true; }
    } else if(function_exists('phpinfo')) {
        ob_start();
        phpinfo(INFO_MODULES);
        $content = ob_get_contents();
        ob_end_clean();
        if(stripos($content, $mod)!==FALSE) { return true; }
    }
    return false;
}

/**
 * Change version to param number
 *
 * @param mixed version
 */
function osc_changeVersionTo($version = null) {

    if($version != null) {
        Preference::newInstance()->update(array('s_value' => $version), array( 's_section' => 'osclass', 's_name' => 'version'));
        //XXX: I don't know if it's really needed. Only for reload the values of the preferences
        Preference::newInstance()->toArray() ;
    }
}

function strip_slashes_extended($array) {
    if(is_array($array)) {
        foreach($array as $k => &$v) {
            $v = strip_slashes_extended($v);
        }
    } else {
        $array = stripslashes($array);
    }
    return $array;
}

/**
 * Unzip's a specified ZIP file to a location
 *
 * @param string $file Full path of the zip file
 * @param string $to Full path where it is going to be unzipped
 * @return int
 */
function osc_unzip_file($file, $to) {
    if (!file_exists($to)) {
        if (!@mkdir($to, 0766)) {
            return 0;
        }
    }

    @chmod($to, 0777);

    if (!is_writable($to)) {
        return 0;
    }

    if (class_exists('ZipArchive')) {
        return _unzip_file_ziparchive($file, $to);
    }

    // if ZipArchive class doesn't exist, we use PclZip
    return _unzip_file_pclzip($file, $to);
}

/**
 * We assume that the $to path is correct and can be written. It unzips an archive using the PclZip library.
 *
 * @param string $file Full path of the zip file
 * @param string $to Full path where it is going to be unzipped
 * @return int
 */
function _unzip_file_ziparchive($file, $to) {
    $zip = new ZipArchive();
    $zipopen = $zip->open($file, 4);

    if ($zipopen !== true) {
        return 2;
    }
    // The zip is empty
    if($zip->numFiles==0) {
        return 2;
    }


    for ($i = 0; $i < $zip->numFiles; $i++) {
        $file = $zip->statIndex($i);

        if (!$file) {
            return -1;
        }

        if (substr($file['name'], 0, 9) === '__MACOSX/') {
            continue;
        }

        if (substr($file['name'], -1) == '/') {
            @mkdir($to . $file['name'], 0777);
            continue;
        }

        $content = $zip->getFromIndex($i);
        if ($content === false) {
            return -1;
        }

        $fp = @fopen($to . $file['name'], 'w');
        if (!$fp) {
            return -1;
        }

        @fwrite($fp, $content);
        @fclose($fp);
    }

    $zip->close();

    return 1;
}

/**
 * We assume that the $to path is correct and can be written. It unzips an archive using the PclZip library.
 *
 * @param string $zip_file Full path of the zip file
 * @param string $to Full path where it is going to be unzipped
 * @return int
 */
function _unzip_file_pclzip($zip_file, $to) {
    // first, we load the library
    require_once LIB_PATH . 'pclzip/pclzip.lib.php';

    $archive = new PclZip($zip_file);
    if (($files = $archive->extract(PCLZIP_OPT_EXTRACT_AS_STRING)) == false) {
        return 2;
    }

    // check if the zip is not empty
    if (count($files) == 0) {
        return 2;
    }

    // Extract the files from the zip
    foreach ($files as $file) {
        if (substr($file['filename'], 0, 9) === '__MACOSX/') {
            continue;
        }

        if ($file['folder']) {
            @mkdir($to . $file['filename'], 0777);
            continue;
        }


        $fp = @fopen($to . $file['filename'], 'w');
        if (!$fp) {
            return -1;
        }

        @fwrite($fp, $file['content']);
        @fclose($fp);
    }

    return 1;
}


/**
 * Common interface to zip a specified folder to a file using ziparchive or pclzip
 *
 * @param string $archive_folder full path of the folder
 * @param string $archive_name full path of the destination zip file
 * @return int
 */
function osc_zip_folder($archive_folder, $archive_name) {
    if (class_exists('ZipArchive')) {
        return _zip_folder_ziparchive($archive_folder, $archive_name);
    }
    // if ZipArchive class doesn't exist, we use PclZip
    return _zip_folder_pclzip($archive_folder, $archive_name);
}

/**
 * Zips a specified folder to a file
 *
 * @param string $archive_folder full path of the folder
 * @param string $archive_name full path of the destination zip file
 * @return int
 */
function _zip_folder_ziparchive($archive_folder, $archive_name) {

    $zip = new ZipArchive;
    if ($zip -> open($archive_name, ZipArchive::CREATE) === TRUE) {
        $dir = preg_replace('/[\/]{2,}/', '/', $archive_folder."/");

        $dirs = array($dir);
        while (count($dirs)) {
            $dir = current($dirs);
            $zip -> addEmptyDir(str_replace(ABS_PATH, '', $dir));

            $dh = opendir($dir);
            while (false !== ($_file = readdir($dh))) {
                if ($_file != '.' && $_file != '..') {
                    if (is_file($dir.$_file)) {
                        $zip -> addFile($dir.$_file, str_replace(ABS_PATH, '', $dir.$_file));
                    } elseif (is_dir($dir.$_file)) {
                        $dirs[] = $dir.$_file."/";
                    }
                }
            }
            closedir($dh);
            array_shift($dirs);
        }
        $zip -> close();
        return true;
    } else {
        return false;
    }

}

/**
 * Zips a specified folder to a file
 *
 * @param string $archive_folder full path of the folder
 * @param string $archive_name full path of the destination zip file
 * @return int
 */
function _zip_folder_pclzip($archive_folder, $archive_name) {

    // first, we load the library
    require_once LIB_PATH . 'pclzip/pclzip.lib.php';

    $zip = new PclZip($archive_name);
    if($zip) {
        $dir = preg_replace('/[\/]{2,}/', '/', $archive_folder."/");

        $v_dir = osc_base_path();
        $v_remove = $v_dir;

        // To support windows and the C: root you need to add the
        // following 3 lines, should be ignored on linux
        if (substr($v_dir, 1,1) == ':') {
            $v_remove = substr($v_dir, 2);
        }
        $v_list = $zip->create($v_dir, PCLZIP_OPT_REMOVE_PATH, $v_remove);
        if ($v_list == 0) {
            return false;
        }
        return true;
    } else {
        return false;
    }

}

function osc_check_recaptcha() {

    require_once osc_lib_path() . 'recaptchalib.php';
    if ( Params::getParam("recaptcha_challenge_field") != '') {
        $resp = recaptcha_check_answer (osc_recaptcha_private_key()
                                        ,$_SERVER["REMOTE_ADDR"]
                                        ,Params::getParam("recaptcha_challenge_field")
                                        ,Params::getParam("recaptcha_response_field"));

        return $resp->is_valid;
    }

    return false;
}

function osc_check_dir_writable( $dir = ABS_PATH ) {
    clearstatcache();
    if ($dh = opendir($dir)) {
        while (($file = readdir($dh)) !== false) {
            if($file!="." && $file!="..") {
                if(is_dir(str_replace("//", "/", $dir . "/" . $file))) {
                    if(str_replace("//", "/", $dir)==(ABS_PATH . "oc-content/themes")) {
                        if($file=="modern" || $file=="index.php") {
                            $res = osc_check_dir_writable( str_replace("//", "/", $dir . "/" . $file));
                            if(!$res) { return false; };
                        }
                    } else if(str_replace("//", "/", $dir)==(ABS_PATH . "oc-content/plugins")) {
                        if($file=="google_maps" || $file=="google_analytics" || $file=="index.php") {
                            $res = osc_check_dir_writable( str_replace("//", "/", $dir . "/" . $file));
                            if(!$res) { return false; };
                        }
                    } else if(str_replace("//", "/", $dir)==(ABS_PATH . "oc-content/languages")) {
                        if($file=="en_US" || $file=="index.php") {
                            $res = osc_check_dir_writable( str_replace("//", "/", $dir . "/" . $file));
                            if(!$res) { return false; };
                        }
                    } else if(str_replace("//", "/", $dir)==(ABS_PATH . "oc-content/downloads")) {
                    } else if(str_replace("//", "/", $dir)==(ABS_PATH . "oc-content/uploads")) {
                    } else {
                        $res = osc_check_dir_writable( str_replace("//", "/", $dir . "/" . $file));
                        if(!$res) { return false; };
                    }
                } else {
                    return is_writable( str_replace("//", "/", $dir . "/" . $file));
                }
            }
        }
        closedir($dh);
    }
    return true;
}



function osc_change_permissions( $dir = ABS_PATH ) {
    clearstatcache();
    if ($dh = opendir($dir)) {
        while (($file = readdir($dh)) !== false) {
            if($file!="." && $file!=".." && substr($file,0,1)!="." ) {
                if(is_dir(str_replace("//", "/", $dir . "/" . $file))) {
                    if(!is_writable(str_replace("//", "/", $dir . "/" . $file))) {
                        $res = @chmod( str_replace("//", "/", $dir . "/" . $file), 0777);
                    }
                    if(!$res) { echo str_replace("//", "/", $dir . "/" . $file);return false; };
                    if(str_replace("//", "/", $dir)==(ABS_PATH . "oc-content/themes")) {
                        if($file=="modern" || $file=="index.php") {
                            $res = osc_change_permissions( str_replace("//", "/", $dir . "/" . $file));
                            if(!$res) { echo str_replace("//", "/", $dir . "/" . $file);return false; };
                        }
                    } else if(str_replace("//", "/", $dir)==(ABS_PATH . "oc-content/plugins")) {
                        if($file=="google_maps" || $file=="google_analytics" || $file=="index.php") {
                            $res = osc_change_permissions( str_replace("//", "/", $dir . "/" . $file));
                            if(!$res) { echo str_replace("//", "/", $dir . "/" . $file);return false; };
                        }
                    } else if(str_replace("//", "/", $dir)==(ABS_PATH . "oc-content/languages")) {
                        if($file=="en_US" || $file=="index.php") {
                            $res = osc_change_permissions( str_replace("//", "/", $dir . "/" . $file));
                            if(!$res) { echo str_replace("//", "/", $dir . "/" . $file);return false; };
                        }
                    } else if(str_replace("//", "/", $dir)==(ABS_PATH . "oc-content/downloads")) {
                    } else if(str_replace("//", "/", $dir)==(ABS_PATH . "oc-content/uploads")) {
                    } else {
                        $res = osc_change_permissions( str_replace("//", "/", $dir . "/" . $file));
                        if(!$res) { echo str_replace("//", "/", $dir . "/" . $file);return false; };
                    }
                } else {
                    if(!is_writable(str_replace("//", "/", $dir . "/" . $file))) {
                        return @chmod( str_replace("//", "/", $dir . "/" . $file), 0777);
                    } else {
                        return true;
                    }
                }
            }
        }
        closedir($dh);
    }
    return true;
}

function osc_save_permissions( $dir = ABS_PATH ) {
    $perms = array();
    $perms[$dir] = fileperms($dir);
    clearstatcache();
    if ($dh = opendir($dir)) {
        while (($file = readdir($dh)) !== false) {
            if($file!="." && $file!="..") {
                if(is_dir(str_replace("//", "/", $dir . "/" . $file))) {
                    $res = osc_save_permissions( str_replace("//", "/", $dir . "/" . $file));
                    foreach($res as $k => $v) {
                        $perms[$k] = $v;
                    }
                } else {
                    $perms[str_replace("//", "/", $dir . "/" . $file)] = fileperms( str_replace("//", "/", $dir . "/" . $file));
                }
            }
        }
        closedir($dh);
    }
    return $perms;
}


function osc_prepare_price($price) {
    return $price/1000000;
}

/**
 * Recursive glob function
 *
 * @param string $pattern
 * @param string $flags
 * @param string $path
 * @return array of files
 */
function rglob($pattern, $flags = 0, $path = '') {
    if (!$path && ($dir = dirname($pattern)) != '.') {
        if ($dir == '\\' || $dir == '/') $dir = '';
        return rglob(basename($pattern), $flags, $dir . '/');
    }
    $paths = glob($path . '*', GLOB_ONLYDIR | GLOB_NOSORT);
    $files = glob($path . $pattern, $flags);
    foreach ($paths as $p) $files = array_merge($files, rglob($pattern, $flags, $p . '/'));
    return $files;
}

// Market util functions

function osc_check_plugin_update($update_uri, $version = null) {
    $uri = _get_market_url('plugins', $update_uri);
    if($uri != false) {
        return _need_update($uri, $version);
    }
    return false;
}

function osc_check_theme_update($update_uri, $version = null) {
    $uri = _get_market_url('themes', $update_uri);
    if($uri != false) {
        return _need_update($uri, $version);
    }
    return false;
}

function osc_check_language_update($update_uri, $version = null) {
    $uri = _get_market_url('languages', $update_uri);
    if($uri != false) {
        return _need_update($uri, $version);
    }
    return false;
}

function _get_market_url($type, $update_uri) {
    if( $update_uri == null ) {
        return false;
    }

    if(in_array($type, array('plugins', 'themes', 'languages') ) ) {
        $uri = '';
        if(stripos("http://", $update_uri)===FALSE ) {
            // OSCLASS OFFICIAL REPOSITORY
            $uri = osc_market_url($type, $update_uri);
        } else {
            // THIRD PARTY REPOSITORY
            if(!osc_market_external_sources()) {
                return false;
            }
            $uri = $update_uri;
        }
        return $uri;
    } else {
        return false;
    }
}

function _need_update($uri, $version) {
    if(false===($json=@osc_file_get_contents($uri))) {
        return false;
    } else {
        $data = json_decode($json , true);
        if(isset($data['s_version']) && $data['s_version']>$version) {
            return true;
        }
    }
}
// END -- Market util functions

/**
 * Update category stats
 *
 * @param string $update_uri
 * @return boolean
 */
function osc_update_cat_stats() {
    $categoryTotal = array() ;
    $categoryTree  = array() ;
    $aCategories   = Category::newInstance()->listAll(false) ;

    // append root categories and get the number of items of each category
    foreach($aCategories as $category) {
        $total     = Item::newInstance()->numItems($category, true, true) ;
        $category += array('category' => array()) ;
        if( is_null($category['fk_i_parent_id']) ) {
            $categoryTree += array($category['pk_i_id'] => $category) ;
        }

        $categoryTotal += array($category['pk_i_id'] => $total) ;
    }

    // append childs to root categories
    foreach($aCategories as $category) {
        if( !is_null($category['fk_i_parent_id']) ) {
            $categoryTree[$category['fk_i_parent_id']]['category'][] = $category ;
        }
    }

    // sum the result of the subcategories and set in the parent category
    foreach($categoryTree as $category) {
        if( count( $category['category'] ) > 0 ) {
            foreach($category['category'] as $subcategory) {
                $categoryTotal[$category['pk_i_id']] += $categoryTotal[$subcategory['pk_i_id']] ;
            }
        }
    }

    $sql = 'REPLACE INTO '.DB_TABLE_PREFIX.'t_category_stats (fk_i_category_id, i_num_items) VALUES ';
    $aValues = array();
    foreach($categoryTotal as $k => $v) {
        array_push($aValues, "($k, $v)" );
    }
    $sql .= implode(',', $aValues);
    $result = CategoryStats::newInstance()->dao->query($sql);
}

/**
 * Recount items for a given a category id
 *
 * @param int $id
 */
function osc_update_cat_stats_id($id)
{
    // get sub categorias
    if( !Category::newInstance()->isRoot($id) ) {
        $auxCat = Category::newInstance()->findRootCategory($id);
        $id = $auxCat['pk_i_id'];
    }

    $aCategories    = Category::newInstance()->findSubcategories($id);
    $categoryTotal  = 0;

    if( count($aCategories) > 0 ) {
        // sumar items de la categoría
        foreach($aCategories as $category) {
            $total     = Item::newInstance()->numItems($category, true, true) ;
            $categoryTotal += $total;
        }
        $categoryTotal += Item::newInstance()->numItems(Category::newInstance()->findByPrimaryKey($id), true, true) ;
    } else {
        $category  = Category::newInstance()->findByPrimaryKey($id);
        $total     = Item::newInstance()->numItems($category, true, true) ;
        $categoryTotal += $total;
    }

    $sql = 'REPLACE INTO '.DB_TABLE_PREFIX.'t_category_stats (fk_i_category_id, i_num_items) VALUES ';
    $sql .= " (".$id.", ".$categoryTotal.")";
    $result = CategoryStats::newInstance()->dao->query($sql);
}

?><|MERGE_RESOLUTION|>--- conflicted
+++ resolved
@@ -541,34 +541,6 @@
  * @since 3.0
  */
 if( !function_exists('http_chunked_decode') ) {
-<<<<<<< HEAD
-    /** 
-     * dechunk an http 'transfer-encoding: chunked' message 
-     * 
-     * @param string $chunk the encoded message 
-     * @return string the decoded message.  If $chunk wasn't encoded properly it will be returned unmodified. 
-     */ 
-    function http_chunked_decode($chunk) { 
-        $pos = 0; 
-        $len = strlen($chunk); 
-        $dechunk = null; 
-
-        while(($pos < $len) 
-            && ($chunkLenHex = substr($chunk,$pos, ($newlineAt = strpos($chunk,"\n",$pos+1))-$pos))) 
-        { 
-            if (! is_hex($chunkLenHex)) { 
-                trigger_error('Value is not properly chunk encoded', E_USER_WARNING); 
-                return $chunk; 
-            } 
-
-            $pos = $newlineAt + 1; 
-            $chunkLen = hexdec(rtrim($chunkLenHex,"\r\n")); 
-            $dechunk .= substr($chunk, $pos, $chunkLen); 
-            $pos = strpos($chunk, "\n", $pos + $chunkLen) + 1; 
-        } 
-        return $dechunk; 
-    } 
-=======
     /**
      * dechunk an http 'transfer-encoding: chunked' message
      *
@@ -595,7 +567,6 @@
         }
         return $dechunk;
     }
->>>>>>> c3c35fbb
 }
 
 /**
