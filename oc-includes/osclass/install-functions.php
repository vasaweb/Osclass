<?php
/*
 *      OSCLass – software for creating and publishing online classified
 *                           advertising platforms
 *
 *                        Copyright (C) 2010 OSCLASS
 *
 *       This program is free software: you can redistribute it and/or
 *     modify it under the terms of the GNU Affero General Public License
 *     as published by the Free Software Foundation, either version 3 of
 *            the License, or (at your option) any later version.
 *
 *     This program is distributed in the hope that it will be useful, but
 *         WITHOUT ANY WARRANTY; without even the implied warranty of
 *        MERCHANTABILITY or FITNESS FOR A PARTICULAR PURPOSE.  See the
 *             GNU Affero General Public License for more details.
 *
 *      You should have received a copy of the GNU Affero General Public
 * License along with this program.  If not, see <http://www.gnu.org/licenses/>.
 */

/*
 * The url of the site
 *
 * @since 1.2
 *
 * @return string The url of the site
 */
function get_absolute_url( ) {
    $protocol = ( isset($_SERVER['HTTPS']) && $_SERVER['HTTPS'] == 'on' ) ? 'https' : 'http';
    $pos = strpos($_SERVER['REQUEST_URI'], 'oc-includes');
    return $protocol . '://' . $_SERVER['HTTP_HOST'] . substr($_SERVER['REQUEST_URI'], 0, $pos);
}

/*
 * The relative url on the domain url
 *
 * @since 1.2
 *
 * @return string The relative url on the domain url
 */
function get_relative_url( ) {
    $url = $_SERVER['REQUEST_URI'];
    return substr($url, 0, strpos($url, '/oc-includes')) . "/";
}

/*
 * Get the requirements to install OSClass
 *
 * @since 1.2
 *
 * @return array Requirements
 */
function get_requirements( ) {
    $array = array(
        'PHP version >= 5.x' => version_compare(PHP_VERSION, '5.0.0', '>='),
        'MySQLi extension for PHP' => extension_loaded('mysqli'),
        'GD extension for PHP' => extension_loaded('gd'),
        'Folder <code>oc-content/uploads</code> exists' => file_exists( ABS_PATH . 'oc-content/uploads/' ),
        'Folder <code>oc-content/uploads</code> is writable' => is_writable( ABS_PATH . 'oc-content/uploads/' ),
        'Folder <code>oc-content/languages</code> exists' => file_exists( ABS_PATH . 'oc-content/languages/' )
    );

    $config_writable = false;
    $root_writable = false;
    $config_sample = false;
    if( file_exists(ABS_PATH . 'config.php') ) {
        if( is_writable(ABS_PATH . 'config.php') ) {
            $config_writable = true;
        }
        $array['File <code>config.php</code> is writable'] = $config_writable;
    } else {
        if (is_writable(ABS_PATH) ) {
            $root_writable = true;
        }
        $array['Root directory is writable'] = $root_writable;

        if( file_exists(ABS_PATH . 'config-sample.php') ) {
            $config_sample = true;
        }
        $array['File <code>config-sample.php</code> exists'] = $config_sample;
    }
    
    return $array;
}

<<<<<<< HEAD
/*
 * Get help of requirements to install OSClass
 *
 * @since 2.1
 *
 * @return array Help of requirements
 */
function get_solution_requirements( ) {
    $array = array(
        'PHP version >= 5.x' => '',
        'MySQLi extension for PHP' => '<a target="_blank" href="http://www.php.net/manual/en/mysqli.setup.php">MySQLi extension reference. Installing/Configuring</a>',
        'GD extension for PHP' => '<a target="_blank" href="http://www.php.net/manual/en/image.setup.php">GD extension for PHP reference. Installing/Configuring</a>',
        'Folder <code>oc-content/uploads</code> exists' => 'to create folder: <br>mkdir ' . ABS_PATH . 'oc-content/uploads/' ,
        'Folder <code>oc-content/uploads</code> is writable' => 'to give permission to folder: <br>chmod a+x ' . ABS_PATH . 'oc-content/uploads/',
        'Folder <code>oc-content/languages</code> exists' => 'to create folder: <br>mkdir ' . ABS_PATH . 'oc-content/languages/',
        'Root directory is writable' => 'to create folder: <br>mkdir ' . ABS_PATH ,
        'File <code>config.php</code> is writable' => '',
        'File <code>config-sample.php</code> exists' => ''
    );
    return $array;
}

/*
=======
/**
>>>>>>> 464213e0
 * Check if some of the requirements to install OSClass are correct or not
 *
 * @since 1.2
 *
 * @return boolean Check if all the requirements are correct
 */
function check_requirements($array) {
    foreach($array as $k => $v) {
        if( !$v ) return true;
    }
    return false;
}

/**
 * Check if allowed to send stats to Osclass
 *
 * @return boolean Check if allowed to send stats to Osclass
 */
function reportToOsclass()
{
    return $_COOKIE['osclass_save_stats'] ;
}

/**
 * insert/update preference allow_report_osclass
 * @param boolean $bool
 */
function set_allow_report_osclass($bool)
{
    require_once ABS_PATH . 'config.php' ;

    $value = 0;
    if($bool) {$value = 1;}

    $conn = getConnection() ;
    $sql = sprintf("INSERT INTO `osclass`.`%st_preference` (`s_section`,`s_name`,`s_value`,`e_type`) VALUES ('osclass','allow_report_osclass','$value','BOOLEAN')",DB_TABLE_PREFIX);
    $conn->osc_dbExec($sql) ;
}

/*
 * Install OSClass database
 *
 * @since 1.2
 *
 * @return mixed Error messages of the installation
 */
function oc_install( ) {
    $dbhost = trim($_POST['dbhost']);
    $dbname = trim($_POST['dbname']);
    $username = trim($_POST['username']);
    $password = trim($_POST['password']);
    if ( empty($_POST['tableprefix']) ) { $tableprefix = 'oc_'; } else { $tableprefix = trim($_POST['tableprefix']); }
    if ( isset($_POST['createdb']) ) { $createdb = true; } else { $createdb = false; }

    if ( $createdb ) {
        $adminuser = trim($_POST['admin_username']);
        $adminpwd = trim($_POST['admin_password']);

    	
        $master_conn = getConnection($dbhost, $adminuser, $adminpwd, 'mysql', DEBUG_LEVEL) ;
        $master_conn->osc_dbExec(sprintf("CREATE DATABASE IF NOT EXISTS %s DEFAULT CHARACTER SET 'UTF8' COLLATE 'UTF8_GENERAL_CI'", $dbname)) ;
        $error_num = $master_conn->get_errno();

        if($error_num > 0) {
            if( reportToOsclass() ) {
                LogOsclassInstaller::instance()->error('Cannot create the database. Error number: ' . $error_num , __FILE__."::".__LINE__) ;
            }
            if($error_num == 1006 || $error_num == 1044 || $error_num == 1045) {
                return array('error' => 'Cannot create the database. Check if the admin username and password are correct.');
            }

            return array('error' => 'Cannot create the database. Error number: ' . $error_num . '.');
        }
    }

    $conn = getConnection($dbhost, $username, $password, $dbname, DEBUG_LEVEL) ;
    $error_num = $conn->get_errno();

    if($error_num > 0) {

        if( reportToOsclass() ) {
            LogOsclassInstaller::instance()->error('Cannot connect to database. Error number: ' . $error_num , __FILE__."::".__LINE__) ;
        }

        if ( $error_num == 1049 ) return array('error' => 'The database doesn\'t exist. You should check the "Create DB" checkbox and fill username and password with the right privileges');
        if ( $error_num == 1045 ) return array('error' => 'Cannot connect to the database. Check if the user has privileges.');
        if ( $error_num == 1044 ) return array('error' => 'Cannot connect to the database. Check if the username and password are correct.');

        return array('error' => 'Cannot connect to database. Error number: ' . $error_num . '.');
    }
    
    if( file_exists(ABS_PATH . 'config.php') ) {
        if( !is_writable(ABS_PATH . 'config.php') ) {

            if( reportToOsclass() ) {
                LogOsclassInstaller::instance()->error('Cannot write in config.php file. Check if the file is writable.' , __FILE__."::".__LINE__) ;
            }
            return array('error' => 'Cannot write in config.php file. Check if the file is writable.');
        }
        create_config_file($dbname, $username, $password, $dbhost, $tableprefix);
    } else {
        if( !file_exists(ABS_PATH . 'config-sample.php') ) {
            
            if( reportToOsclass() ) {
                LogOsclassInstaller::instance()->error('It doesn\'t exist config-sample.php. Check if you have everything well decompressed.' , __FILE__."::".__LINE__) ;
            }

            return array('error' => 'It doesn\'t exist config-sample.php. Check if you have everything well decompressed.');
        }
        if( !is_writable(ABS_PATH) ) {

            if( reportToOsclass() ) {
                LogOsclassInstaller::instance()->error('Can\'t copy config-sample.php. Check if the root directory is writable.' , __FILE__."::".__LINE__) ;
            }

            return array('error' => 'Can\'t copy config-sample.php. Check if the root directory is writable.');
        }
        copy_config_file($dbname, $username, $password, $dbhost, $tableprefix);
    }

    require_once ABS_PATH . 'config.php';

    $sql = file_get_contents(ABS_PATH . 'oc-includes/osclass/installer/struct.sql');
    $conn->osc_dbImportSQL($sql);
    $error_num = $conn->get_errno();
    if($error_num > 0) {

        if( reportToOsclass() ) {
            LogOsclassInstaller::instance()->error('Cannot create the database structure. Error number: ' . $error_num  , __FILE__."::".__LINE__) ;
        }

        if ( $error_num == 1050 ) {
            return array('error' => 'There are tables with the same name in the database. Change the table prefix or the database and try again.');
        }
        return array('error' => 'Cannot create the database structure. Error number: ' . $error_num . '.');
    }

    require_once ABS_PATH . 'oc-includes/osclass/locales.php';
    require_once ABS_PATH . 'oc-includes/osclass/model/Locale.php';
    $localeManager = Locale::newInstance();

    $locales = osc_listLocales();
    foreach($locales as $locale) {
        $values = array(
            'pk_c_code' => $locale['code'],
            's_name' => $locale['name'],
            's_short_name' => $locale['short_name'],
            's_description' => $locale['description'],
            's_version' => $locale['version'],
            's_author_name' => $locale['author_name'],
            's_author_url' => $locale['author_url'],
            's_currency_format' => $locale['currency_format'],
            's_date_format' => $locale['date_format'],
            'b_enabled' => ($locale['code'] == 'en_US') ? 1 : 0,
            'b_enabled_bo' => 1
        );
        if(isset($locale['stop_words'])) $values['s_stop_words'] = $locale['stop_words'];

        $localeManager->insert($values);
    }

    $required_files = array('basic_data.sql', 'categories.sql', 'pages.sql');

    $sql = '';
    foreach($required_files as $file) {
        if ( !file_exists(ABS_PATH . 'oc-includes/osclass/installer/' . $file) ) {

            if( reportToOsclass() ) {
                LogOsclassInstaller::instance()->error('the file ' . $file . ' doesn\'t exist in data folder' , __FILE__."::".__LINE__) ;
            }

            return array('error' => 'the file ' . $file . ' doesn\'t exist in data folder' );
        } else {
            $sql .= file_get_contents(ABS_PATH . 'oc-includes/osclass/installer/' . $file);
        }
    }

    $conn->osc_dbImportSQL($sql, '');
    $error_num = $conn->get_errno();
    if($error_num > 0) {

        if( reportToOsclass() ) {
            LogOsclassInstaller::instance()->error('Cannot insert basic configuration. Error number: ' . $error_num  , __FILE__."::".__LINE__) ;
        }

        if ( $error_num == 1471 ) {
            return array('error' => 'Cannot insert basic configuration. This user has no privileges to \'INSERT\' into the database.');
        }
        return array('error' => 'Cannot insert basic configuration. Error number: ' . $error_num . '.');
    }

    // save in preferences allow_report_osclass
    if( reportToOsclass() ) {
        set_allow_report_osclass( true ) ;
    } else {
        set_allow_report_osclass( false ) ;
    }

    return false;
}

/*
 * Create config file from scratch
 *
 * @since 1.2
 *
 * @param string $dbname Database name
 * @param string $username User of the database
 * @param string $password Password for user of the database
 * @param string $dbhost Database host
 * @param string $tableprefix Prefix for table names
 * @return mixed Error messages of the installation
 */
function create_config_file($dbname, $username, $password, $dbhost, $tableprefix) {
    $abs_url = get_absolute_url();
    $rel_url = get_relative_url();
    $config_text = <<<CONFIG
<?php
/**
 * The base MySQL settings of OSClass
 */
define('MULTISITE', 0);

/** MySQL database name for OSClass */
define('DB_NAME', '$dbname');

/** MySQL database username */
define('DB_USER', '$username');

/** MySQL database password */
define('DB_PASSWORD', '$password');

/** MySQL hostname */
define('DB_HOST', '$dbhost');

/** Database Table prefix */
define('DB_TABLE_PREFIX', '$tableprefix');

define('REL_WEB_URL', '$rel_url');

define('WEB_PATH', '$abs_url');

CONFIG;

    file_put_contents(ABS_PATH . 'config.php', $config_text);
}

/*
 * Create config from config-sample.php file
 *
 * @since 1.2
 */
function copy_config_file($dbname, $username, $password, $dbhost, $tableprefix) {
    $abs_url = get_absolute_url();
    $rel_url = get_relative_url();
    $config_sample = file(ABS_PATH . 'config-sample.php');

    foreach ($config_sample as $line_num => $line) {
        switch (substr($line, 0, 16)) {
            case "define('DB_NAME'":
                $config_sample[$line_num] = str_replace("database_name", $dbname, $line);
                break;
            case "define('DB_USER'":
                $config_sample[$line_num] = str_replace("'username'", "'$username'", $line);
                break;
            case "define('DB_PASSW":
                $config_sample[$line_num] = str_replace("'password'", "'$password'", $line);
                break;
            case "define('DB_HOST'":
                $config_sample[$line_num] = str_replace("localhost", $dbhost, $line);
                break;
            case "define('DB_TABLE":
                $config_sample[$line_num] = str_replace('oc_', $tableprefix, $line);
                break;
            case "define('REL_WEB_":
                $config_sample[$line_num] = str_replace('rel_here', $rel_url, $line);
                break;
            case "define('WEB_PATH":
                $config_sample[$line_num] = str_replace('http://localhost', $abs_url, $line);
                break;
        }
    }

    $handle = fopen(ABS_PATH . 'config.php', 'w');
    foreach( $config_sample as $line ) {
        fwrite($handle, $line);
    }
    fclose($handle);
    chmod(ABS_PATH . 'config.php', 0666);
}

function is_osclass_installed( ) {
    if( !file_exists(ABS_PATH . 'config.php') ) {
        return false;
    }

    require_once ABS_PATH . 'config.php' ;

    $conn = getConnection() ;
    $sql = sprintf('SELECT * FROM %st_preference WHERE s_name = \'osclass_installed\' AND s_value = \'1\'', DB_TABLE_PREFIX) ;
    $results = $conn->osc_dbFetchResults($sql) ;
    if( count($results) > 0 ) {
        return true;
    }

    return false;
}

function finish_installation( ) {
    require_once ABS_PATH . 'oc-includes/osclass/helpers/hSecurity.php' ;
    require_once ABS_PATH . 'oc-includes/osclass/model/Admin.php' ;
    require_once ABS_PATH . 'oc-includes/osclass/model/Preference.php' ;
    require_once ABS_PATH . 'oc-includes/osclass/model/Category.php';
    require_once ABS_PATH . 'oc-includes/osclass/model/Item.php';
    require_once ABS_PATH . 'oc-includes/osclass/core/Params.php';
    require_once ABS_PATH . 'oc-includes/osclass/utils.php';
    
    $data = array();
    $password = osc_genRandomPassword() ;

    $mAdmin = new Admin() ;
    $admin_user = 'admin' ;
    $admin = $mAdmin->update (
        array('s_password' => sha1($password))
        ,array('s_username' => $admin_user)
    ) ;

    $mPreference = Preference::newInstance() ;
    $mPreference->insert (
        array(
            's_section' => 'osclass'
            ,'s_name' => 'osclass_installed'
            ,'s_value' => '1'
            ,'e_type' => 'BOOLEAN'
        )
    );

    // update categories
    $mCategories = new Category();
    if(Params::getParam('submit') != '') {
        $categories = Params::getParam('categories');
        if(is_array($categories)) {
            foreach($categories as $category_id) {
                $mCategories->update(array('b_enabled' => '1')
                                    ,array('pk_i_id'   => $category_id));
            }
        }
    }
    $aCategoriesToDelete = $mCategories->listWhere("a.b_enabled = 0");
    foreach($aCategoriesToDelete as $aCategory) {
        $mCategories->deleteByPrimaryKey($aCategory['pk_i_id']);
    }

    $admin = $mAdmin->findByPrimaryKey(1) ;

    $data['s_email'] = $admin['s_email'] ;
    $data['admin_user'] = $admin_user ;
    $data['password'] = $password ;
    
    $body = 'Welcome ' . $mPreference->get('pageTitle') . ',<br/><br/>' ;
    $body .= 'Your OSClass installation at ' . WEB_PATH . ' is up and running. You can access to the administration panel with this data access:<br/>' ;
    $body .= '<ul>' ;
    $body .= '<li>username: ' . $admin_user . '</li>' ;
    $body .= '<li>password: ' . $password . '</li>' ;
    $body .= '</ul>' ;
    $body .= 'Regards,<br/>' ;
    $body .= 'The <a href=\'http://osclass.org/\'>OSClass</a> team' ;

    $sitename = strtolower( $_SERVER['SERVER_NAME'] );
    if ( substr( $sitename, 0, 4 ) == 'www.' ) {
        $sitename = substr( $sitename, 4 ) ;
    }
    require_once ABS_PATH . 'oc-includes/phpmailer/class.phpmailer.php' ;
    $mail = new PHPMailer ;
    $mail->CharSet="utf-8" ;
    $mail->Host = "localhost" ;
    $mail->From = 'osclass@' . $sitename ;
    $mail->FromName = 'OSClass' ;
    $mail->Subject = 'OSClass successfully installed!' ;
    $mail->AddAddress($admin['s_email'], 'OSClass administrator') ;
    $mail->Body = $body ;
    $mail->AltBody = $body ;
    if (!$mail->Send()) {
        echo $admin['s_email']."<br>";
        echo $mail->ErrorInfo ;
    }

    return $data ;
}

/* Menus */
function display_database_config() {
?>
<form action="install.php" method="POST">
    <input type="hidden" name="step" value="3" />
    <h2 class="target">Database information</h2>
    <div class="form-table">
        <table>
            <tbody>
                <tr>
                    <th><label for="dbhost">Host</label></th>
                    <td><input type="text" id="dbhost" name="dbhost" value="localhost" size="25" /></td>
                    <td>Server name or IP where the database engine resides</td>
                </tr>
                <tr>
                    <th><label for="dbname">Database name</label></th>
                    <td><input type="text" id="dbname" name="dbname" value="osclass" size="25" /></td>
                    <td>The name of the database you want to run OSClass in</td>
                </tr>
                <tr>
                    <th><label for="username">User Name</label></th>
                    <td><input type="text" id="username" name="username" size="25" /></td>
                    <td>Your MySQL username</td>
                </tr>
                <tr>
                    <th><label for="password">Password</label></th>
                    <td><input type="password" id="password" name="password" value="" size="25" /></td>
                    <td>Your MySQL password</td>
                </tr>
                <tr>
                    <th><label for="tableprefix">Table prefix</label></th>
                    <td><input type="text" id="tableprefix" name="tableprefix" value="oc_" size="25" /></td>
                    <td>If you want to run multiple OSClass installations in a single database, change this</td>
                </tr>
            </tbody>
        </table>
        <div id="advanced_exp" onclick="$('#more-options').toggle(); $('#advanced_exp').hide(); $('#separator').css('width', '97%');$('#advanced').show();" style="cursor:pointer;float:left; width: 12%;font-size: 12px;color: #444444;">
            <img style="float:left;" src="<?php echo get_absolute_url(); ?>oc-includes/images/arrow_noexpanded.png"/>
            <span>Advanced</span>
        </div>
        <div id="advanced" onclick="$('#more-options').toggle();$('#separator').css('width', '88%');$('#advanced').hide();$('#advanced_exp').show();" style="cursor:pointer; display:none;float:left; width: 3%;font-size: 12px;color: #444444;">
            <img style="float:left;" src="<?php echo get_absolute_url(); ?>oc-includes/images/arrow_expanded.png"/>
        </div>
        <div id="separator" style="float:right; width: 88%;">
            <hr style="border: 1px solid gray;"/>
        </div>
        <div style="clear:both;"></div>
        <table id="more-options" style="display:none;">
            <tbody>
                <tr>
                    <th></th>
                    <td><input type="checkbox" id="createdb" name="createdb" onclick="db_admin();"/><label for="createdb">Create DB</label></td>
                    <td>Check here if the database is not created and you want to create it now</td>
                </tr>
                <tr id="admin_username_row">
                    <th><label for="admin_username">DB admin username</label></th>
                    <td><input type="text" id="admin_username" name="admin_username" size="25" disabled/></td>
                    <td></td>
                </tr>
                <tr id="admin_password_row">
                    <th><label for="admin_password">DB admin password</label></th>
                    <td><input type="password" id="admin_password" name="admin_password" value="" size="25" disabled/></td>
                    <td></td>
                </tr>
            </tbody>
        </table>
    </div>
    <div class="clear"></div>
    <p class="margin20">
        <input type="submit" class="button" name="submit" value="Next"/>
    </p>
    <div class="clear"></div>
</form>
<?php
}

function display_target() {
?>
<form id="target_form" name="target_form" action="#" method="POST" onsubmit="return false;">
    <h2 class="target">Information needed</h2>
    <div class="form-table">
        <h2 class="title">Contact information</h2>
        <table class="contact-info">
            <tbody>
                <tr>
                    <th><label for="webtitle">Web title</label></th>
                    <td><input type="text" id="webtitle" name="webtitle" size="25"/></td>
                    <td></td>
                </tr>
                <tr>
                    <th><label for="email">Contact e-mail</label></th>
                    <td><input type="text" id="email" name="email" size="25"/></td>
                    <td><span id="email-error" class="error" style="display:none;">Put your e-mail here</span></td>
                </tr>
            </tbody>
        </table>
        <h2 class="title">Location</h2>
        <p class="space-left-25 left no-bottom">Choose countries/cities where your target users are located</p>
        <div id="location-question" class="left question">
            <img class="vtip" src="<?php echo get_absolute_url(); ?>oc-includes/images/question.png" title="Worldwide install all the countries. However, if you choose 'Country' and you write one specific country, you'll be able to choose region and city too. Therefore, the intallation'll be more specific." alt=""/>
        </div>
        <div class="clear"></div>
        <div id="location">
            <div id="country-box">
                <div id="radio-target">
                    <input id="icountry" type="radio" name="c_country" value="Country" checked onclick="change_to_country(this);"/>
                    <label for="icountry">Country</label>
                    <input id="worlwide" type="radio" name="c_country" value="International" onclick="change_to_international(this);" />
                    <label for="worlwide">Worldwide</label>
                </div>
                <div id="d_country" class="box">
                    <input type="text" id="t_country" class="left" name="t_country" size="1" onkeydown="more_size(this, event);"/>
                    <div class="clear"></div>
                </div>
                <div id="a_country">

                </div>
                <p id="country-error" style="display:none;">Region/City targeting is only available when you choose only "one country"</p>
            </div>
            <div id="region-div" style="display:none;">
                <div id="region-info" class="space-left-10">
                    <a href="javascript://" onclick="$('#region-box').attr('style', '');$('#region-info').attr('style', 'display:none');$('#t_location').focus();">Click here if you want to specify region/regions or city/cities</a>
                </div>
                <div id="region-box"  class="space-left-60" style="display:none;">
                    <div id="radio-target">
                        <input id="iregion" type="radio" name="c_location" value="By region" onclick='$("#d_location span").remove();' checked="checked"/>
                        <label for="iregion">By Region</label>
                        <input id="icity" type="radio" name="c_location" value="By City" onclick='$("#d_location span").remove();'/>
                        <label for="icity">By City</label>
                    </div>
                    <div id="d_location" class="box">
                        <input type="text" id="t_location" name="t_location" size="1" onkeydown="more_size(this);" />
                    </div>
                    <div id="a_location">

                    </div>
                </div>
            </div>
            <div style="display: none;" id="location-error">
                No internet connection. You can continue the installation and insert countries later.
                <input type="hidden" id="skip-location-h" name="skip-location-h" value="0"/>
            </div>
        </div>
    </div>
    <div class="clear"></div>
    <p class="margin20">
        <a href="#" class="button" onclick="validate_form();">Next</a>
    </p>
    <div id="skip-location-d" style="display:none;">
        <label for="skip-location" style="padding-left: 12px;"><input id="skip-location" name="skip-location" type="checkbox"/>Continue installation process and insert countries later</label>
    </div>
    <div class="clear"></div>
</form>
<div id="lightbox" style="display:none;">
    <div class="center">
        <img src="<?php echo get_absolute_url(); ?>oc-includes/images/loading.gif" alt="" title=""/>
    </div>
</div>
<?php
}

function display_database_error($error ,$step) {
?>
<h2 class="target">Error</h2>
<p class="bottom space-left-10">
    <?php echo $error['error']?>
</p>
<a href="<?php echo get_absolute_url(); ?>oc-includes/osclass/install.php?step=<?php echo $step; ?>" class="button">Go back</a>
<div class="clear bottom"></div>
<?php
}

function display_categories() {
    require_once ABS_PATH . 'config.php';
    require_once ABS_PATH . 'oc-includes/osclass/model/Category.php';

    $categories = Category::newInstance()->toTreeAll();
    $numCols = 3;
    $catsPerCol = ceil(count($categories)/$numCols) ;
?>
<form id="category_form" action="install.php?step=5" method="POST">
    <h2 class="target">Categories</h2>
    <div class="form-table">
        <div class="select-categories">
            &nbsp;
            <div class="right">
                <a href="#" onclick="check_all('category_form', true); return false;">Check all</a>
                ·
                <a href="#" onclick="check_all('category_form', false); return false;">Uncheck all</a>
            </div>
            <div class="left">
                <h3>Select your classified categories <span style="font-size:11px;">or</span> <a href="install.php?step=5">Skip</a><img src="<?php echo get_absolute_url() ?>oc-includes/images/question.png" class="question-skip vtip" title="You can add/remove categories after the installation, using the admin dashboard." alt=""/></h3>
            </div>
        </div>
        <table class="list-categories">
            <tr>
                <?php for ($j = 0 ; $j < $numCols ; $j++) {?>
                        <td>
                            <?php for ($i = $catsPerCol*$j ; $i < $catsPerCol*($j+1) ; $i++) {?>
                            <?php if (isset($categories[$i]) && is_array($categories[$i])) {?>
                            <div class="cat-title">
                                <label for="category-<?php echo $categories[$i]['pk_i_id']?>">
                                    <input id="category-<?php echo $categories[$i]['pk_i_id']?>" class="left" type="checkbox" name="categories[]" value="<?php echo $categories[$i]['pk_i_id']?>" onclick="javascript:check_cat('<?php echo $categories[$i]['pk_i_id']?>', this.checked);"/>
                                    <span><?php echo $categories[$i]['s_name']?></span>
                                </label>
                            </div>
                            <div id="cat<?php echo $categories[$i]['pk_i_id'];?>" class="sub-cat-title">
                                <?php foreach($categories[$i]['categories'] as $sc) { ?>
                                <div id="category" class="space">
                                    <label for="category-<?php echo $sc['pk_i_id']?>" class="space">
                                        <input id="category-<?php echo $sc['pk_i_id']?>" type="checkbox" name="categories[]" value="<?php echo $sc['pk_i_id']?>" onclick="javascript:check('category-<?php echo $categories[$i]['pk_i_id']?>')"/>
                                        <?php echo $sc['s_name']; ?>
                                    </label>
                                </div>
                                <?php } ?>
                            </div>
                            <?php } ?>
                        <?php } ?>
                        </td>
                <?php } ?>
            </tr>
        </table>
    </div>
    <div class="clear"></div>
    <p class="margin20">
        <input type="submit" class="button" name="submit" value="Next"/>
    </p>
    <div class="clear"></div>
</form>
<?php
}

function ping_search_engines($bool){
    $mPreference = Preference::newInstance() ;
    if($bool == 1){
        $mPreference->insert (
            array(
                's_section' => 'osclass'
                ,'s_name'   => 'ping_search_engines'
                ,'s_value'  => '1'
                ,'e_type'   => 'BOOLEAN'
            )
        ) ;
        // GOOGLE
        osc_doRequest( 'http://www.google.com/webmasters/sitemaps/ping?sitemap='.urlencode(osc_search_url(array('sFeed' => 'rss') )), array());
        // BING
        osc_doRequest( 'http://www.bing.com/webmaster/ping.aspx?siteMap='.urlencode( osc_search_url(array('sFeed' => 'rss') ) ), array());
        // YAHOO!
        osc_doRequest( 'http://search.yahooapis.com/SiteExplorerService/V1/ping?sitemap='.urlencode( osc_search_url(array('sFeed' => 'rss') ) ), array());
    } else {
        $mPreference->insert (
            array(
                's_section' => 'osclass'
                ,'s_name'   => 'ping_search_engines'
                ,'s_value'  => '0'
                ,'e_type'   => 'BOOLEAN'
            )
        ) ;
    }
}
function display_finish() {
    $data = finish_installation( );
?>
<h2 class="target">Congratulations!</h2>
<p class="space-left-10">OSClass has been installed. Were you expecting more steps? Sorry to disappoint.</p>
<p class="space-left-10">An e-mail with the password for oc-admin has sent to: <?php echo $data['s_email']?></p>
<input type="hidden" value="<?php echo $data['password']; ?>" name="original_passwd"/>
<div style="margin:0 auto 0 auto;width:390px;height: 35px;">
<span id="result" class="testresult" style="display:none;height: 20px;"><span></span></span>
</div>
<div style="clear:both;"></div>
<div class="form-table finish">
    <table>
        <tbody>
            <tr>
                <th><label>Username</label></th>
                <td>
                    <p class="s_name" style=" cursor: pointer;">
                        <span><?php echo $data['admin_user']; ?></span><img style="padding-left: 10px;" src="<?php echo get_absolute_url(); ?>oc-admin/images/edit.png" alt="Modify" title="Modify"/>
                        <span class="update_info_name" style="color: #444444;display:none;font-size: 12px;"> Modify </span>
                    </p>
                    <p class="s_name_input" style=" display:none;"> <input id="user_id" name="s_name" type="text" value="<?php echo $data['admin_user']; ?>"/> <button>Update</button> </p>
                </td>
            </tr>
            <tr>
                <th><label>Password</label></th>
                <td>
                    <p class="s_passwd" style=" cursor: pointer;">
                        <span><?php echo $data['password']; ?></span><img style="padding-left: 10px;" src="<?php echo get_absolute_url(); ?>oc-admin/images/edit.png" alt="Modify" title="Modify"/>
                        <span class="update_info_passwd" style="color: #444444;display:none;font-size: 12px;"> Modify </span>
                    </p>
                    <p class="s_passwd_input" style=" display:none;"> <input class="password_test" name="s_passwd" type="text" value="<?php echo $data['password']; ?>" style="float:left;"/><br><br> <button>Update</button> </p>

                </td>
            </tr>
            <tr>
                <th></th>
                <td>
                    Note that password carefully! It is a random password that was generated just for you.
                    <img src="<?php echo get_absolute_url() ?>oc-includes/images/question.png" class="question-skip vtip" title="You can modify username and password if you like, only need click them and update it!." alt=""/>
                </td>
            </tr>
        </tbody>
    </table>
</div>
<script>

$(".s_name").click(function () {
    $(this).hide();
    $('.s_name_input').show();
});
$(".s_passwd").click(function () {
    $(this).hide();
    $('.s_passwd_input').show();
});

$('.s_name').hover(
     function callback(eventObject) {
        $('.update_info_name').show()
     },
     function callback(eventObject) {
        $('.update_info_name').hide()
     });

$('.s_passwd').hover(
     function callback(eventObject) {
        $('.update_info_passwd').show()
     },
     function callback(eventObject) {
        $('.update_info_passwd').hide()
     });

$(".s_name_input button").click( function(){ update_username(); } );
$("input[name='s_name']").keypress(function(e) {
    if(e.keyCode == 13) {
        update_username();
    }
});

$(".s_passwd_input button").click( function(){ update_passwd(); } );
$("input[name='s_passwd']").keypress(function(e) {
    if(e.keyCode == 13) {
        update_passwd();
    }
});

function update_username(){
    // ajax update user
    $.ajax({
        type: 'POST',
        url: 'update_admin.php?old_password='+$('input[name="original_passwd"]').val()+"&id=1&new_username="+$('.s_name_input input').val(),
        timeout: 600000,
        success: function(data) {
            if(data < 0){
                $('#result span').html("There have been some error.");
                $('#result').addClass('badPass');
                $('#result').fadeIn();
                setInterval(function(){ $('#result').fadeOut(); }, 2000);
            } else if (data >= 0 ) {
                $('.s_name span:first').html( $('.s_name_input input').val() );
                $('#result span').html("Updated correctly.");
                $('#result').addClass('strongPass');
                $('#result').fadeIn();
                setInterval(function(){ $('#result').fadeOut(); }, 2000);
            }
        }
    });
    $('.s_name_input').hide();
    $('.s_name').show();
}

function update_passwd(){
    // ajax update passwd
    $.ajax({
        type: 'POST',
        url: 'update_admin.php?old_password='+$('input[name="original_passwd"]').val()+"&id=1&new_password="+$('.s_passwd_input input').val(),
        timeout: 600000,
        success: function(data) {
           if(data < 0){
                $('.s_passwd_input input').val( $('.s_passwd span:first').html() );

                $('#result span').html("There have been some error.");
                $('#result').addClass('badPass');
                $('#result').fadeIn();
                setInterval(function(){ $('#result').fadeOut(); }, 2000);

            } else if (data >= 0 ) {
                $('input[name="original_passwd"]').val( $('.s_passwd_input input').val() );
                $('.s_passwd span:first').html( $('.s_passwd_input input').val() );

                $('#result span').html("Updated correctly.");
                $('#result').addClass('strongPass');
                $('#result').fadeIn();
                setInterval(function(){ $('#result').fadeOut(); }, 2000);
            }
        }
    });
    $('.s_passwd_input').hide();
    $('.s_passwd').show();
}
</script>
<p class="margin20">
    <a target="_blank" href="<?php echo get_absolute_url() ?>oc-admin/index.php" class="button">Finish and go to the administration panel</a>
</p>
<?php
}
?><|MERGE_RESOLUTION|>--- conflicted
+++ resolved
@@ -84,7 +84,6 @@
     return $array;
 }
 
-<<<<<<< HEAD
 /*
  * Get help of requirements to install OSClass
  *
@@ -107,10 +106,7 @@
     return $array;
 }
 
-/*
-=======
 /**
->>>>>>> 464213e0
  * Check if some of the requirements to install OSClass are correct or not
  *
  * @since 1.2
