INSERT INTO /*TABLE_PREFIX*/t_currency (pk_c_code, s_name, s_description, b_enabled) VALUES
    ('GBP', 'United Kingdom pound', 'Pound £', true),
    ('USD', 'United States dollar', 'Dollar US$', true),
    ('EUR', 'European Union euro', 'Euro €', true);

INSERT INTO /*TABLE_PREFIX*/t_preference VALUES
    ('osclass', 'version', 202, 'INTEGER')
    ,('osclass', 'theme', 'modern', 'STRING')
    ,('osclass', 'admin_language', 'en_US', 'STRING')
    ,('osclass', 'language', 'en_US', 'STRING')
    ,('osclass', 'pageDesc', 'open source classifieds', 'STRING')
    ,('osclass', 'maxSizeKb', 1000000, 'INTEGER')
    ,('osclass', 'allowedExt', 'png,gif,jpg', 'STRING')
    ,('osclass', 'dimThumbnail', '240x200', 'STRING')
    ,('osclass', 'dimPreview', '480x340', 'STRING')
    ,('osclass', 'dimNormal', '640x480', 'STRING')
    ,('osclass', 'keep_original_image', '1', 'BOOLEAN')
    ,('osclass', 'dateFormat', 'F j, Y', 'STRING')
    ,('osclass', 'timeFormat', 'g:i a', 'STRING')
    ,('osclass', 'weekStart', '0', 'STRING')
    ,('osclass', 'moderate_comments', '0', 'INTEGER')
    ,('osclass', 'reg_user_post', '1', 'BOOLEAN')
    ,('osclass', 'num_rss_items', '50', 'INTEGER')
    ,('osclass', 'active_plugins', '', 'STRING')
    ,('osclass', 'notify_new_item', '1', 'BOOLEAN')
    ,('osclass', 'auto_cron', '1', 'BOOLEAN')
    ,('osclass', 'item_attachment', '0', 'BOOLEAN')
    ,('osclass', 'contact_attachment', '0', 'BOOLEAN')
    ,('osclass', 'notify_contact_item', '1', 'BOOLEAN')
    ,('osclass', 'notify_contact_friends', '1', 'BOOLEAN')
    ,('osclass', 'notify_new_comment', '1', 'BOOLEAN')
    ,('osclass', 'enabled_recaptcha_items', '0', 'BOOLEAN')
    ,('osclass', 'enabled_item_validation', '1', 'BOOLEAN')
    ,('osclass', 'logged_user_item_validation', '1', 'BOOLEAN')
    ,('osclass', 'enabled_user_validation', '1', 'BOOLEAN')
    ,('osclass', 'enabled_user_registration', '1', 'BOOLEAN')
    ,('osclass', 'enabled_users','1', 'BOOLEAN')
    ,('osclass', 'enabled_comments', '1', 'BOOLEAN')
    ,('osclass', 'mailserver_host', 'localhost', 'STRING')
    ,('osclass', 'mailserver_port', '', 'INTEGER')
    ,('osclass', 'mailserver_username', '', 'STRING')
    ,('osclass', 'mailserver_password', '', 'STRING')
    ,('osclass', 'mailserver_type', 'custom', 'STRING')
    ,('osclass', 'mailserver_auth', '', 'BOOLEAN')
    ,('osclass', 'mailserver_ssl', '', 'STRING')
    ,('osclass', 'currency', 'USD','STRING')
    ,('osclass', 'rewriteEnabled', '0', 'BOOLEAN')
    ,('osclass', 'mod_rewrite_loaded', '0', 'BOOLEAN')
    ,('osclass', 'rewrite_rules', '', 'STRING')
    ,('osclass', 'enableField#f_price@items', '1', 'BOOLEAN')
    ,('osclass', 'enableField#images@items', '1', 'BOOLEAN')
    ,('osclass', 'maxLatestItems@home', '10', 'INTEGER')
    ,('osclass', 'defaultResultsPerPage@search', '10', 'INTEGER')
    ,('osclass', 'maxResultsPerPage@search', '50', 'INTEGER')
    ,('osclass', 'defaultShowAs@search', 'list', 'STRING')
    ,('osclass', 'defaultOrderField@search', 'dt_pub_date', 'STRING')
    ,('osclass', 'defaultOrderType@search', '1', 'BOOLEAN')
    ,('osclass', 'admin_theme', 'modern', 'STRING')
    ,('osclass', 'akismetKey', '', 'STRING')
    ,('osclass', 'recaptchaPrivKey', '', 'STRING')
    ,('osclass', 'recaptchaPubKey', '', 'STRING')
    ,('osclass', 'save_latest_searches', '1', 'BOOLEAN')
<<<<<<< HEAD
    ,('osclass', 'purge_latest_searches', '1000', 'STRING');
=======
    ,('osclass', 'purge_latest_searches', '1000', 'STRING')
    ,('osclass', 'selectable_parent_categories', '0', 'BOOLEAN');
>>>>>>> 93be9b16

INSERT INTO /*TABLE_PREFIX*/t_cron (e_type, d_last_exec, d_next_exec) VALUES
    ('HOURLY', '0000-00-00 00:00:00', '0000-00-00 00:00:00'),
    ('DAILY', '0000-00-00 00:00:00', '0000-00-00 00:00:00'),
    ('WEEKLY', '0000-00-00 00:00:00', '0000-00-00 00:00:00');<|MERGE_RESOLUTION|>--- conflicted
+++ resolved
@@ -60,12 +60,8 @@
     ,('osclass', 'recaptchaPrivKey', '', 'STRING')
     ,('osclass', 'recaptchaPubKey', '', 'STRING')
     ,('osclass', 'save_latest_searches', '1', 'BOOLEAN')
-<<<<<<< HEAD
-    ,('osclass', 'purge_latest_searches', '1000', 'STRING');
-=======
     ,('osclass', 'purge_latest_searches', '1000', 'STRING')
     ,('osclass', 'selectable_parent_categories', '0', 'BOOLEAN');
->>>>>>> 93be9b16
 
 INSERT INTO /*TABLE_PREFIX*/t_cron (e_type, d_last_exec, d_next_exec) VALUES
     ('HOURLY', '0000-00-00 00:00:00', '0000-00-00 00:00:00'),
