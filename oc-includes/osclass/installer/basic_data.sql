--- conflicted
+++ resolved
@@ -4,11 +4,7 @@
     ('EUR', 'European Union euro', 'Euro €', true);
 
 INSERT INTO /*TABLE_PREFIX*/t_preference VALUES
-<<<<<<< HEAD
-    ('osclass', 'version', 203, 'INTEGER')
-=======
     ('osclass', 'version', 210, 'INTEGER')
->>>>>>> 98d3a25c
     ,('osclass', 'theme', 'modern', 'STRING')
     ,('osclass', 'admin_language', 'en_US', 'STRING')
     ,('osclass', 'language', 'en_US', 'STRING')
