<?php
/**
 * OSClass – software for creating and publishing online classified advertising platforms
 *
 * Copyright (C) 2010 OSCLASS
 *
 * This program is free software: you can redistribute it and/or modify it under the terms
 * of the GNU Affero General Public License as published by the Free Software Foundation,
 * either version 3 of the License, or (at your option) any later version.
 *
 * This program is distributed in the hope that it will be useful, but WITHOUT ANY WARRANTY;
 * without even the implied warranty of MERCHANTABILITY or FITNESS FOR A PARTICULAR PURPOSE.
 * See the GNU Affero General Public License for more details.
 *
 * You should have received a copy of the GNU Affero General Public
 * License along with this program. If not, see <http://www.gnu.org/licenses/>.
 */

Class ItemActions
{
    private $manager = null;
    var $is_admin ;

    function __construct($is_admin) {
        $this->is_admin = $is_admin ;
        $this->manager = Item::newInstance() ;
    }

    /**
     * @return boolean
     */
    public function add()
    {
        $success = true;
        $aItem = $this->prepareData(true);

        // first of all, insert the item
        $code = osc_genRandomPassword();


        $has_to_validate = false ;
        if( osc_item_validation_enabled() ) {
            $has_to_validate = true ;
        }

        // set params from array
        $active         = $aItem['active'];
        if( $this->is_admin || !$has_to_validate || (osc_logged_user_item_validation() && osc_is_web_user_logged_in())) {
            $active = 'ACTIVE';
        }

        $contactName    = $aItem['contactName'];
        $contactEmail   = $aItem['contactEmail'];
        
        // Anonymous
        if(!preg_match("/([a-z][^a-z]*){2}/i",$contactName)) {
            $contactName = __("Anonymous");
        }

<<<<<<< HEAD
        if( $this->validate( current($aItem['title']), current($aItem['description']), $contactEmail, $aItem['catId'], $aItem['photos']) ) {
            
=======
        // Validate
        if ( !preg_match("/([a-z][^a-z]*){3}/i", current($aItem['title']) ) ||
            !preg_match("/([a-z][^a-z]*){8}/i", current($aItem['description']) ) ||
            !preg_match("/^[_a-z0-9-\+]+(\.[_a-z0-9-\+]+)*@[a-z0-9-]+(\.[a-z0-9-]+)*(\.[a-z]{2,3})$/",$contactEmail)  ||
            !preg_match("/^[0-9]+$/", $aItem['catId'] )) {
            osc_add_flash_message( _m('Some fields were too short. Try again!') );
            $success = false;
        } else if((time()-Session::newInstance()->_get('last_publish_time'))<60) {
            osc_add_flash_message( _m('Seems you posted recently. Please wait a little bit.') );
            $success = false;
        } else {
>>>>>>> c749b609
            $this->manager->insert(array(
                'fk_i_user_id'          => $aItem['userId'],
                'dt_pub_date'           => DB_FUNC_NOW,
                'fk_i_category_id'      => $aItem['catId'],
                'f_price'               => $aItem['price'],
                'fk_c_currency_code'    => $aItem['currency'],
                's_contact_name'        => $contactName,
                's_contact_email'       => $contactEmail,
                's_secret'              => $code,
                'e_status'              => $active,
                'b_show_email'          => $aItem['showEmail']
            ));

            $itemId = $this->manager->getConnection()->get_last_id();

            Params::setParam('itemId', $itemId);

            // INSERT title and description locales
            $this->insertItemLocales('ADD', $aItem['title'], $aItem['description'], $itemId );
            // INSERT location item
            $location = array(
                'fk_i_item_id'      => $itemId,
                'fk_c_country_code' => $aItem['countryId'],
                's_country'         => $aItem['countryName'],
                'fk_i_region_id'    => $aItem['regionId'],
                's_region'          => $aItem['regionName'],
                'fk_i_city_id'      => $aItem['cityId'],
                's_city'            => $aItem['cityName'],
                's_city_area'       => $aItem['cityArea'],
                's_address'         => $aItem['address']
            );

            $locationManager = ItemLocation::newInstance();
            $locationManager->insert($location);

            // OJO
            if ( $this->is_admin || !$has_to_validate || (osc_logged_user_item_validation() && osc_is_web_user_logged_in())) {
                CategoryStats::newInstance()->increaseNumItems($aItem['catId']);
            }

            //uploading resources from the input form
            $this->uploadItemResources( $aItem['photos'] , $itemId ) ;

            osc_run_hook('item_form_post', $aItem['catId'], $itemId);

            $item = $this->manager->findByPrimaryKey($itemId);
            $aItem['item'] = $item;

            // send an e-mail to the admin with the data of the new item
            // and send an e-email to admin to validate the item if configured to do so
            if( !$this->is_admin ) {
                // Stop publishing items in less than a minute
                Session::newInstance()->_set('last_publish_time', time());
                $this->sendEmails($aItem);
            }

            osc_run_hook('after_item_post') ;

            if($this->is_admin) {
                osc_add_flash_message( _m('A new item has been added')) ;
            } else {
                if( !$has_to_validate || (osc_logged_user_item_validation() && osc_is_web_user_logged_in())) {
                    osc_add_flash_message( _m('Great! We\'ve just published your item')) ;
                } else {
                    osc_add_flash_message( _m('Great! You\'ll receive an e-mail to activate your item')) ;
                }

            }
        } else {
            $success = false;
        }
        
        return $success;
    }

    function edit()
    {
        $aItem = $this->prepareData(false);

        $contactEmail   = @$aItem['contactEmail'] ;
        // Validate
        if( $this->validate( current($aItem['title']), current($aItem['description']), $contactEmail, $aItem['catId'], $aItem['photos']) ) {
        
            $location = array(
                'fk_c_country_code' => $aItem['countryId'],
                's_country'         => $aItem['countryName'],
                'fk_i_region_id'    => $aItem['regionId'],
                's_region'          => $aItem['regionName'],
                'fk_i_city_id'      => $aItem['cityId'],
                's_city'            => $aItem['cityName'],
                's_city_area'       => $aItem['cityArea'],
                's_address'         => $aItem['address']
            );

            $locationManager = ItemLocation::newInstance();
            $locationManager->update( $location, array( 'fk_i_item_id' => $aItem['idItem'] ) );

//            $contactName    = @$aItem['contactName'] ;
//            $contactEmail   = @$aItem['contactEmail'] ;

            // Update category numbers
            $old_item = $this->manager->findByPrimaryKey( $aItem['idItem'] ) ;
            if($old_item['fk_i_category_id'] != $aItem['catId']) {
                CategoryStats::newInstance()->increaseNumItems($aItem['catId']) ;
                CategoryStats::newInstance()->decreaseNumItems($old_item['fk_i_category_id']) ;
            }
            unset($old_item) ;

            $result = $this->manager->update (
                                    array(
                                        'dt_pub_date'           => DB_FUNC_NOW
                                        ,'fk_i_category_id'     => $aItem['catId']
                                        ,'f_price'              => $aItem['price']
                                        ,'fk_c_currency_code'   => $aItem['currency']
                                    )
                                    ,array(
                                        'pk_i_id'   => $aItem['idItem']
                                        ,'s_secret' => $aItem['secret']
                                )
            ) ;
            // UPDATE title and description locales
            $this->insertItemLocales( 'EDIT', $aItem['title'], $aItem['description'], $aItem['idItem'] );
            // UPLOAD item resources
            $this->uploadItemResources( $aItem['photos'], $aItem['idItem'] ) ;

            osc_run_hook('item_edit_post', $aItem['catId'], $aItem['idItem']);

            return $result;
        } else {
            return FALSE;
        }
    }
    
    /**
     * Activetes an item
     * @param <type> $secret
     * @param <type> $id
     * @return boolean
     */
    public function activate( $id, $secret )
    {
        $item   = $this->manager->listWhere("i.s_secret = '%s' AND i.pk_i_id = '%s' AND i.fk_i_user_id IS NULL ", $secret, $id);
        $result = $this->manager->update(
            array('e_status' => 'ACTIVE'),
            array('s_secret' => $secret)
        );
        osc_run_hook( 'activate_item', $this->manager->findByPrimaryKey($id) );
        CategoryStats::newInstance()->increaseNumItems($item[0]['fk_i_category_id']);

        return $result;
    }
    
    /**
     *
     * @param <type> $secret
     * @param <type> $itemId
     */
    public function delete( $secret, $itemId )
    {
        $item = $this->manager->findByPrimaryKey($itemId);
        $this->manager->delete(array('pk_i_id' => $itemId, 's_secret' => $secret));
        CategoryStats::newInstance()->decreaseNumItems($item['fk_i_category_id']);
    }

    /**
     * Mark an item
     * @param <type> $id
     * @param <type> $as
     */
    public function mark( $id, $as )
    {
        switch ($as) {
            case 'spam':
                $column = 'i_num_spam';
            break;
            case 'badcat':
                $column = 'i_num_bad_classified';
            break;
            case 'offensive':
                $column = 'i_num_offensive';
            break;
            case 'repeated':
                $column = 'i_num_repeated';
            break;
            case 'expired':
                $column = 'i_num_expired';
            break;
        }
        
        ItemStats::newInstance()->increase( $column, $id ) ;
    }

    public function send_friend()
    {
        // get data for this function
        $aItem = $this->prepareDataForFunction( 'send_friend' );

        $item       = $aItem['item'];
        $s_title    = $aItem['s_title'];
        View::newInstance()->_exportVariableToView('item', $item);
        $item_url   = osc_item_url();

        $mPages = new Page();
        $aPage = $mPages->findByInternalName('email_send_friend');
        $locale = osc_current_user_locale();

        $content = array();
        if(isset($aPage['locale'][$locale]['s_title'])) {
            $content = $aPage['locale'][$locale];
        } else {
            $content = current($aPage['locale']);
        }

        $words   = array() ;
        $words[] = array(
                '{FRIEND_NAME}'
                ,'{USER_NAME}'
                ,'{USER_EMAIL}'
                ,'{FRIEND_EMAIL}'
                ,'{WEB_URL}'
                ,'{ITEM_NAME}'
                ,'{COMMENT}'
                ,'{ITEM_URL}'
                ,'{WEB_TITLE}'
        ) ;
        $words[] = array(
                $aItem['friendName']
                ,$aItem['yourName']
                ,$aItem['yourEmail']
                ,$aItem['friendEmail']
                ,osc_base_url()
                ,$aItem['s_title']
                ,$aItem['message']
                ,$item_url
                ,osc_page_title()
        ) ;
        $title = osc_mailBeauty($content['s_title'], $words) ;
        $body  = osc_mailBeauty($content['s_text'], $words) ;

        if (osc_notify_contact_friends()) {
            $add_bbc = osc_contact_email() ;
        }

        $params = array(
                    'add_bcc'    => $add_bbc
                    ,'from'      => $aItem['yourEmail']
                    ,'from_name' => $aItem['yourName']
                    ,'subject'   => $title
                    ,'to'        => $aItem['friendEmail']
                    ,'to_name'   => $aItem['friendName']
                    ,'body'      => $body
                    ,'alt_body'  => $body
                  ) ;

        Params::setParam('item_url', $item_url );

        if(osc_sendMail($params)) {
            osc_add_flash_message( _m('We just send your message to ') . $aItem['friendName'] . ".") ;
        } else {
            osc_add_flash_message( _m('We are very sorry but we could not deliver your message to your friend. Try again later')) ;
        }
    }

    public function contact()
    {
        $aItem = $this->prepareDataForFunction( 'contact' );

        $id         = $aItem['id'];
        $yourEmail  = $aItem['yourEmail'];
        $yourName   = $aItem['yourName'];
        $phoneNumber= $aItem['phoneNumber'];
        $message    = $aItem['message'];

        $path = NULL;
        $item = $this->manager->findByPrimaryKey( $id ) ;
        View::newInstance()->_exportVariableToView('item', $item);

        $mPages = new Page();
        $aPage = $mPages->findByInternalName('email_item_inquiry');
        $locale = osc_current_user_locale() ;

        $content = array();
        if(isset($aPage['locale'][$locale]['s_title'])) {
            $content = $aPage['locale'][$locale];
        } else {
            $content = current($aPage['locale']);
        }

        $words   = array();
        $words[] = array('{CONTACT_NAME}', '{USER_NAME}', '{USER_EMAIL}', '{USER_PHONE}',
                         '{WEB_URL}', '{ITEM_NAME}','{ITEM_URL}', '{COMMENT}');

        $words[] = array($item['s_contact_name'], $yourName, $yourEmail,
                         $phoneNumber, osc_base_url(), $item['s_title'], osc_item_url(), $message );

        $title = osc_mailBeauty($content['s_title'], $words);
        $body = osc_mailBeauty($content['s_text'], $words);

        $from = osc_contact_email() ;
        $from_name = osc_page_title() ;

        $add_bbc = '';
        if (osc_notify_contact_item()) {
            $add_bbc = osc_contact_email() ;
        }

        $emailParams = array (
                            'add_bcc'   => $add_bbc
                            ,'from'      => $from
                            ,'from_name' => $from_name
                            ,'subject'   => $title
                            ,'to'        => $item['s_contact_email']
                            ,'to_name'   => $item['s_contact_name']
                            ,'body'      => $body
                            ,'alt_body'  => $body
                            ,'reply_to'  => $yourEmail
                        ) ;
                        
                        
        if(osc_item_attachment()) {
            $attachment = Params::getFiles('attachment');
            $resourceName = $attachment['name'] ;
            $tmpName = $attachment['tmp_name'] ;
            $resourceType = $attachment['type'] ;

            $path = osc_base_path() . 'oc-content/uploads/' . time() . '_' . $resourceName ;

            if(!is_writable(osc_base_path() . 'oc-content/uploads/')) {
                osc_add_flash_message( _m('There has been some errors sending the message')) ;
                $this->redirectTo( osc_base_url() );
            }

            if(!move_uploaded_file($tmpName, $path)){
                unset($path) ;
            }
        }

        if(isset($path)) {
            $emailParams['attachment'] = $path ;
        }
        osc_sendMail($emailParams);

        @unlink($path) ;
    }

    /*
     *
     */
    public function add_comment()
    {
        $aItem  = $this->prepareDataForFunction('add_comment');

        $authorName     = trim($aItem['authorName']);
        $authorName     = strip_tags($authorName);
        $authorEmail    = trim($aItem['authorEmail']);
        $authorEmail    = strip_tags($authorEmail);
        $body           = trim($aItem['body']);
        $body           = strip_tags($body);
        $title          = $aItem['title'] ;
        $itemId         = $aItem['id'] ;
        $userId         = $aItem['userId'] ;
        $status_num     = -1;
        
        $item = $this->manager->findByPrimaryKey($itemId) ;
        $itemURL = osc_item_url() ;
        Params::setParam('itemURL', $itemURL);

        if( $authorName == '' || !preg_match('|^.*?@.{2,}\..{2,3}$|', $authorEmail)) {
            return 3;
        }
        
        if( ($body == '') ) {
            return 4;
        }

        $num_moderate_comments = osc_moderate_comments();
        if($userId==null) {
            $num_comments = 0;
        } else {
            $num_comments = count(ItemComment::newInstance()->findByAuthorID($userId));
        }

        if ($num_moderate_comments == -1 || ($num_moderate_comments != 0 && $num_comments >= $num_moderate_comments)) {
            $status = 'ACTIVE';
            $status_num = 2;
        } else {
            $status = 'INACTIVE';
            $status_num = 1;
        }
        
        if (osc_akismet_key()) {
            require_once LIB_PATH . 'Akismet.class.php' ;
            $akismet = new Akismet(osc_base_url(), osc_akismet_key()) ;
            $akismet->setCommentAuthor($authorName) ;
            $akismet->setCommentAuthorEmail($authorEmail) ;
            $akismet->setCommentContent($body) ;
            $akismet->setPermalink($itemURL) ;

            $status = $akismet->isCommentSpam() ? 'SPAM' : $status ;
            if($status == 'SPAM') {
                $status_num = 5;
            }
        }

        $mComments = ItemComment::newInstance();
        $aComment  = array('dt_pub_date'    => DB_FUNC_NOW
                          ,'fk_i_item_id'   => $itemId
                          ,'s_author_name'  => $authorName
                          ,'s_author_email' => $authorEmail
                          ,'s_title'        => $title
                          ,'s_body'         => $body
                          ,'e_status'       => $status
                          ,'fk_i_user_id'   => $userId);

        if( $mComments->insert($aComment) ){
            $notify = osc_notify_new_comment() ;
            $admin_email = osc_contact_email() ;
            $prefLocale = osc_language() ;

            //Notify admin
            if ($notify) {
                $mPages = new Page() ;
                $aPage = $mPages->findByInternalName('email_new_comment_admin') ;
                $locale = osc_current_user_locale() ;

                $content = array();
                if(isset($aPage['locale'][$locale]['s_title'])) {
                    $content = $aPage['locale'][$locale];
                } else {
                    $content = current($aPage['locale']);
                }

                $words   = array();
                $words[] = array('{COMMENT_AUTHOR}', '{COMMENT_EMAIL}', '{COMMENT_TITLE}',
                                 '{COMMENT_TEXT}', '{ITEM_NAME}', '{ITEM_ID}', '{ITEM_URL}');
                $words[] = array($authorName, $authorEmail, $title, $body, $item['s_title'], $itemId, $itemURL);
                $title_email = osc_mailBeauty($content['s_title'], $words);
                $body_email = osc_mailBeauty($content['s_text'], $words);

                $from = osc_contact_email() ;
                $from_name = osc_page_title() ;
                if (osc_notify_contact_item()) {
                    $add_bbc = osc_contact_email() ;
                }

                $emailParams = array(
                                'from'      => $admin_email
                                ,'from_name' => __('Admin mail system')
                                ,'subject'   => $title_email
                                ,'to'        => $admin_email
                                ,'to_name'   => __('Admin mail system')
                                ,'body'      => $body_email
                                ,'alt_body'  => $body_email
                                );
                osc_sendMail($emailParams) ;
            }
            osc_run_hook('add_comment', $item);
            return $status_num;
        }
        
        return -1;
    }
    
    // validate( current($aItem['title']), current($aItem['description']), $contactEmail, $aItem['catId'], $aItem['photos'])
    private function validate( $title, $description, $contactEmail, $idCat, $aPhotos )
    {
        $success = true;
        if ( !preg_match("/([a-z][^a-z]*){3}/i", $title ) ||
            !preg_match("/([a-z][^a-z]*){8}/i", $description ) ||
            !preg_match("/^[_a-z0-9-\+]+(\.[_a-z0-9-\+]+)*@[a-z0-9-]+(\.[a-z0-9-]+)*(\.[a-z]{2,3})$/",$contactEmail)  ||
            !preg_match("/^[0-9]+$/", $idCat )) {
            osc_add_flash_message( _m('Some fields were too short. Try again!') );
            $success = false;
        }
        if ( !$this->checkAlloweExt($aPhotos) ) {
            $success = false;
        }
        return $success;
    }

    /**
     * Return an array with all data necessary for do the action
     * @param <type> $action
     */
    private function prepareDataForFunction( $action )
    {
        $aItem = array();

        switch ( $action ){
            case 'send_friend':
                $item = $this->manager->findByPrimaryKey( Params::getParam('id') );

                $aItem['item']          = $item;
                View::newInstance()->_exportVariableToView('item', $aItem['item']);
                $aItem['yourName']      = Params::getParam('yourName');
                $aItem['yourEmail']     = Params::getParam('yourEmail');

                $aItem['friendName']    = Params::getParam('friendName');
                $aItem['friendEmail']   = Params::getParam('friendEmail');  

                $aItem['s_title']       = Params::getParam('s_title');
                $aItem['message']       = Params::getParam('message');
            break;
            case 'contact':
                $item = $this->manager->findByPrimaryKey( Params::getParam('id') );

                $aItem['item']          = $item;
                View::newInstance()->_exportVariableToView('item', $aItem['item']);
                $aItem['id']            = Params::getParam('id') ;
                $aItem['yourEmail']     = Params::getParam('yourEmail') ;
                $aItem['yourName']      = Params::getParam('yourName') ;
                $aItem['message']       = Params::getParam('message') ;
                $aItem['phoneNumber']   = Params::getParam('phoneNumber') ;
            break;
            case 'add_comment':
                $item = $this->manager->findByPrimaryKey( Params::getParam('id') );

                $aItem['item']          = $item;
                View::newInstance()->_exportVariableToView('item', $aItem['item']);
                $aItem['authorName']     = Params::getParam('authorName') ;
                $aItem['authorEmail']    = Params::getParam('authorEmail') ;
                $aItem['body']           = Params::getParam('body') ;
                $aItem['title']          = Params::getParam('title') ;
                $aItem['id']             = Params::getParam('id') ;
                $aItem['userId']         = Session::newInstance()->_get('userId');
                if($aItem['userId'] == ''){
                    $aItem['userId'] = NULL;
                }

            break;
            default:
        }
        return $aItem;
    }

    /**
     * Return an array with all data necessary for do the action (ADD OR EDIT)
     * @param <type> $is_add
     * @return array
     */
    private function prepareData( $is_add )
    {
        $aItem = array();
        
        if( $is_add ) {   // ADD

            $userId = null;
            if($this->is_admin){
                if(Params::getParam('userId') != '') {
                    $userId = Params::getParam('userId');
                }
            }else{
                $userId = Session::newInstance()->_get('userId');
                if($userId == ''){
                    $userId = NULL;
                }
                // to be tested
                if (osc_recaptcha_private_key()) {
                    $this->recaptcha();
                }
            }
            
            $show_email = 0;
            $active = 'INACTIVE';
            if( !osc_item_validation_enabled() ){
                $active = 'ACTIVE';
            }
            if( Params::getParam('showEmail') != '' ){
                $show_email = (int) Params::getParam('showEmail');
            }
            
            $aItem['active'] = $active;
            $aItem['show_email'] = $show_email;

            if ($userId != null) {
                if( $this->is_admin ) {
                    $data = User::newInstance()->findByPrimaryKey($userId);
                } else {
                    $data = User::newInstance()->findByPrimaryKey($userId);
                }
                $aItem['contactName']   = $data['s_name'];
                $aItem['contactEmail']  = $data['s_email'];
                Params::setParam('contactName', $data['s_name']);
                Params::setParam('contactEmail', $data['s_email']);
            }else{
                $aItem['contactName']   = Params::getParam('contactName');
                $aItem['contactEmail']  = Params::getParam('contactEmail');
            }


            $aItem['active']        = $active;
            $aItem['userId']        = $userId;

        }else{          // EDIT
            $aItem['secret']    = Params::getParam('secret');
            $aItem['idItem']    = Params::getParam('id');

            $userId = Params::getParam('userId');
            if ($userId != null) {
                $data = User::newInstance()->findByPrimaryKey($userId);
                $aItem['contactName']   = $data['s_name'];
                $aItem['contactEmail']  = $data['s_email'];
                Params::setParam('contactName', $data['s_name']);
                Params::setParam('contactEmail', $data['s_email']);
            }else{
                $aItem['contactName']   = Params::getParam('contactName');
                $aItem['contactEmail']  = Params::getParam('contactEmail');
            }
        }
        // get params
        $aItem['catId']         = Params::getParam('catId');            // OK
        $aItem['region']        = Params::getParam('region');           // OK
        $aItem['city']          = Params::getParam('city');             // OK
        $aItem['regionId']      = Params::getParam('regionId');         // OK
        $aItem['cityId']        = Params::getParam('cityId');           // OK
        $aItem['price']         = Params::getParam('price');            // OK
        $aItem['countryId']     = Params::getParam('countryId');        // OK
        $aItem['cityArea']      = Params::getParam('cityArea');         // OK
        $aItem['address']       = Params::getParam('address');          // OK
        $aItem['currency']      = Params::getParam('currency');         // OK
        $aItem['showEmail']     = Params::getParam('showEmail');        // OK
        $aItem['title']         = Params::getParam('title');
        $aItem['description']   = Params::getParam('description');
        $aItem['photos']        = Params::getFiles('photos');

        // check params
        // ---------
        $country = Country::newInstance()->findByCode($aItem['countryId']);
        if( count($country) > 0 ) {
            $countryId = $country['pk_c_code'];
            $countryName = $country['s_name'];
        } else {
            $countryId = null;
            $countryName = null;
        }
        $aItem['countryId']   = $countryId;
        $aItem['countryName']   = $countryName;

        if( $aItem['regionId'] != '' ) {
            if( intval($aItem['regionId']) ) {
                $region = Region::newInstance()->findByPrimaryKey($aItem['regionId']);
                if( count($region) > 0 ) {
                    $regionId = $region['pk_i_id'];
                    $regionName = $region['s_name'];
                }
            }
        } else {
            $regionId = null;
            $regionName = $aItem['region'];   // OJO ¿ DE DONDE VIENE ?
        }
        $aItem['regionId']      = $regionId ;
        $aItem['regionName']    = $regionName;

        if( $aItem['cityId'] != '' ) {
            if( intval($aItem['cityId']) ) {
                $city = City::newInstance()->findByPrimaryKey($aItem['cityId']);
                if( count($city) > 0 ) {
                    $cityId = $city['pk_i_id'];
                    $cityName = $city['s_name'];
                }
            }
        } else {
            $cityId = null;
            $cityName = $aItem['city'];
        }

        $aItem['cityId']      = $cityId;
        $aItem['cityName']    = $cityName;

        if( $aItem['cityArea'] == '' ) {
            $aItem['cityArea'] = null;
        }

        if( $aItem['address'] == '' ) {
            $aItem['address'] = null;
        }

        if( $aItem['price'] != '' ) {
            $aItem['price'] = (int) $aItem['price'];
        }

        if( $aItem['catId'] == ''){
            $aItem['catId'] = 0;
        }

        if( $aItem['currency'] == '' ) {
            $aItem['currency'] = null;
        }

        return $aItem;
    }

    function insertItemLocales($type, $title, $description, $itemId )
    {
        foreach($title as $k => $_data){
            $_title         = $title[$k];
            $_description   = $description[$k];
            if($type == 'ADD'){
                $this->manager->insertLocale($itemId, $k, $_title, $_description, $_title . " " . $_description);
            }else if($type == 'EDIT'){
                $this->manager->updateLocaleForce($itemId, $k, $_title, $_description) ;
            }
        }
    }

    public function checkAlloweExt($aResources)
    {
        $success = true;

        if($aResources != '') {
            // get allowedExt
            $aExt = explode(',', osc_allowed_extension() );
            foreach ($aResources['error'] as $key => $error) {
                if ($error == UPLOAD_ERR_OK) {
                    // check mime file
                    $fileMime = $aResources['type'][$key] ;
                    preg_match_all('/.*\/(.*)/', $fileMime,$coincidencias);
                    $fileExt = $coincidencias[1][0];
                    foreach($aExt as $validExt){
                        if( !preg_match("/$validExt/", $fileExt) ) {
                            $success = false;
                        }
                    }
                }
            }
            if(!$success){
                osc_add_flash_message( _m("The file you tried to upload, haven't no valid extension")) ;
            }
        }
        return $success;
    }
    
    public function uploadItemResources($aResources,$itemId)
    {
        if($aResources != '') {
        
            $itemResourceManager = ItemResource::newInstance() ;
            
            foreach ($aResources['error'] as $key => $error) {
                if ($error == UPLOAD_ERR_OK) {
                    
                    $tmpName = $aResources['tmp_name'][$key] ;
                    $itemResourceManager->insert(array(
                        'fk_i_item_id' => $itemId
                    )) ;
                    $resourceId = $itemResourceManager->getConnection()->get_last_id() ;

                    // Create thumbnail
                    $path = osc_base_path() . 'oc-content/uploads/' . $resourceId . '_thumbnail.png' ;
                    $size = explode('x', osc_thumbnail_dimensions()) ;
                    ImageResizer::fromFile($tmpName)->resizeTo($size[0], $size[1])->saveToFile($path) ;

                    // Create normal size
                    $path = osc_base_path() . 'oc-content/uploads/' . $resourceId . '.png' ;
                    $size = explode('x', osc_normal_dimensions()) ;
                    ImageResizer::fromFile($tmpName)->resizeTo($size[0], $size[1])->saveToFile($path) ;

                    if( osc_keep_original_image() ) {
                        $path = osc_base_path() . 'oc-content/uploads/' . $resourceId.'_original.png' ;
                        move_uploaded_file($tmpName, $path) ;
                    }

                    $s_path = 'oc-content/uploads/' ;
                    $resourceType = 'image/png' ;
                    $itemResourceManager->update(
                                            array(
                                                's_path'            => $s_path
                                                ,'s_name'           => $resourceId
                                                ,'s_extension'      => 'png'
                                                ,'s_content_type'   => $resourceType
                                            )
                                            ,array(
                                                'pk_i_id'       => $resourceId
                                                ,'fk_i_item_id' => $itemId
                                            )
                    ) ;
                }
            }
            unset($itemResourceManager);
        }
    }
    
    public function recaptcha()
    {
        require_once osc_base_path() . 'oc-includes/recaptchalib.php';
        if ( Params::getParam("recaptcha_challenge_field") != '') {
            $resp = recaptcha_check_answer (
                osc_recaptcha_private_key()
                ,$_SERVER["REMOTE_ADDR"]
                ,Params::getParam("recaptcha_challenge_field")
                ,Params::getParam("recaptcha_response_field")
            );
            if (!$resp->is_valid) {
                die(__("The reCAPTCHA wasn't entered correctly. Go back and try it again. (reCAPTCHA said: ") . $resp->error . ")") ;
            }
        }
    }

    public function sendEmails($aItem){

        $item   = $aItem['item'];
        $title  = $aItem['title'];
        $contactEmail   = $aItem['contactEmail'];
        $contactName    = $aItem['contactName'];
        View::newInstance()->_exportVariableToView('item', $item);
        $mPages = new Page();
        $locale = osc_current_user_locale();
        
        if ( osc_item_validation_enabled() && (!osc_logged_user_item_validation() || !osc_is_web_user_logged_in()) ) {
            $aPage = $mPages->findByInternalName('email_item_validation') ;

            $content = array();
            if(isset($aPage['locale'][$locale]['s_title'])) {
                $content = $aPage['locale'][$locale];
            } else {
                $content = current($aPage['locale']);
            }

            $item_url = osc_item_url();

            $all = '';

            if (isset($item['locale'])) {
                foreach ($item['locale'] as $locale => $data) {
                    $locale_name = Locale::newInstance()->listWhere("pk_c_code = '" . $locale . "'");
                    $all .= '<br/>';
                    if (isset($locale_name[0]) && isset($locale_name[0]['s_name'])) {
                        $all .= __('Language') . ': ' . $locale_name[0]['s_name'] . '<br/>';
                    } else {
                        $all .= __('Language') . ': ' . $locale . '<br/>';
                    }
                    $all .= __('Title') . ': ' . $data['s_title'] . '<br/>';
                    $all .= __('Description') . ': ' . $data['s_description'] . '<br/>';
                    $all .= '<br/>';
                }
            } else {
                $all .= __('Title') . ': ' . $item['s_title'] . '<br/>';
                $all .= __('Description') . ': ' . $item['s_description'] . '<br/>';
            }

            $words   = array();
            $words[] = array('{ITEM_DESCRIPTION_ALL_LANGUAGES}', '{ITEM_DESCRIPTION}', '{ITEM_COUNTRY}',
                             '{ITEM_PRICE}', '{ITEM_REGION}', '{ITEM_CITY}', '{ITEM_ID}', '{USER_NAME}',
                             '{USER_EMAIL}', '{WEB_URL}', '{ITEM_NAME}', '{ITEM_URL}', '{WEB_TITLE}',
                             '{VALIDATION_LINK}');
            $words[] = array($all, $item['s_description'], $item['s_country'], $item['f_price'],
                             $item['s_region'], $item['s_city'], $item['pk_i_id'], $item['s_contact_name'],
                             $item['s_contact_email'], osc_base_url(), $item['s_title'], $item_url,
                             osc_page_title(), '<a href="' . osc_base_url(true) .
                             '?page=item&action=activate&id=' . $item['pk_i_id'] . '&secret=' .
                             $item['s_secret'] . '" >' . osc_base_url(true) . '?page=item&action=activate&id=' .
                             $item['pk_i_id'] . '&secret=' . $item['s_secret'] . '</a>' );
            $title = osc_mailBeauty($content['s_title'], $words);
            $body = osc_mailBeauty($content['s_text'], $words);

            $emailParams =  array (
                                'subject'  => $title
                                ,'to'       => $contactEmail
                                ,'to_name'  => $contactName
                                ,'body'     => $body
                                ,'alt_body' => $body
                            );
            osc_sendMail($emailParams) ;
        }

        if (osc_notify_new_item()) {
            $aPage = $mPages->findByInternalName('email_admin_new_item') ;

            $content = array();
            if(isset($aPage['locale'][$locale]['s_title'])) {
                $content = $aPage['locale'][$locale] ;
            } else {
                $content = current($aPage['locale']) ;
            }

            $item_url = osc_item_url() ;

            $all = '' ;

            if (isset($item['locale'])) {
                foreach ($item['locale'] as $locale => $data) {
                    $locale_name = Locale::newInstance()->listWhere("pk_c_code = '" . $locale . "'") ;
                    $all .= '<br/>';
                    if (isset($locale_name[0]) && isset($locale_name[0]['s_name'])) {
                        $all .= __('Language') . ': ' . $locale_name[0]['s_name'] . '<br/>';
                    } else {
                        $all .= __('Language') . ': ' . $locale . '<br/>';
                    }
                    $all .= __('Title') . ': ' . $data['s_title'] . '<br/>';
                    $all .= __('Description') . ': ' . $data['s_description'] . '<br/>';
                    $all .= '<br/>';
                }
            } else {
                $all .= __('Title') . ': ' . $item['s_title'] . '<br/>';
                $all .= __('Description') . ': ' . $item['s_description'] . '<br/>';
            }


            $words   = array();
            $words[] = array('{EDIT_LINK}', '{ITEM_DESCRIPTION_ALL_LANGUAGES}', '{ITEM_DESCRIPTION}',
                             '{ITEM_COUNTRY}', '{ITEM_PRICE}', '{ITEM_REGION}', '{ITEM_CITY}', '{ITEM_ID}',
                             '{USER_NAME}', '{USER_EMAIL}', '{WEB_URL}', '{ITEM_NAME}', '{ITEM_URL}',
                             '{WEB_TITLE}', '{VALIDATION_LINK}');
            $words[] = array('<a href="' . osc_admin_base_url(true) . '?page=items&action=item_edit&id=' .
                             $item['pk_i_id'] . '" >' . osc_admin_base_url(true) . '?page=items&action=item_edit&id=' .
                             $item['pk_i_id'] . '</a>', $all, $item['s_description'], $item['s_country'],
                             $item['f_price'], $item['s_region'], $item['s_city'], $item['pk_i_id'],
                             $item['s_contact_name'], $item['s_contact_email'], osc_base_url(), $item['s_title'],
                             $item_url, osc_page_title(), '<a href="' .
                             osc_base_url() . '?page=item&action=activate&id=' . $item['pk_i_id'] .
                             '&secret=' . $item['s_secret'] . '" >' . osc_base_url() .
                             '?page=item&action=activate&id=' . $item['pk_i_id'] . '&secret=' .
                             $item['s_secret'] . '</a>' );
            $title = osc_mailBeauty($content['s_title'], $words);
            $body  = osc_mailBeauty($content['s_text'], $words);

            $emailParams = array(
                                'subject'  => $title
                                ,'to'       => osc_contact_email()
                                ,'to_name'  => 'admin'
                                ,'body'     => $body
                                ,'alt_body' => $body
            ) ;
            osc_sendMail($emailParams) ;
        }
    }


}

?><|MERGE_RESOLUTION|>--- conflicted
+++ resolved
@@ -57,22 +57,10 @@
             $contactName = __("Anonymous");
         }
 
-<<<<<<< HEAD
+
         if( $this->validate( current($aItem['title']), current($aItem['description']), $contactEmail, $aItem['catId'], $aItem['photos']) ) {
             
-=======
-        // Validate
-        if ( !preg_match("/([a-z][^a-z]*){3}/i", current($aItem['title']) ) ||
-            !preg_match("/([a-z][^a-z]*){8}/i", current($aItem['description']) ) ||
-            !preg_match("/^[_a-z0-9-\+]+(\.[_a-z0-9-\+]+)*@[a-z0-9-]+(\.[a-z0-9-]+)*(\.[a-z]{2,3})$/",$contactEmail)  ||
-            !preg_match("/^[0-9]+$/", $aItem['catId'] )) {
-            osc_add_flash_message( _m('Some fields were too short. Try again!') );
-            $success = false;
-        } else if((time()-Session::newInstance()->_get('last_publish_time'))<60) {
-            osc_add_flash_message( _m('Seems you posted recently. Please wait a little bit.') );
-            $success = false;
-        } else {
->>>>>>> c749b609
+
             $this->manager->insert(array(
                 'fk_i_user_id'          => $aItem['userId'],
                 'dt_pub_date'           => DB_FUNC_NOW,
