<?php if ( ! defined('ABS_PATH')) exit('ABS_PATH is not loaded. Direct access is not allowed.');

    /**
     * Osclass – software for creating and publishing online classified advertising platforms
     *
     * Copyright (C) 2012 OSCLASS
     *
     * This program is free software: you can redistribute it and/or modify it under the terms
     * of the GNU Affero General Public License as published by the Free Software Foundation,
     * either version 3 of the License, or (at your option) any later version.
     *
     * This program is distributed in the hope that it will be useful, but WITHOUT ANY WARRANTY;
     * without even the implied warranty of MERCHANTABILITY or FITNESS FOR A PARTICULAR PURPOSE.
     * See the GNU Affero General Public License for more details.
     *
     * You should have received a copy of the GNU Affero General Public
     * License along with this program. If not, see <http://www.gnu.org/licenses/>.
     */

    Class ItemActions
    {
        private $manager = null;
        var $is_admin;
        var $data;

        function __construct($is_admin) {
            $this->is_admin = $is_admin;
            $this->manager = Item::newInstance();
        }

        private function _akismet_text( $title, $description, $author, $email )
        {
            $spam = false;
            foreach($title as $k => $_data){
                $_title         = $title[$k];
                $_description   = $description[$k];
                $content        = $_title. ' ' .$_description;
                if (osc_akismet_key()) {
                    require_once LIB_PATH . 'Akismet.class.php';
                    $akismet = new Akismet(osc_base_url(), osc_akismet_key());

                    $akismet->setCommentContent($content);
                    $akismet->setCommentAuthor($author);
                    $akismet->setCommentAuthorEmail($email);
                    $akismet->setUserIP( get_ip() );

                    $status  = '';
                    $status = $akismet->isCommentSpam() ? 'SPAM' : $status;
                    if($status == 'SPAM') {
                        $spam = true;
                        break;
                    }
                }
            }
            return $spam;
        }

        /**
         * @return boolean
         */
        public function add()
        {
            $aItem       = $this->data;
            $is_spam     = 0;
            $enabled     = 1;
            $code        = osc_genRandomPassword();
            $flash_error = '';

            // Requires email validation?
            $has_to_validate = (osc_moderate_items() != -1) ? true : false;

            // Check status
            $active = $aItem['active'];

            // Sanitize
            foreach(@$aItem['title'] as $key=>$value) {
                $aItem['title'][$key] = strip_tags( trim ( $value ) );
            }

            $aItem['price']    = !is_null($aItem['price']) ? strip_tags( trim( $aItem['price'] ) ) : $aItem['price'];
            $contactName       = strip_tags( trim( $aItem['contactName'] ) );
            $contactEmail      = strip_tags( trim( $aItem['contactEmail'] ) );
            $aItem['cityArea'] = osc_sanitize_name( strip_tags( trim( $aItem['cityArea'] ) ) );
            $aItem['address']  = osc_sanitize_name( strip_tags( trim( $aItem['address'] ) ) );

            // Anonymous
            $contactName = (osc_validate_text($contactName,3))? $contactName : __("Anonymous");

            // Validate
            if ( !$this->checkAllowedExt($aItem['photos']) ) {
                $flash_error .= _m("Image with an incorrect extension.") . PHP_EOL;
            }
            if ( !$this->checkSize($aItem['photos']) ) {
                $flash_error .= _m("Image is too big. Max. size") . osc_max_size_kb() ." Kb" . PHP_EOL;
            }

            $title_message = '';
            foreach(@$aItem['title'] as $key => $value) {

                if( osc_validate_text($value, 1) && osc_validate_max($value, 100) ) {
                    $title_message = '';
                    break;
                }

                $title_message .=
                    (!osc_validate_text($value, 1) ? sprintf(_m("Title too short (%s)."), $key) . PHP_EOL : '' ) .
                    (!osc_validate_max($value, 100) ? sprintf(_m("Title too long (%s)."), $key) . PHP_EOL : '' );
            }
            $flash_error .= $title_message;

            $desc_message = '';
            foreach(@$aItem['description'] as $key => $value) {
                if( osc_validate_text($value, 3) &&  osc_validate_max($value, 5000) )  {
                    $desc_message = '';
                    break;
                }

                $desc_message .=
                    (!osc_validate_text($value, 3) ? sprintf(_m("Description too short (%s)."), $key) . PHP_EOL : '' ) .
                    (!osc_validate_max($value, 5000) ? sprintf(_m("Description too long (%s)."), $key). PHP_EOL : '' );
            }
            $flash_error .= $desc_message;

            // akismet check spam ...
            if( $this->_akismet_text( $aItem['title'], $aItem['description'] , $contactName, $contactEmail) ) {
                $is_spam     = 1;
            }

            $flash_error .=
                ((!osc_validate_category($aItem['catId'])) ? _m("Category invalid.") . PHP_EOL : '' ) .
                ((!osc_validate_number($aItem['price'])) ? _m("Price must be a number.") . PHP_EOL : '' ) .
                ((!osc_validate_max(number_format($aItem['price'],0,'',''), 15)) ? _m("Price too long.") . PHP_EOL : '' ) .
                ((!is_null($aItem['price']) && (int)$aItem['price']<0 ) ? _m('Price must be positive number.') . PHP_EOL : '' ) .
                ((!osc_validate_max($contactName, 35)) ? _m("Name too long.") . PHP_EOL : '' ) .
                ((!osc_validate_email($contactEmail)) ? _m("Email invalid.") . PHP_EOL : '' ) .
                ((!osc_validate_text($aItem['countryName'], 2, false)) ? _m("Country too short.") . PHP_EOL : '' ) .
                ((!osc_validate_max($aItem['countryName'], 50)) ? _m("Country too long.") . PHP_EOL : '' ) .
                ((!osc_validate_text($aItem['regionName'], 2, false)) ? _m("Region too short.") . PHP_EOL : '' ) .
                ((!osc_validate_max($aItem['regionName'], 50)) ? _m("Region too long.") . PHP_EOL : '' ) .
                ((!osc_validate_text($aItem['cityName'], 2, false)) ? _m("City too short.") . PHP_EOL : '' ) .
                ((!osc_validate_max($aItem['cityName'], 50)) ? _m("City too long.") . PHP_EOL : '' ) .
                ((!osc_validate_text($aItem['cityArea'], 2, false)) ? _m("Municipality too short.") . PHP_EOL : '' ) .
                ((!osc_validate_max($aItem['cityArea'], 50)) ? _m("Municipality too long.") . PHP_EOL : '' ) .
                ((!osc_validate_text($aItem['address'], 3, false)) ? _m("Address too short.") . PHP_EOL : '' ) .
                ((!osc_validate_max($aItem['address'], 100)) ? _m("Address too long.") . PHP_EOL : '' ) .
                ((((time() - Session::newInstance()->_get('last_submit_item')) < osc_items_wait_time()) && !$this->is_admin) ? _m("Too fast. You should wait a little to publish your ad.") . PHP_EOL : '' );

            $_meta = Field::newInstance()->findByCategory($aItem['catId']);
            $meta = Params::getParam("meta");

            foreach($_meta as $_m) {
                $meta[$_m['pk_i_id']] = (isset($meta[$_m['pk_i_id']]))?$meta[$_m['pk_i_id']]:'';
            }

            if($meta!='' && count($meta)>0) {
                $mField = Field::newInstance();
                foreach($meta as $k => $v) {
                    if($v=='') {
                        $field = $mField->findByPrimaryKey($k);
                        if($field['b_required']==1) {
                            $flash_error .= sprintf(_m("%s field is required."), $field['s_name']) . PHP_EOL;
                        }
                    }
                }
            }

            // hook pre add or edit
            // DEPRECATED: pre_item_post will be removed in 3.4
            osc_run_hook('pre_item_post');
            osc_run_hook('pre_item_add', $aItem);

            // Handle error
            if ($flash_error) {
                $success = $flash_error;
            } else {
                if($aItem['price']!='') {
                    $aItem['currency'] = $aItem['currency'];
                } else {
                    $aItem['currency'] = NULL;
                }

                $this->manager->insert(array(
                    'fk_i_user_id'          => $aItem['userId'],
                    'dt_pub_date'           => date('Y-m-d H:i:s'),
                    'fk_i_category_id'      => $aItem['catId'],
                    'i_price'               => $aItem['price'],
                    'fk_c_currency_code'    => $aItem['currency'],
                    's_contact_name'        => $contactName,
                    's_contact_email'       => $contactEmail,
                    's_secret'              => $code,
                    'b_active'              => ($active=='ACTIVE'?1:0),
                    'b_enabled'             => $enabled,
                    'b_show_email'          => $aItem['showEmail'],
                    'b_spam'                => $is_spam,
                    's_ip'                  => $aItem['s_ip']
                ));

                if(!$this->is_admin) {
                    // Track spam delay: Session
                    Session::newInstance()->_set('last_submit_item', time());
                    // Track spam delay: Cookie
                    Cookie::newInstance()->set_expires( osc_time_cookie() );
                    Cookie::newInstance()->push('last_submit_item', time());
                    Cookie::newInstance()->set();
                }

                $itemId = $this->manager->dao->insertedId();
                Log::newInstance()->insertLog('item', 'add', $itemId, current(array_values($aItem['title'])), $this->is_admin?'admin':'user', $this->is_admin?osc_logged_admin_id():osc_logged_user_id());

                Params::setParam('itemId', $itemId);

                // INSERT title and description locales
                $this->insertItemLocales('ADD', $aItem['title'], $aItem['description'], $itemId );

                $location = array(
                    'fk_i_item_id'      => $itemId,
                    'fk_c_country_code' => $aItem['countryId'],
                    's_country'         => $aItem['countryName'],
                    'fk_i_region_id'    => $aItem['regionId'],
                    's_region'          => $aItem['regionName'],
                    'fk_i_city_id'      => $aItem['cityId'],
                    's_city'            => $aItem['cityName'],
                    's_city_area'       => $aItem['cityArea'],
                    's_address'         => $aItem['address'],
                    'd_coord_lat'       => $aItem['d_coord_lat'],
                    'd_coord_long'      => $aItem['d_coord_long']
                );

                $locationManager = ItemLocation::newInstance();
                $locationManager->insert($location);

                $this->uploadItemResources( $aItem['photos'] , $itemId);

                // update dt_expiration at t_item
                $dt_expiration = Item::newInstance()->updateExpirationDate($itemId, $aItem['dt_expiration']);

                /**
                 * META FIELDS
                 */
                if($meta!='' && count($meta)>0) {
                    $mField = Field::newInstance();
                    foreach($meta as $k => $v) {
                        // if dateinterval
                        if(is_array($v) && !isset($v['from']) && !isset($v['to']) ) {
                            $v = implode(',', $v);
                        }
                        $mField->replace($itemId, $k, $v);
                    }
                }

                // We need at least one record in t_item_stats
                $mStats = new ItemStats();
                $mStats->emptyRow($itemId);

                $item = $this->manager->findByPrimaryKey($itemId);
                $aItem['item'] = $item;


                Session::newInstance()->_set('last_publish_time', time());
                if(!$this->is_admin) {
                    $this->sendEmails($aItem);
                }

                if($active=='INACTIVE') {
                    $success = 1;
                } else {
                    $aAux = array(
                        'fk_i_user_id'      => $aItem['userId'],
                        'fk_i_category_id'  => $aItem['catId'],
                        'fk_c_country_code' => $location['fk_c_country_code'],
                        'fk_i_region_id'    => $location['fk_i_region_id'],
                        'fk_i_city_id'      => $location['fk_i_city_id']
                    );
                    // if is_spam not increase stats
                    if($is_spam == 0) {
                        $this->_increaseStats($aAux);
                    }
                    $success = 2;
                }

                // THIS HOOK IS FINE, YAY!
                osc_run_hook('posted_item', $item);

            }
            return $success;
        }

        function edit() {
            $aItem       = $this->data;
            $flash_error = '';

            // Sanitize
            foreach(@$aItem['title'] as $key=>$value) {
                $aItem['title'][$key] = strip_tags( trim ( $value ) );
            }

            $aItem['price']    = !is_null($aItem['price']) ? strip_tags( trim( $aItem['price'] ) ) : $aItem['price'];
            $aItem['cityArea'] = osc_sanitize_name( strip_tags( trim( $aItem['cityArea'] ) ) );
            $aItem['address']  = osc_sanitize_name( strip_tags( trim( $aItem['address'] ) ) );

            // Validate
            if ( !$this->checkAllowedExt($aItem['photos']) ) {
                $flash_error .= _m("Image with an incorrect extension.") . PHP_EOL;
            }
            if ( !$this->checkSize($aItem['photos']) ) {
                $flash_error .= _m("Image is too big. Max. size") . osc_max_size_kb() . " Kb" . PHP_EOL;
            }

            $title_message  = '';
            $td_message     = '';
            foreach(@$aItem['title'] as $key => $value) {
                if( osc_validate_text($value, 1) && osc_validate_max($value, 100) ) {
                    $td_message = '';
                    break;
                }

                $td_message .=
                    (!osc_validate_text($value, 1) ? _m("Title too short.") . PHP_EOL : '' ) .
                    (!osc_validate_max($value, 100) ? _m("Title too long.") . PHP_EOL : '' );
            }
            $flash_error .= $td_message;

            $desc_message = '';
            foreach(@$aItem['description'] as $key => $value) {
                if( osc_validate_text($value, 3) &&  osc_validate_max($value, 5000) )  {
                    $desc_message = '';
                    break;
                }

                $desc_message .=
                    (!osc_validate_text($value, 3) ? _m("Description too short.") . PHP_EOL : '' ) .
                    (!osc_validate_max($value, 5000) ? _m("Description too long."). PHP_EOL : '' );
            }
            $flash_error .= $desc_message;

            $flash_error .=
                ((!osc_validate_category($aItem['catId'])) ? _m("Category invalid.") . PHP_EOL : '' ) .
                ((!osc_validate_number($aItem['price'])) ? _m("Price must be a number.") . PHP_EOL : '' ) .
                ((!osc_validate_max(number_format($aItem['price'],0,'',''), 15)) ? _m("Price too long.") . PHP_EOL : '' ) .
                ((!is_null($aItem['price']) && (int)$aItem['price']<0 ) ? _m('Price must be positive number.') . PHP_EOL : '' ) .
                ((!osc_validate_text($aItem['countryName'], 3, false)) ? _m("Country too short.") . PHP_EOL : '' ) .
                ((!osc_validate_max($aItem['countryName'], 50)) ? _m("Country too long.") . PHP_EOL : '' ) .
                ((!osc_validate_text($aItem['regionName'], 2, false)) ? _m("Region too short.") . PHP_EOL : '' ) .
                ((!osc_validate_max($aItem['regionName'], 50)) ? _m("Region too long.") . PHP_EOL : '' ) .
                ((!osc_validate_text($aItem['cityName'], 2, false)) ? _m("City too short.") . PHP_EOL : '' ) .
                ((!osc_validate_max($aItem['cityName'], 50)) ? _m("City too long.") . PHP_EOL : '' ) .
                ((!osc_validate_text($aItem['cityArea'], 3, false)) ? _m("Municipality too short.") . PHP_EOL : '' ) .
                ((!osc_validate_max($aItem['cityArea'], 50)) ? _m("Municipality too long.") . PHP_EOL : '' ) .
                ((!osc_validate_text($aItem['address'], 3, false))? _m("Address too short.") . PHP_EOL : '' ) .
                ((!osc_validate_max($aItem['address'], 100)) ? _m("Address too long.") . PHP_EOL : '' );

            $_meta = Field::newInstance()->findByCategory($aItem['catId']);
            $meta = Params::getParam("meta");
            foreach($_meta as $_m) {
                $meta[$_m['pk_i_id']] = (isset($meta[$_m['pk_i_id']]))?$meta[$_m['pk_i_id']]:'';
            }
            if($meta!='' && count($meta)>0) {
                $mField = Field::newInstance();
                foreach($meta as $k => $v) {
                    if($v=='') {
                        $field = $mField->findByPrimaryKey($k);
                        if($field['b_required']==1) {
                            $flash_error .= sprintf(_m("%s field is required."), $field['s_name']) . PHP_EOL;
                        }
                    }
                }
            };

            // hook pre add or edit
            // DEPRECATED : preitem_psot will be removed in 3.4
            osc_run_hook('pre_item_post');
            osc_run_hook('pre_item_edit', $aItem);

            // Handle error
            if ($flash_error) {
                $success = $flash_error;
            } else {
                $location = array(
                    'fk_c_country_code' => $aItem['countryId'],
                    's_country'         => $aItem['countryName'],
                    'fk_i_region_id'    => $aItem['regionId'],
                    's_region'          => $aItem['regionName'],
                    'fk_i_city_id'      => $aItem['cityId'],
                    's_city'            => $aItem['cityName'],
                    's_city_area'       => $aItem['cityArea'],
                    's_address'         => $aItem['address'],
                    'd_coord_lat'       => $aItem['d_coord_lat'],
                    'd_coord_long'      => $aItem['d_coord_long']
                );

                $locationManager = ItemLocation::newInstance();
                $old_item_location = $locationManager->findByPrimaryKey($aItem['idItem']);

                $locationManager->update( $location, array( 'fk_i_item_id' => $aItem['idItem'] ) );

                $old_item = $this->manager->findByPrimaryKey( $aItem['idItem'] );

                if($aItem['userId'] != '') {
                    $user = User::newInstance()->findByPrimaryKey( $aItem['userId'] );
                    $aItem['userId']      = $aItem['userId'];
                    $aItem['contactName'] = $user['s_name'];
                    $aItem['contactEmail'] = $user['s_email'];
                } else {
                    $aItem['userId']      = NULL;
                }

                if($aItem['price']!='') {
                    $aItem['currency'] = $aItem['currency'];
                } else {
                    $aItem['currency'] = NULL;
                }

                $aUpdate = array(
                    'dt_mod_date'         => date('Y-m-d H:i:s')
                    ,'fk_i_category_id'   => $aItem['catId']
                    ,'i_price'            => $aItem['price']
                    ,'fk_c_currency_code' => $aItem['currency']
                );

                // only can change the user if you're an admin
                if( $this->is_admin ) {
                    $aUpdate['fk_i_user_id']    = $aItem['userId'];
                    $aUpdate['s_contact_name']  = $aItem['contactName'];
                    $aUpdate['s_contact_email'] = $aItem['contactEmail'];
                } else {
                    $aUpdate['s_ip'] = $aItem['s_ip'];
                }

                $result = $this->manager->update( $aUpdate, array('pk_i_id'  => $aItem['idItem'],
                                                                  's_secret' => $aItem['secret'] ) );
                // UPDATE title and description locales
                $this->insertItemLocales( 'EDIT', $aItem['title'], $aItem['description'], $aItem['idItem'] );
                // UPLOAD item resources
                $this->uploadItemResources( $aItem['photos'], $aItem['idItem'] );

                Log::newInstance()->insertLog('item', 'edit', $aItem['idItem'], current(array_values($aItem['title'])), $this->is_admin?'admin':'user', $this->is_admin?osc_logged_admin_id():osc_logged_user_id());
                /**
                 * META FIELDS
                 */
                if($meta!='' && count($meta)>0) {
                    $mField = Field::newInstance();
                    foreach($meta as $k => $v) {
                        // if dateinterval
                        if( is_array($v) && !isset($v['from']) && !isset($v['to']) ) {
                            $v = implode(',', $v);
                        }
                        $mField->replace($aItem['idItem'], $k, $v);
                    }
                }

                $oldIsExpired = osc_isExpired($old_item['dt_expiration']);
                $dt_expiration = Item::newInstance()->updateExpirationDate($aItem['idItem'], $aItem['dt_expiration'], false);
                if($dt_expiration===false) {
                    $dt_expiration = $old_item['dt_expiration'];
                    $aItem['dt_expiration'] = $old_item['dt_expiration'];
                }
                $newIsExpired = osc_isExpired($dt_expiration);

                // Recalculate stats related with items
                $this->_updateStats($result, $old_item, $oldIsExpired, $old_item_location, $aItem, $newIsExpired, $location);

                unset($old_item);

                // THIS HOOK IS FINE, YAY!
                osc_run_hook('edited_item', Item::newInstance()->findByPrimaryKey($aItem['idItem']));
                $success = $result;
            }

            return $success;
        }

        /**
         * Increment or decrement stats related with items.
         *
         * User item stats, Category item stats,
         *  country item stats, region item stats, city item stats
         *
         * @param type $result
         * @param type $old_item
         * @param type $oldIsExpired
         * @param type $old_item_location
         * @param type $aItem
         * @param type $newIsExpired
         * @param type $location
         */
        private function _updateStats($result, $old_item, $oldIsExpired, $old_item_location, $aItem, $newIsExpired, $location)
        {
            if($result==1 && $old_item['b_enabled']==1 && $old_item['b_active']==1 && $old_item['b_spam']==0) {
                // if old item is expired and new item is not expired.
                if($oldIsExpired && !$newIsExpired) {
                    // increment new item stats (user, category, location_stats)
                    if( is_numeric($aItem['userId']) ) {
                        User::newInstance()->increaseNumItems( $aItem['userId'] );
                    }
                    CategoryStats::newInstance()->increaseNumItems($aItem['catId']);
                    CountryStats::newInstance()->increaseNumItems($location['fk_c_country_code']);
                    RegionStats::newInstance()->increaseNumItems($location['fk_i_region_id']);
                    CityStats::newInstance()->increaseNumItems($location['fk_i_city_id']);
                }
                // if old is not expired and new is expired
                if(!$oldIsExpired && $newIsExpired) {
                    // decrement new item stats (user, category, location_stats)
                    if( is_numeric($old_item['fk_i_user_id']) ) {
                        User::newInstance()->decreaseNumItems( $old_item['fk_i_user_id'] );
                    }
                    CategoryStats::newInstance()->decreaseNumItems($aItem['catId']);
                    CountryStats::newInstance()->decreaseNumItems($location['fk_c_country_code']);
                    RegionStats::newInstance()->decreaseNumItems($location['fk_i_region_id']);
                    CityStats::newInstance()->decreaseNumItems($location['fk_i_city_id']);
                }
                // if old item is not expired and new item is not expired
                if(!$oldIsExpired && !$newIsExpired) {
                    // Update user stats - if old user diferent to actual user, update user stats
                    if($old_item['fk_i_user_id'] != $aItem['userId']) {
                        if( is_numeric($old_item['fk_i_user_id']) ) {
                            User::newInstance()->decreaseNumItems( $old_item['fk_i_user_id'] );
                        }
                        if( is_numeric($aItem['userId']) ) {
                            User::newInstance()->increaseNumItems( $aItem['userId'] );
                        }
                    }
                    // Update category numbers
                    if($old_item['fk_i_category_id'] != $aItem['catId']) {
                        CategoryStats::newInstance()->increaseNumItems($aItem['catId']);
                        CategoryStats::newInstance()->decreaseNumItems($old_item['fk_i_category_id']);
                    }
                    // Update location stats
                    if($old_item_location['fk_c_country_code'] != $location['fk_c_country_code']) {
                        CountryStats::newInstance()->decreaseNumItems($old_item_location['fk_c_country_code']);
                        CountryStats::newInstance()->increaseNumItems($location['fk_c_country_code']);
                    }
                    if($old_item_location['fk_i_region_id'] != $location['fk_i_region_id']) {
                        RegionStats::newInstance()->decreaseNumItems($old_item_location['fk_i_region_id']);
                        RegionStats::newInstance()->increaseNumItems($location['fk_i_region_id']);
                    }
                    if($old_item_location['fk_i_city_id'] != $location['fk_i_city_id']) {
                        CityStats::newInstance()->decreaseNumItems($old_item_location['fk_i_city_id']);
                        CityStats::newInstance()->increaseNumItems($location['fk_i_city_id']);
                    }
                }
                // if old and new items are expired [nothing to do]
                // if($oldIsExpired && $newIsExpired) { }
            }
        }

        /**
         * Activates an item.
         * Set s_enabled value to 1, for a given item id
         *
         * @param int $id
         * @return bool
         */
        public function activate( $id, $secret = NULL )
        {
            $aWhere = array();
            if( $secret == NULL ) {
                $item[0] = $this->manager->findByPrimaryKey( $id );
                $aWhere = array('pk_i_id' => $id);
            } else {
                $item = $this->manager->listWhere("i.s_secret = '%s' AND i.pk_i_id = '%s' ", $secret, $id);
                $aWhere = array('s_secret' => $secret, 'pk_i_id' => $id);
            }

            if($item[0]['b_enabled']==1 && $item[0]['b_active']==0) {

                $result = $this->manager->update(
                    array('b_active' => 1),
                    $aWhere
                );

                // updated correctly
                if($result == 1) {
                    osc_run_hook( 'activate_item', $id );
                    // b_enabled == 1 && b_active == 1
                    if($item[0]['b_spam']==0 && !osc_isExpired($item[0]['dt_expiration'])) {
                        $this->_increaseStats($item[0]);
                    }

                    return true;
                }
                return false;
            } else {
                return -1;
            }
        }

        /**
         * Deactivates an item
         * Set s_active value to 0, for a given item id
         *
         * @param int $id
         * @return bool
         */
        public function deactivate($id)
        {
            $result = $this->manager->update(
                array('b_active' => 0),
                array('pk_i_id' => $id)
            );

            // updated correctly
            if($result == 1) {
                osc_run_hook( 'deactivate_item', $id );
                $item = $this->manager->findByPrimaryKey($id);
                if($item['b_enabled']==1 && $item['b_spam']==0 && !osc_isExpired($item['dt_expiration'])) {
                    $this->_decreaseStats($item);
                }
                return true;
            }
            return false;
        }

        /**
         * Enable an item
         * Set s_enabled value to 1, for a given item id
         *
         * @param int $id
         * @return bool
         */
        public function enable($id)
        {
            $result = $this->manager->update(
                array('b_enabled' => 1),
                array('pk_i_id' => $id)
            );

            // updated correctly
            if($result == 1) {
                osc_run_hook( 'enable_item', $id );
                $item = $this->manager->findByPrimaryKey($id);
                if($item['b_active']==1 && $item['b_spam']==0 && !osc_isExpired($item['dt_expiration']) ) {
                    $this->_increaseStats($item);
                }
                return true;
            }
            return false;
        }

        /**
         * Disable an item.
         * Set s_enabled value to 0, for a given item id
         *
         * @param int $id
         * @return bool
         */
        public function disable($id)
        {
            $result = $this->manager->update(
                array('b_enabled' => 0),
                array('pk_i_id' => $id)
            );

            // updated correctly
            if($result == 1) {
                osc_run_hook( 'disable_item', $id );
                $item = $this->manager->findByPrimaryKey($id);
                if($item['b_active']==1 && $item['b_spam']==0 && !osc_isExpired($item['dt_expiration'])) {
                   $this->_decreaseStats($item);
                }
                return true;
            }
            return false;
        }

        /**
         * Set premium value depending on $on, for a given item id
         *
         * @param int $id
         * @param bool $on
         * @return bool
         */
        public function premium($id, $on = true)
        {
            $value = 0;
            if($on) {
                $value = 1;
            }

            $result = $this->manager->update(
                array('b_premium' => (int)$value)
                ,array('pk_i_id' => $id)
            );
            // updated corretcly
            if($result == 1) {
                if($on) {
                    osc_run_hook("item_premium_on", $id);
                } else {
                    osc_run_hook("item_premium_off", $id);
                }
                return true;
            }
            return false;
        }

        /**
         * Set spam value depending on $on, for a given item id
         *
         * @param int $id
         * @param bool $on
         * @return bool
         */
        public function spam($id, $on = true)
        {
            $item = $this->manager->findByPrimaryKey($id);
            if($on) {
                $result = $this->manager->update(
                    array('b_spam' => '1')
                    ,array('pk_i_id' => $id)
                );
            } else {
                $result = $this->manager->update(
                    array('b_spam' => '0')
                    ,array('pk_i_id' => $id)
                );
            }

            // updated corretcly
            if($result == 1) {
                if($on) {
                    osc_run_hook("item_spam_on", $id);
                } else {
                    osc_run_hook("item_spam_off", $id);
                }

                if($item['b_active']==1 && $item['b_enabled']==1 && !osc_isExpired($item['dt_expiration']) && $item['b_spam']==0) {
                    $this->_decreaseStats($item);
                } else if($item['b_active']==1 && $item['b_enabled']==1 && !osc_isExpired($item['dt_expiration']) && $item['b_spam']==1) {
                    $this->_increaseStats($item);
                }

                return true;
            }
            return false;
        }

        /**
         * Private function for increment stats.
         * tables: t_user/t_category_stats/t_country_stats/t_region_stats/t_city_stats
         *
         * @param array item
         */
        private function _increaseStats($item)
        {
            if($item['fk_i_user_id']!=null) {
                User::newInstance()->increaseNumItems($item['fk_i_user_id']);
            }
            CategoryStats::newInstance()->increaseNumItems($item['fk_i_category_id']);
            CountryStats::newInstance()->increaseNumItems($item['fk_c_country_code']);
            RegionStats::newInstance()->increaseNumItems($item['fk_i_region_id']);
            CityStats::newInstance()->increaseNumItems($item['fk_i_city_id']);
        }

        /**
         * Private function for decrease stats.
         * tables: t_user/t_category_stats/t_country_stats/t_region_stats/t_city_stats
         *
         * @param array item
         */
        private function _decreaseStats($item)
        {
            if($item['fk_i_user_id']!=null) {
                User::newInstance()->decreaseNumItems($item['fk_i_user_id']);
            }
            CategoryStats::newInstance()->decreaseNumItems($item['fk_i_category_id']);
            CountryStats::newInstance()->decreaseNumItems($item['fk_c_country_code']);
            RegionStats::newInstance()->decreaseNumItems($item['fk_i_region_id']);
            CityStats::newInstance()->decreaseNumItems($item['fk_i_city_id']);
        }

        /**
         * Delete an item, given s_secret and item id.
         *
         * @param <type> $secret
         * @param <type> $itemId
         */
        public function delete( $secret, $itemId )
        {
            $item = $this->manager->findByPrimaryKey($itemId);

            osc_run_hook('before_delete_item', $itemId);

            if( $item['s_secret'] == $secret ) {
                $this->deleteResourcesFromHD( $item['pk_i_id'] );
                Log::newInstance()->insertLog( 'item', 'delete', $itemId, $item['s_title'], $this->is_admin ? 'admin' : 'user', $this->is_admin ? osc_logged_admin_id() : osc_logged_user_id() );
                $result = $this->manager->deleteByPrimaryKey( $itemId );
                if($result!==false) {
                    osc_run_hook('after_delete_item', $itemId);
                }
                return $result;
            }

            return false;
        }

        /**
         * Delete resources from the hard drive
         * @param <type> $itemId
         */
        public function deleteResourcesFromHD( $itemId )
        {
            $resources = ItemResource::newInstance()->getAllResourcesFromItem($itemId);
            Log::newInstance()->insertLog('itemActions', 'deleteResourcesFromHD', $itemId, $itemId, $this->is_admin?'admin':'user', $this->is_admin?osc_logged_admin_id():osc_logged_user_id());
            $log_ids = '';
            foreach($resources as $resource) {
                osc_deleteResource($resource['pk_i_id'], $this->is_admin);
                $log_ids .= $resource['pk_i_id'].",";
            }
            Log::newInstance()->insertLog('itemActions', 'deleteResourcesFromHD', $itemId, substr($log_ids,0, 250), $this->is_admin?'admin':'user', $this->is_admin?osc_logged_admin_id():osc_logged_user_id());
        }

        /**
         * Mark an item
         * @param int $id
         * @param string $as
         */
        public function mark( $id, $as )
        {
            switch ($as) {
                case 'spam':
                    $column = 'i_num_spam';
                break;
                case 'badcat':
                    $column = 'i_num_bad_classified';
                break;
                case 'offensive':
                    $column = 'i_num_offensive';
                break;
                case 'repeated':
                    $column = 'i_num_repeated';
                break;
                case 'expired':
                    $column = 'i_num_expired';
                break;
            }

            ItemStats::newInstance()->increase( $column, $id );
        }

        public function send_friend()
        {
            // get data for this function
            $aItem = $this->prepareDataForFunction( 'send_friend' );

            $item       = $aItem['item'];
            $s_title    = $aItem['s_title'];
            View::newInstance()->_exportVariableToView('item', $item);

            osc_run_hook('hook_email_send_friend', $aItem);
            $item_url   = osc_item_url();
            $item_url = '<a href="'.$item_url.'" >'.$item_url.'</a>';
            Params::setParam('item_url', $item_url );
            osc_add_flash_ok_message( sprintf(_m('We just sent your message to %s'), $aItem['friendName']) );
            return true;
        }

        public function contact()
        {
            $flash_error = '';
            $aItem = $this->prepareDataForFunction( 'contact' );

            // check parameters
            if( !osc_validate_email($aItem['yourEmail'], true) ){
                $flash_error .= __("Invalid email address") . PHP_EOL;
            } else if( !osc_validate_text($aItem['message']) ){
                $flash_error .= __("Message: this field is required") . PHP_EOL;
            } else if ( !osc_validate_text($aItem['yourName']) ){
                $flash_error .= __("Your name: this field is required") . PHP_EOL;
            }

            if($flash_error != ''){
                return $flash_error;
            } else {
                osc_run_hook('hook_email_item_inquiry', $aItem);
            }
        }

        /*
         *
         */
        public function add_comment()
        {

            if(!osc_comments_enabled()) {
                return 7;
            }

            $aItem  = $this->prepareDataForFunction('add_comment');

            $authorName     = trim($aItem['authorName']);
            $authorName     = strip_tags($authorName);
            $authorEmail    = trim($aItem['authorEmail']);
            $authorEmail    = strip_tags($authorEmail);
            $body           = trim($aItem['body']);
            $body           = strip_tags($body);
            $title          = $aItem['title'];
            $itemId         = $aItem['id'];
            $userId         = $aItem['userId'];
            $status_num     = -1;

            $item = $this->manager->findByPrimaryKey($itemId);
            View::newInstance()->_exportVariableToView('item', $item);
            $itemURL = osc_item_url();
            $itemURL = '<a href="'.$itemURL.'" >'.$itemURL.'</a>';

            Params::setParam('itemURL', $itemURL);

            if(osc_reg_user_post_comments() && !osc_is_web_user_logged_in()) {
                Session::newInstance()->_setForm('commentAuthorName', $authorName);
                Session::newInstance()->_setForm('commentTitle', $title);
                Session::newInstance()->_setForm('commentBody', $body);
                return 6;
            }

            if( !preg_match('|^.*?@.{2,}\..{2,3}$|', $authorEmail)) {
                Session::newInstance()->_setForm('commentAuthorName', $authorName);
                Session::newInstance()->_setForm('commentTitle', $title);
                Session::newInstance()->_setForm('commentBody', $body);
                return 3;
            }

            if( ($body == '') ) {
                Session::newInstance()->_setForm('commentAuthorName', $authorName);
                Session::newInstance()->_setForm('commentAuthorEmail', $authorEmail);
                Session::newInstance()->_setForm('commentTitle', $title);
                return 4;
            }

            $num_moderate_comments = osc_moderate_comments();
            if($userId==null) {
                $num_comments = 0;
            } else {
                $user         = User::newInstance()->findByPrimaryKey($userId);
                $num_comments = $user['i_comments'];
            }

            if ($num_moderate_comments == -1 || ($num_moderate_comments != 0 && $num_comments >= $num_moderate_comments)) {
                $status     = 'ACTIVE';
                $status_num = 2;
            } else {
                $status     = 'INACTIVE';
                $status_num = 1;
            }

            if (osc_akismet_key()) {
                require_once LIB_PATH . 'Akismet.class.php';
                $akismet = new Akismet(osc_base_url(), osc_akismet_key());
                $akismet->setCommentAuthor($authorName);
                $akismet->setCommentAuthorEmail($authorEmail);
                $akismet->setCommentContent($body);
                $akismet->setPermalink($itemURL);

                $status = $akismet->isCommentSpam() ? 'SPAM' : $status;
                if($status == 'SPAM') {
                    $status_num = 5;
                }
            }

            $mComments = ItemComment::newInstance();
            $aComment  = array('dt_pub_date'    => date('Y-m-d H:i:s')
                              ,'fk_i_item_id'   => $itemId
                              ,'s_author_name'  => $authorName
                              ,'s_author_email' => $authorEmail
                              ,'s_title'        => $title
                              ,'s_body'         => $body
                              ,'b_active'       => ($status=='ACTIVE' ? 1 : 0)
                              ,'b_enabled'      => 1
                              ,'fk_i_user_id'   => $userId);

            osc_run_hook('before_add_comment', $aComment);

            if( $mComments->insert($aComment) ) {
                $commentID = $mComments->dao->insertedId();
                if($status_num == 2 && $userId != null) { // COMMENT IS ACTIVE
                    $user = User::newInstance()->findByPrimaryKey($userId);
                    if( $user ) {
                        User::newInstance()->update( array( 'i_comments' => $user['i_comments'] + 1)
                                                    ,array( 'pk_i_id'    => $user['pk_i_id'] ) );
                    }
                }

                //Notify admin
                if ( osc_notify_new_comment() ) {
                    osc_run_hook('hook_email_new_comment_admin', $aItem);
                }

                //Notify user
                if ( osc_notify_new_comment_user() ) {
                    osc_run_hook('hook_email_new_comment_user', $aItem);
                }

                osc_run_hook( 'add_comment', $commentID );

                return $status_num;
            }

            return -1;
        }

        /**
         * Return an array with all data necessary for do the action
         * @param <type> $action
         */
        private function prepareDataForFunction( $action )
        {
            $aItem = array();

            switch ( $action ){
                case 'send_friend':
                    $item = $this->manager->findByPrimaryKey( Params::getParam('id') );

                    $aItem['item']          = $item;
                    View::newInstance()->_exportVariableToView('item', $aItem['item']);
                    $aItem['yourName']      = Params::getParam('yourName');
                    $aItem['yourEmail']     = Params::getParam('yourEmail');

                    $aItem['friendName']    = Params::getParam('friendName');
                    $aItem['friendEmail']   = Params::getParam('friendEmail');

                    $aItem['s_title']       = $item['s_title'];
                    $aItem['message']       = Params::getParam('message');
                break;
                case 'contact':
                    $item = $this->manager->findByPrimaryKey( Params::getParam('id') );

                    $aItem['item']          = $item;
                    View::newInstance()->_exportVariableToView('item', $aItem['item']);
                    $aItem['id']            = Params::getParam('id');
                    $aItem['yourEmail']     = Params::getParam('yourEmail');
                    $aItem['yourName']      = Params::getParam('yourName');
                    $aItem['message']       = Params::getParam('message');
                    $aItem['phoneNumber']   = Params::getParam('phoneNumber');
                break;
                case 'add_comment':
                    $item = $this->manager->findByPrimaryKey( Params::getParam('id') );

                    $aItem['item']          = $item;
                    View::newInstance()->_exportVariableToView('item', $aItem['item']);
                    $aItem['authorName']     = Params::getParam('authorName');
                    $aItem['authorEmail']    = Params::getParam('authorEmail');
                    $aItem['body']           = Params::getParam('body');
                    $aItem['title']          = Params::getParam('title');
                    $aItem['id']             = Params::getParam('id');
                    $aItem['userId']         = Session::newInstance()->_get('userId');
                    if($aItem['userId'] == ''){
                        $aItem['userId'] = NULL;
                    }

                break;
                default:
            }
            return $aItem;
        }

        /**
         * Return an array with all data necessary for do the action (ADD OR EDIT)
         * @param <type> $is_add
         * @return array
         */
        public function prepareData( $is_add )
        {
            $aItem = array();
            $data = array();

            $userId = null;
            if( $this->is_admin ) {
                // user
                $data   = User::newInstance()->findByEmail(Params::getParam('contactEmail'));
                if( isset($data['pk_i_id']) && is_numeric($data['pk_i_id']) ) {
                    $userId = $data['pk_i_id'];
                }
            } else {
                $userId = Session::newInstance()->_get('userId');
                if( $userId == '' ) {
                    $userId = NULL;
                } elseif ($userId != NULL) {  
                    $data   = User::newInstance()->findByPrimaryKey( $userId );
                }
            }

            if( $userId != null ) {
                $aItem['contactName']   = $data['s_name'];
                $aItem['contactEmail']  = $data['s_email'];
                Params::setParam('contactName', $data['s_name']);
                Params::setParam('contactEmail', $data['s_email']);
            } else {
                $aItem['contactName']   = Params::getParam('contactName');
                $aItem['contactEmail']  = Params::getParam('contactEmail');
            }
            $aItem['userId']        = $userId;

            if( $is_add ) {   // ADD
                if($this->is_admin) {
                    $active = 'ACTIVE';
                } else {
                    if(osc_moderate_items()>0) { // HAS TO VALIDATE
                        if(!osc_is_web_user_logged_in()) { // NO USER IS LOGGED, VALIDATE
                            $active = 'INACTIVE';
                        } else { // USER IS LOGGED
                            if(osc_logged_user_item_validation()) { //USER IS LOGGED, BUT NO NEED TO VALIDATE
                                $active = 'ACTIVE';
                            } else { // USER IS LOGGED, NEED TO VALIDATE, CHECK NUMBER OF PREVIOUS ITEMS
                                $user = User::newInstance()->findByPrimaryKey(osc_logged_user_id());
                                if($user['i_items']<osc_moderate_items()) {
                                    $active = 'INACTIVE';
                                } else {
                                    $active = 'ACTIVE';
                                }
                            }
                        }
                    } else if(osc_moderate_items()==0 ){
                        if(osc_is_web_user_logged_in() && osc_logged_user_item_validation() ) {
                            $active = 'ACTIVE';
                        } else {
                            $active = 'INACTIVE';
                        }
                    } else {
                        $active = 'ACTIVE';
                    }
                }
                $aItem['active']        = $active;
            } else {          // EDIT
                $aItem['secret']    = Params::getParam('secret');
                $aItem['idItem']    = Params::getParam('id');
            }

            // get params
            $aItem['catId']         = Params::getParam('catId');
            $aItem['countryId']     = Params::getParam('countryId');
            $aItem['country']       = Params::getParam('country');
            $aItem['region']        = Params::getParam('region');
            $aItem['regionId']      = Params::getParam('regionId');
            $aItem['city']          = Params::getParam('city');
            $aItem['cityId']        = Params::getParam('cityId');
            $aItem['price']         = (Params::getParam('price') != '') ? Params::getParam('price') : null;
            $aItem['cityArea']      = Params::getParam('cityArea');
            $aItem['address']       = Params::getParam('address');
            $aItem['currency']      = Params::getParam('currency');
            $aItem['showEmail']     = (Params::getParam('showEmail') != '') ? 1 : 0;
            $aItem['title']         = Params::getParam('title');
            $aItem['description']   = Params::getParam('description');
            $aItem['photos']        = Params::getFiles('photos');
            $aItem['s_ip']          = get_ip();
            $aItem['d_coord_lat']   = (Params::getParam('d_coord_lat')  != '') ? Params::getParam('d_coord_lat') : null;
            $aItem['d_coord_long']  = (Params::getParam('d_coord_long') != '') ? Params::getParam('d_coord_long') : null;

            if($is_add || $this->is_admin) {
                $dt_expiration = Params::getParam('dt_expiration');
                if($dt_expiration==-1) {
                    $aItem['dt_expiration'] = '';
                } else if($dt_expiration!='' && (preg_match('|^([0-9]+)$|', $dt_expiration, $match) || preg_match('|([0-9]{4})-([0-9]{2})-([0-9]{2}) ([0-9]{2}):([0-9]{2}):([0-9]{2})|', $dt_expiration, $match))) {
                    $aItem['dt_expiration'] = $dt_expiration;
                } else {
                    $_category = Category::newInstance()->findByPrimaryKey($aItem['catId']);
                    $aItem['dt_expiration'] = $_category['i_expiration_days'];
                }
                unset($dt_expiration);
            } else {
                $aItem['dt_expiration'] = '';
            };

            // check params
            $country = Country::newInstance()->findByCode($aItem['countryId']);
            if( count($country) > 0 ) {
                $countryId = $country['pk_c_code'];
                $countryName = $country['s_name'];
            } else {
                $countryId = null;
                $countryName = $aItem['country'];
            }
            $aItem['countryId']   = $countryId;
            $aItem['countryName']   = $countryName;

            if( $aItem['regionId'] != '' ) {
                if( intval($aItem['regionId']) ) {
                    $region = Region::newInstance()->findByPrimaryKey($aItem['regionId']);
                    if( count($region) > 0 ) {
                        $regionId = $region['pk_i_id'];
                        $regionName = $region['s_name'];
                    }
                }
            } else {
                $regionId = null;
                $regionName = $aItem['region'];
                if( $aItem['countryId'] != '' ) {
                    $auxRegion  = Region::newInstance()->findByName($aItem['region'], $aItem['countryId'] );
                    if($auxRegion){
                        $regionId   = $auxRegion['pk_i_id'];
                        $regionName = $auxRegion['s_name'];
                    }
                }
            }

            $aItem['regionId']      = $regionId;
            $aItem['regionName']    = $regionName;

            if( $aItem['cityId'] != '' ) {
                if( intval($aItem['cityId']) ) {
                    $city = City::newInstance()->findByPrimaryKey($aItem['cityId']);
                    if( count($city) > 0 ) {
                        $cityId = $city['pk_i_id'];
                        $cityName = $city['s_name'];
                    }
                }
            } else {
                $cityId = null;
                $cityName = $aItem['city'];
                if( $aItem['countryId'] != '' ) {
                    $auxCity = City::newInstance()->findByName($aItem['city'], $aItem['regionId'] );
                    if($auxCity){
                        $cityId   = $auxCity['pk_i_id'];
                        $cityName = $auxCity['s_name'];
                    }
                }
            }

            $aItem['cityId']      = $cityId;
            $aItem['cityName']    = $cityName;

            if( $aItem['cityArea'] == '' ) {
                $aItem['cityArea'] = null;
            }

            if( $aItem['address'] == '' ) {
                $aItem['address'] = null;
            }

            if( !is_null($aItem['price']) ) {
                $price = str_replace(osc_locale_thousands_sep(), '', trim($aItem['price']));
                $price = str_replace(osc_locale_dec_point(), '.', $price);
                $aItem['price'] = $price*1000000;
                //$aItem['price'] = (float) $aItem['price'];
            }

            if( $aItem['catId'] == ''){
                $aItem['catId'] = 0;
            }

            if( $aItem['currency'] == '' ) {
                $aItem['currency'] = null;
            }

            $this->data = $aItem;
        }

        function insertItemLocales($type, $title, $description, $itemId )
        {
            foreach($title as $k => $_data){
                $_title         = $title[$k];
                $_description   = $description[$k];
                if($type == 'ADD'){
                    $this->manager->insertLocale($itemId, $k, $_title, $_description);
                }else if($type == 'EDIT'){
                    $this->manager->updateLocaleForce($itemId, $k, $_title, $_description);
                }
            }
        }

        private function checkSize($aResources)
        {
            $success = true;

            if($aResources != '') {
                // get allowedExt
                $maxSize = osc_max_size_kb() * 1024;
                foreach ($aResources['error'] as $key => $error) {
                    $bool_img = false;
                    if ($error == UPLOAD_ERR_OK) {
                        $size = $aResources['size'][$key];
                        if($size >= $maxSize){
                            $success = false;
                        }
                    }
                }
                if(!$success){
                    osc_add_flash_error_message( _m("One of the files you tried to upload exceeds the maximum size"));
                }
            }
            return $success;
        }

        private function checkAllowedExt($aResources)
        {
            $success = true;
            require LIB_PATH . 'osclass/mimes.php';
            if($aResources != '') {
                // get allowedExt
                $aMimesAllowed = array();
                $aExt = explode(',', osc_allowed_extension() );
                foreach($aExt as $ext){
                    if(isset($mimes[$ext])) {
                        $mime = $mimes[$ext];
                        if( is_array($mime) ){
                            foreach($mime as $aux){
                                if( !in_array($aux, $aMimesAllowed) ) {
                                    array_push($aMimesAllowed, $aux );
                                }
                            }
                        } else {
                            if( !in_array($mime, $aMimesAllowed) ) {
                                array_push($aMimesAllowed, $mime );
                            }
                        }
                    }
                }
                foreach ($aResources['error'] as $key => $error) {
                    $bool_img = false;
                    if ($error == UPLOAD_ERR_OK) {
                        // check mime file
                        $fileMime = $aResources['type'][$key];
                        if(stripos($fileMime, "image/")!==FALSE) {
                            if(function_exists("getimagesize")) {
                                $info = getimagesize($aResources['tmp_name'][$key]);
                                if(isset($info['mime'])) {
                                    $fileMime = $info['mime'];
                                } else {
                                    $fileMime = '';
                                }
                            };
                        };


                        if(in_array($fileMime,$aMimesAllowed)) {
                            $bool_img = true;
                        }
                        if(!$bool_img && $success) {$success = false;}
                    }
                }

                if(!$success){
                    osc_add_flash_error_message( _m("The file you tried to upload does not have a valid extension"));
                }
            }
            return $success;
        }

        public function uploadItemResources($aResources,$itemId)
        {
            if($aResources != '') {
                $itemResourceManager = ItemResource::newInstance();
                $folder = osc_uploads_path().(floor($itemId/100))."/";

                $numImagesItems = osc_max_images_per_item();
                $numImages = $itemResourceManager->countResources($itemId);
                foreach ($aResources['error'] as $key => $error) {
                    if($numImagesItems==0 || ($numImagesItems>0 && $numImages<$numImagesItems)) {
                        if ($error == UPLOAD_ERR_OK) {
                            $tmpName = $aResources['tmp_name'][$key];
                            $imgres = ImageResizer::fromFile($tmpName);
                            $extension = osc_apply_filter('upload_image_extension', $imgres->getExt());
                            $mime = osc_apply_filter('upload_image_mime', $imgres->getMime());

                            // Create normal size
                            $normal_path = $path = $tmpName."_normal";
                            $size = explode('x', osc_normal_dimensions());
                            $img = ImageResizer::fromFile($tmpName)->autoRotate()->resizeTo($size[0], $size[1]);
                            if( osc_is_watermark_text() ) {
                                $img->doWatermarkText(osc_watermark_text(), osc_watermark_text_color());
                            } else if ( osc_is_watermark_image() ){
                                $img->doWatermarkImage();
                            }
                            $img->saveToFile($path, $extension);

                            // Create preview
                            $path = $tmpName."_preview";
                            $size = explode('x', osc_preview_dimensions());
                            ImageResizer::fromFile($normal_path)->resizeTo($size[0], $size[1])->saveToFile($path, $extension);

                            // Create thumbnail
                            $path = $tmpName."_thumbnail";
                            $size = explode('x', osc_thumbnail_dimensions());
                            ImageResizer::fromFile($normal_path)->resizeTo($size[0], $size[1])->saveToFile($path, $extension);

                            $numImages++;

                            $itemResourceManager->insert(array(
                                'fk_i_item_id' => $itemId
                            ));
                            $resourceId = $itemResourceManager->dao->insertedId();

                            if(!is_dir($folder)) {
                                if (!@mkdir($folder, 0755, true)) {
                                    return 3; // PATH CAN NOT BE CREATED
                                }
<<<<<<< HEAD
=======
                                $sizeTmp = filesize($path);
                                $total_size += $sizeTmp!==false?$sizeTmp:(osc_max_size_kb()*1024);

                                // Create preview
                                $path = $tmpName."_preview";
                                $size = explode('x', osc_preview_dimensions());
                                ImageResizer::fromFile($normal_path)->resizeTo($size[0], $size[1])->saveToFile($path);
                                $sizeTmp = filesize($path);
                                $total_size += $sizeTmp!==false?$sizeTmp:(osc_max_size_kb()*1024);

                                // Create thumbnail
                                $path = $tmpName."_thumbnail";
                                $size = explode('x', osc_thumbnail_dimensions());
                                ImageResizer::fromFile($normal_path)->resizeTo($size[0], $size[1])->saveToFile($path);
                                $sizeTmp = filesize($path);
                                $total_size += $sizeTmp!==false?$sizeTmp:(osc_max_size_kb()*1024);

                                if( osc_keep_original_image() ) {
                                    $sizeTmp = filesize($tmpName);
                                    $total_size += $sizeTmp!==false?$sizeTmp:(osc_max_size_kb()*1024);
                                }

                                if($total_size<=$freedisk) {

                                    $numImages++;

                                    $itemResourceManager->insert(array(
                                        'fk_i_item_id' => $itemId
                                    ));
                                    $resourceId = $itemResourceManager->dao->insertedId();
                                    osc_copy($tmpName.'_normal', osc_uploads_path() . $resourceId . '.'.$extension);
                                    osc_copy($tmpName.'_preview', osc_uploads_path() . $resourceId . '_preview.'.$extension);
                                    osc_copy($tmpName.'_thumbnail', osc_uploads_path() . $resourceId . '_thumbnail.'.$extension);
                                    if( osc_keep_original_image() ) {
                                        $path = osc_uploads_path() . $resourceId.'_original.'.$extension;
                                        move_uploaded_file($tmpName, $path);
                                    }
                                    @unlink($tmpName."_normal");
                                    @unlink($tmpName."_preview");
                                    @unlink($tmpName."_thumbnail");
                                    @unlink($tmpName);

                                    $s_path = str_replace(osc_base_path(), '', osc_uploads_path());
                                    $itemResourceManager->update(
                                        array(
                                            's_path'          => $s_path
                                            ,'s_name'         => osc_genRandomPassword()
                                            ,'s_extension'    => $extension
                                            ,'s_content_type' => $mime
                                        )
                                        ,array(
                                            'pk_i_id'       => $resourceId
                                            ,'fk_i_item_id' => $itemId
                                        )
                                    );
                                    osc_run_hook('uploaded_file', ItemResource::newInstance()->findByPrimaryKey($resourceId));
                                } else {
                                    return 2; // IMAGES ARE BIGGER THAN SPACE
                                }
                            } else {
                                return 1; // NO SPACE LEFT
>>>>>>> 6d37c4b4
                            }
                            osc_copy($tmpName.'_normal', $folder.$resourceId.'.'.$extension);
                            osc_copy($tmpName.'_preview', $folder.$resourceId.'_preview.'.$extension);
                            osc_copy($tmpName.'_thumbnail', $folder.$resourceId.'_thumbnail.'.$extension);
                            if( osc_keep_original_image() ) {
                                $path = $folder.$resourceId.'_original.'.$extension;
                                move_uploaded_file($tmpName, $path);
                            }
                            $s_path = str_replace(osc_base_path(), '', osc_uploads_path());
                            $itemResourceManager->update(
                                array(
                                    's_path'          => $s_path
                                    ,'s_name'         => osc_genRandomPassword()
                                    ,'s_extension'    => $extension
                                    ,'s_content_type' => $mime
                                )
                                ,array(
                                    'pk_i_id'       => $resourceId
                                    ,'fk_i_item_id' => $itemId
                                )
                            );
                            osc_run_hook('uploaded_file', ItemResource::newInstance()->findByPrimaryKey($resourceId));
                        }
                    }
                }
                unset($itemResourceManager);
            }
            return 0; // NO PROBLEMS
        }

        public function sendEmails($aItem){

            $item   = $aItem['item'];
            View::newInstance()->_exportVariableToView('item', $item);

            /**
             * Send email to non-reg user requesting item activation
             */
            if( Session::newInstance()->_get('userId') == '' && $aItem['active']=='INACTIVE' ) {
                osc_run_hook('hook_email_item_validation_non_register_user', $item);
            } else if ( $aItem['active']=='INACTIVE' ) { //  USER IS REGISTERED
                osc_run_hook('hook_email_item_validation', $item);
            } else if( Session::newInstance()->_get('userId') == '' ){ // USER IS NOT REGISTERED
                osc_run_hook('hook_email_new_item_non_register_user', $item);
            }

            /**
             * Send email to admin about the new item
             */
            if (osc_notify_new_item()) {
                osc_run_hook('hook_email_admin_new_item', $item);
            }
        }
    }

?><|MERGE_RESOLUTION|>--- conflicted
+++ resolved
@@ -1381,70 +1381,6 @@
                                 if (!@mkdir($folder, 0755, true)) {
                                     return 3; // PATH CAN NOT BE CREATED
                                 }
-<<<<<<< HEAD
-=======
-                                $sizeTmp = filesize($path);
-                                $total_size += $sizeTmp!==false?$sizeTmp:(osc_max_size_kb()*1024);
-
-                                // Create preview
-                                $path = $tmpName."_preview";
-                                $size = explode('x', osc_preview_dimensions());
-                                ImageResizer::fromFile($normal_path)->resizeTo($size[0], $size[1])->saveToFile($path);
-                                $sizeTmp = filesize($path);
-                                $total_size += $sizeTmp!==false?$sizeTmp:(osc_max_size_kb()*1024);
-
-                                // Create thumbnail
-                                $path = $tmpName."_thumbnail";
-                                $size = explode('x', osc_thumbnail_dimensions());
-                                ImageResizer::fromFile($normal_path)->resizeTo($size[0], $size[1])->saveToFile($path);
-                                $sizeTmp = filesize($path);
-                                $total_size += $sizeTmp!==false?$sizeTmp:(osc_max_size_kb()*1024);
-
-                                if( osc_keep_original_image() ) {
-                                    $sizeTmp = filesize($tmpName);
-                                    $total_size += $sizeTmp!==false?$sizeTmp:(osc_max_size_kb()*1024);
-                                }
-
-                                if($total_size<=$freedisk) {
-
-                                    $numImages++;
-
-                                    $itemResourceManager->insert(array(
-                                        'fk_i_item_id' => $itemId
-                                    ));
-                                    $resourceId = $itemResourceManager->dao->insertedId();
-                                    osc_copy($tmpName.'_normal', osc_uploads_path() . $resourceId . '.'.$extension);
-                                    osc_copy($tmpName.'_preview', osc_uploads_path() . $resourceId . '_preview.'.$extension);
-                                    osc_copy($tmpName.'_thumbnail', osc_uploads_path() . $resourceId . '_thumbnail.'.$extension);
-                                    if( osc_keep_original_image() ) {
-                                        $path = osc_uploads_path() . $resourceId.'_original.'.$extension;
-                                        move_uploaded_file($tmpName, $path);
-                                    }
-                                    @unlink($tmpName."_normal");
-                                    @unlink($tmpName."_preview");
-                                    @unlink($tmpName."_thumbnail");
-                                    @unlink($tmpName);
-
-                                    $s_path = str_replace(osc_base_path(), '', osc_uploads_path());
-                                    $itemResourceManager->update(
-                                        array(
-                                            's_path'          => $s_path
-                                            ,'s_name'         => osc_genRandomPassword()
-                                            ,'s_extension'    => $extension
-                                            ,'s_content_type' => $mime
-                                        )
-                                        ,array(
-                                            'pk_i_id'       => $resourceId
-                                            ,'fk_i_item_id' => $itemId
-                                        )
-                                    );
-                                    osc_run_hook('uploaded_file', ItemResource::newInstance()->findByPrimaryKey($resourceId));
-                                } else {
-                                    return 2; // IMAGES ARE BIGGER THAN SPACE
-                                }
-                            } else {
-                                return 1; // NO SPACE LEFT
->>>>>>> 6d37c4b4
                             }
                             osc_copy($tmpName.'_normal', $folder.$resourceId.'.'.$extension);
                             osc_copy($tmpName.'_preview', $folder.$resourceId.'_preview.'.$extension);
@@ -1453,6 +1389,11 @@
                                 $path = $folder.$resourceId.'_original.'.$extension;
                                 move_uploaded_file($tmpName, $path);
                             }
+                            @unlink($tmpName."_normal");
+                            @unlink($tmpName."_preview");
+                            @unlink($tmpName."_thumbnail");
+                            @unlink($tmpName);
+
                             $s_path = str_replace(osc_base_path(), '', osc_uploads_path());
                             $itemResourceManager->update(
                                 array(
