<?php if ( ! defined('ABS_PATH')) exit('ABS_PATH is not loaded. Direct access is not allowed.');

    /**
     * Osclass – software for creating and publishing online classified advertising platforms
     *
     * Copyright (C) 2012 OSCLASS
     *
     * This program is free software: you can redistribute it and/or modify it under the terms
     * of the GNU Affero General Public License as published by the Free Software Foundation,
     * either version 3 of the License, or (at your option) any later version.
     *
     * This program is distributed in the hope that it will be useful, but WITHOUT ANY WARRANTY;
     * without even the implied warranty of MERCHANTABILITY or FITNESS FOR A PARTICULAR PURPOSE.
     * See the GNU Affero General Public License for more details.
     *
     * You should have received a copy of the GNU Affero General Public
     * License along with this program. If not, see <http://www.gnu.org/licenses/>.
     */

    Class ItemActions
    {
        private $manager = null;
        var $is_admin;
        var $data;

        function __construct($is_admin) {
            $this->is_admin = $is_admin;
            $this->manager = Item::newInstance();
        }

        private function _akismet_text( $title, $description, $author, $email )
        {
            $spam = false;
            foreach($title as $k => $_data){
                $_title         = $title[$k];
                $_description   = $description[$k];
                $content        = $_title. ' ' .$_description;

                if (osc_akismet_key()) {
                    require_once LIB_PATH . 'Akismet.class.php';
                    $akismet = new Akismet(osc_base_url(), osc_akismet_key());

                    $akismet->setCommentContent($content);
                    $akismet->setCommentAuthor($author);
                    $akismet->setCommentAuthorEmail($email);
                    $akismet->setUserIP( get_ip() );

                    $status  = '';
                    $status = $akismet->isCommentSpam() ? 'SPAM' : $status;
                    if($status == 'SPAM') {
                        $spam = true;
                        error_log('ITEM_ADD status ' . $status);
                        break;
                    }
                }
            }
            return $spam;
        }

        /**
         * @return boolean
         */
        public function add()
        {
            $aItem       = $this->data;
            $is_spam     = 0;
            $enabled     = 1;
            $code        = osc_genRandomPassword();
            $flash_error = '';

            // Requires email validation?
            $has_to_validate = (osc_moderate_items() != -1) ? true : false;

            // Check status
            $active = $aItem['active'];

            // Sanitize
            foreach(@$aItem['title'] as $key=>$value) {
                $aItem['title'][$key] = strip_tags( trim ( $value ) );
            }

            $aItem['price']    = !is_null($aItem['price']) ? strip_tags( trim( $aItem['price'] ) ) : $aItem['price'];
            $contactName       = osc_sanitize_name( strip_tags( trim( $aItem['contactName'] ) ) );
            $contactEmail      = strip_tags( trim( $aItem['contactEmail'] ) );
            $aItem['cityArea'] = osc_sanitize_name( strip_tags( trim( $aItem['cityArea'] ) ) );
            $aItem['address']  = osc_sanitize_name( strip_tags( trim( $aItem['address'] ) ) );

            // Anonymous
            $contactName = (osc_validate_text($contactName,3))? $contactName : __("Anonymous");

            // Validate
            if ( !$this->checkAllowedExt($aItem['photos']) ) {
                $flash_error .= _m("Image with an incorrect extension.") . PHP_EOL;
            }
            if ( !$this->checkSize($aItem['photos']) ) {
                $flash_error .= _m("Image is too big. Max. size") . osc_max_size_kb() ." Kb" . PHP_EOL;
            }

            $title_message = '';
            foreach(@$aItem['title'] as $key => $value) {

                if( osc_validate_text($value, 1) && osc_validate_max($value, 100) ) {
                    $title_message = '';
                    break;
                }

                $title_message .=
                    (!osc_validate_text($value, 1) ? _m("Title too short.") . PHP_EOL : '' ) .
                    (!osc_validate_max($value, 100) ? _m("Title too long.") . PHP_EOL : '' );
            }
            $flash_error .= $title_message;

            $desc_message = '';
            foreach(@$aItem['description'] as $key => $value) {
                if( osc_validate_text($value, 3) &&  osc_validate_max($value, 5000) )  {
                    $desc_message = '';
                    break;
                }

                $desc_message .=
                    (!osc_validate_text($value, 3) ? _m("Description too short.") . PHP_EOL : '' ) .
                    (!osc_validate_max($value, 5000) ? _m("Description too long."). PHP_EOL : '' );
            }
            $flash_error .= $desc_message;

            // akismet check spam ...
            if( $this->_akismet_text( $aItem['title'], $aItem['description'] , $contactName, $contactEmail) ) {
                $enabled     = 0;
                $is_spam     = 1;
            }

            $flash_error .=
                ((!osc_validate_category($aItem['catId'])) ? _m("Category invalid.") . PHP_EOL : '' ) .
                ((!osc_validate_number($aItem['price'])) ? _m("Price must be a number.") . PHP_EOL : '' ) .
                ((!osc_validate_max($aItem['price'], 15)) ? _m("Price too long.") . PHP_EOL : '' ) .
                ((!osc_validate_max($contactName, 35)) ? _m("Name too long.") . PHP_EOL : '' ) .
                ((!osc_validate_email($contactEmail)) ? _m("Email invalid.") . PHP_EOL : '' ) .
                ((!osc_validate_text($aItem['countryName'], 3, false)) ? _m("Country too short.") . PHP_EOL : '' ) .
                ((!osc_validate_max($aItem['countryName'], 50)) ? _m("Country too long.") . PHP_EOL : '' ) .
                ((!osc_validate_text($aItem['regionName'], 3, false)) ? _m("Region too short.") . PHP_EOL : '' ) .
                ((!osc_validate_max($aItem['regionName'], 50)) ? _m("Region too long.") . PHP_EOL : '' ) .
                ((!osc_validate_text($aItem['cityName'], 3, false)) ? _m("City too short.") . PHP_EOL : '' ) .
                ((!osc_validate_max($aItem['cityName'], 50)) ? _m("City too long.") . PHP_EOL : '' ) .
                ((!osc_validate_text($aItem['cityArea'], 3, false)) ? _m("Municipality too short.") . PHP_EOL : '' ) .
                ((!osc_validate_max($aItem['cityArea'], 50)) ? _m("Municipality too long.") . PHP_EOL : '' ) .
                ((!osc_validate_text($aItem['address'], 3, false)) ? _m("Address too short.") . PHP_EOL : '' ) .
                ((!osc_validate_max($aItem['address'], 100)) ? _m("Address too long.") . PHP_EOL : '' ) .
                ((((time() - Session::newInstance()->_get('last_submit_item')) < osc_items_wait_time()) && !$this->is_admin) ? _m("Too fast. You should wait a little to publish your ad.") . PHP_EOL : '' );

            $_meta = Field::newInstance()->findByCategory($aItem['catId']);
            $meta = Params::getParam("meta");
            foreach($_meta as $_m) {
                $meta[$_m['pk_i_id']] = (isset($meta[$_m['pk_i_id']]))?$meta[$_m['pk_i_id']]:'';
            }
            if($meta!='' && count($meta)>0) {
                $mField = Field::newInstance();
                foreach($meta as $k => $v) {
                    if($v=='') {
                        $field = $mField->findByPrimaryKey($k);
                        if($field['b_required']==1) {
                            $flash_error .= sprintf(_m("%s field is required."), $field['s_name']);
                        }
                    }
                }
            };

            // hook pre add or edit
            osc_run_hook('pre_item_post');

            // Handle error
            if ($flash_error) {
                $success = $flash_error;
            } else {
                if($aItem['price']!='') {
                    $aItem['currency'] = $aItem['currency'];
                } else {
                    $aItem['currency'] = NULL;
                }

                $this->manager->insert(array(
                    'fk_i_user_id'          => $aItem['userId'],
                    'dt_pub_date'           => date('Y-m-d H:i:s'),
                    'fk_i_category_id'      => $aItem['catId'],
                    'i_price'               => $aItem['price'],
                    'fk_c_currency_code'    => $aItem['currency'],
                    's_contact_name'        => $contactName,
                    's_contact_email'       => $contactEmail,
                    's_secret'              => $code,
                    'b_active'              => ($active=='ACTIVE'?1:0),
                    'b_enabled'             => $enabled,
                    'b_show_email'          => $aItem['showEmail'],
                    's_ip'                  => $aItem['s_ip']
                ));

                if(!$this->is_admin) {
                    // Track spam delay: Session
                    Session::newInstance()->_set('last_submit_item', time());
                    // Track spam delay: Cookie
                    Cookie::newInstance()->set_expires( osc_time_cookie() );
                    Cookie::newInstance()->push('last_submit_item', time());
                    Cookie::newInstance()->set();
                }

                $itemId = $this->manager->dao->insertedId();
                Log::newInstance()->insertLog('item', 'add', $itemId, current(array_values($aItem['title'])), $this->is_admin?'admin':'user', $this->is_admin?osc_logged_admin_id():osc_logged_user_id());

<<<<<<< HEAD
                // mark as spam - akismet
                if($is_spam == 1) {
                    $this->mark( $itemId, 'spam');
                }

                // update dt_expiration at t_item
                $_category = Category::newInstance()->findByPrimaryKey($aItem['catId']);
                // update dt_expiration
                $i_expiration_days = $_category['i_expiration_days'];
                $dt_expiration = Item::newInstance()->updateExpirationDate($itemId, $i_expiration_days);

=======
>>>>>>> 542a5158
                Params::setParam('itemId', $itemId);

                // INSERT title and description locales
                $this->insertItemLocales('ADD', $aItem['title'], $aItem['description'], $itemId );
                // INSERT location item
                // when id location is null, check locations_name
//                if($aItem['countryId']==''){
//                    $aItem['countryId'] = Country::newInstance();
//                }

                $location = array(
                    'fk_i_item_id'      => $itemId,
                    'fk_c_country_code' => $aItem['countryId'],
                    's_country'         => $aItem['countryName'],
                    'fk_i_region_id'    => $aItem['regionId'],
                    's_region'          => $aItem['regionName'],
                    'fk_i_city_id'      => $aItem['cityId'],
                    's_city'            => $aItem['cityName'],
                    's_city_area'       => $aItem['cityArea'],
                    's_address'         => $aItem['address']
                );

                $locationManager = ItemLocation::newInstance();
                $locationManager->insert($location);

                $this->uploadItemResources( $aItem['photos'] , $itemId);

                // update dt_expiration at t_item
                $_category = Category::newInstance()->findByPrimaryKey($aItem['catId']);
                // update dt_expiration
                $i_expiration_days = $_category['i_expiration_days'];
                $dt_expiration = Item::newInstance()->updateExpirationDate($itemId, $i_expiration_days);

                /**
                 * META FIELDS
                 */
                if($meta!='' && count($meta)>0) {
                    $mField = Field::newInstance();
                    foreach($meta as $k => $v) {
                        $mField->replace($itemId, $k, $v);
                    }
                }

                // We need at least one record in t_item_stats
                $mStats = new ItemStats();
                $mStats->emptyRow($itemId);

                $item = $this->manager->findByPrimaryKey($itemId);
                $aItem['item'] = $item;


                Session::newInstance()->_set('last_publish_time', time());
                if(!$this->is_admin) {
                    $this->sendEmails($aItem);
                }

                if($active=='INACTIVE') {
                    $success = 1;
                } else {
                    $aAux = array(
                        'fk_i_user_id'      => $aItem['userId'],
                        'fk_i_category_id'  => $aItem['catId'],
                        'fk_c_country_code' => $location['fk_c_country_code'],
                        'fk_i_region_id'    => $location['fk_i_region_id'],
                        'fk_i_city_id'      => $location['fk_i_city_id']
                    );
                    $this->_increaseStats($aAux);
                    $success = 2;
                }

                // THIS HOOK IS DEPRECATED, IT WILL NOT BE AVAILABLE IN 3.2
                osc_run_hook('item_form_post', $aItem['catId'], $itemId);
                // THIS HOOK IS DEPRECATED, IT WILL NOT BE AVAILABLE IN 3.2
                osc_run_hook('after_item_post');
                // THIS HOOK IS FINE, YAY!
                osc_run_hook('posted_item', $item);

            }
            return $success;
        }

        function edit() {
            $aItem       = $this->data;
            $flash_error = '';

            // Sanitize
            foreach(@$aItem['title'] as $key=>$value) {
                $aItem['title'][$key] = strip_tags( trim ( $value ) );
            }

            $aItem['price']    = !is_null($aItem['price']) ? strip_tags( trim( $aItem['price'] ) ) : $aItem['price'];
            $aItem['cityArea'] = osc_sanitize_name( strip_tags( trim( $aItem['cityArea'] ) ) );
            $aItem['address']  = osc_sanitize_name( strip_tags( trim( $aItem['address'] ) ) );

            // Validate
            if ( !$this->checkAllowedExt($aItem['photos']) ) {
                $flash_error .= _m("Image with an incorrect extension.") . PHP_EOL;
            }
            if ( !$this->checkSize($aItem['photos']) ) {
                $flash_error .= _m("Image is too big. Max. size") . osc_max_size_kb() . " Kb" . PHP_EOL;
            }

            $title_message  = '';
            $td_message     = '';
            foreach(@$aItem['title'] as $key => $value) {
                if( osc_validate_text($value, 1) && osc_validate_max($value, 100) ) {
                    $td_message = '';
                    break;
                }

                $td_message .=
                    (!osc_validate_text($value, 1) ? _m("Title too short.") . PHP_EOL : '' ) .
                    (!osc_validate_max($value, 100) ? _m("Title too long.") . PHP_EOL : '' );
            }
            $flash_error .= $td_message;

            $desc_message = '';
            foreach(@$aItem['description'] as $key => $value) {
                if( osc_validate_text($value, 3) &&  osc_validate_max($value, 5000) )  {
                    $desc_message = '';
                    break;
                }

                $desc_message .=
                    (!osc_validate_text($value, 3) ? _m("Description too short.") . PHP_EOL : '' ) .
                    (!osc_validate_max($value, 5000) ? _m("Description too long."). PHP_EOL : '' );
            }
            $flash_error .= $desc_message;

            $flash_error .=
                ((!osc_validate_category($aItem['catId'])) ? _m("Category invalid.") . PHP_EOL : '' ) .
                ((!osc_validate_number($aItem['price'])) ? _m("Price must be a number.") . PHP_EOL : '' ) .
                ((!osc_validate_max($aItem['price'], 15)) ? _m("Price too long.") . PHP_EOL : '' ) .
                ((!osc_validate_text($aItem['countryName'], 3, false)) ? _m("Country too short.") . PHP_EOL : '' ) .
                ((!osc_validate_max($aItem['countryName'], 50)) ? _m("Country too long.") . PHP_EOL : '' ) .
                ((!osc_validate_text($aItem['regionName'], 3, false)) ? _m("Region too short.") . PHP_EOL : '' ) .
                ((!osc_validate_max($aItem['regionName'], 50)) ? _m("Region too long.") . PHP_EOL : '' ) .
                ((!osc_validate_text($aItem['cityName'], 3, false)) ? _m("City too short.") . PHP_EOL : '' ) .
                ((!osc_validate_max($aItem['cityName'], 50)) ? _m("City too long.") . PHP_EOL : '' ) .
                ((!osc_validate_text($aItem['cityArea'], 3, false)) ? _m("Municipality too short.") . PHP_EOL : '' ) .
                ((!osc_validate_max($aItem['cityArea'], 50)) ? _m("Municipality too long.") . PHP_EOL : '' ) .
                ((!osc_validate_text($aItem['address'], 3, false))? _m("Address too short.") . PHP_EOL : '' ) .
                ((!osc_validate_max($aItem['address'], 100)) ? _m("Address too long.") . PHP_EOL : '' );


            $_meta = Field::newInstance()->findByCategory($aItem['catId']);
            $meta = Params::getParam("meta");
            foreach($_meta as $_m) {
                $meta[$_m['pk_i_id']] = (isset($meta[$_m['pk_i_id']]))?$meta[$_m['pk_i_id']]:'';
            }
            if($meta!='' && count($meta)>0) {
                $mField = Field::newInstance();
                foreach($meta as $k => $v) {
                    if($v=='') {
                        $field = $mField->findByPrimaryKey($k);
                        if($field['b_required']==1) {
                            $flash_error .= sprintf(_m("%s field is required."), $field['s_name']);
                        }
                    }
                }
            };

            // hook pre add or edit
            osc_run_hook('pre_item_post');

            // Handle error
            if ($flash_error) {
                $success = $flash_error;
            } else {
                $location = array(
                    'fk_c_country_code' => $aItem['countryId'],
                    's_country'         => $aItem['countryName'],
                    'fk_i_region_id'    => $aItem['regionId'],
                    's_region'          => $aItem['regionName'],
                    'fk_i_city_id'      => $aItem['cityId'],
                    's_city'            => $aItem['cityName'],
                    's_city_area'       => $aItem['cityArea'],
                    's_address'         => $aItem['address']
                );

                $locationManager = ItemLocation::newInstance();
                $old_item_location = $locationManager->findByPrimaryKey($aItem['idItem']);

                $locationManager->update( $location, array( 'fk_i_item_id' => $aItem['idItem'] ) );

                $old_item = $this->manager->findByPrimaryKey( $aItem['idItem'] );

                if($aItem['userId'] != '') {
                    $user = User::newInstance()->findByPrimaryKey( $aItem['userId'] );
                    $aItem['userId']      = $aItem['userId'];
                    $aItem['contactName'] = $user['s_name'];
                    $aItem['contactEmail'] = $user['s_email'];
                } else {
                    $aItem['userId']      = NULL;
                }

                if($aItem['price']!='') {
                    $aItem['currency'] = $aItem['currency'];
                } else {
                    $aItem['currency'] = NULL;
                }

                $aUpdate = array(
                    'dt_mod_date'         => date('Y-m-d H:i:s')
                    ,'fk_i_category_id'   => $aItem['catId']
                    ,'i_price'            => $aItem['price']
                    ,'fk_c_currency_code' => $aItem['currency']
                    ,'s_ip'               => $aItem['s_ip']
                );

                // only can change the user if you're an admin
                if( $this->is_admin ) {
                    $aUpdate['fk_i_user_id']    = $aItem['userId'];
                    $aUpdate['s_contact_name']  = $aItem['contactName'];
                    $aUpdate['s_contact_email'] = $aItem['contactEmail'];
                }

                $result = $this->manager->update( $aUpdate, array('pk_i_id'  => $aItem['idItem'],
                                                                  's_secret' => $aItem['secret'] ) );
                // UPDATE title and description locales
                $this->insertItemLocales( 'EDIT', $aItem['title'], $aItem['description'], $aItem['idItem'] );
                // UPLOAD item resources
                $this->uploadItemResources( $aItem['photos'], $aItem['idItem'] );

                Log::newInstance()->insertLog('item', 'edit', $aItem['idItem'], current(array_values($aItem['title'])), $this->is_admin?'admin':'user', $this->is_admin?osc_logged_admin_id():osc_logged_user_id());
                /**
                 * META FIELDS
                 */
                if($meta!='' && count($meta)>0) {
                    $mField = Field::newInstance();
                    foreach($meta as $k => $v) {
                        $mField->replace($aItem['idItem'], $k, $v);
                    }
                }

                $oldIsExpired = osc_isExpired($old_item['dt_expiration']);
                $newIsExpired = $oldIsExpired;

                $dt_expiration = $old_item['dt_expiration'];
                // recalculate dt_expiration t_item
                if( $result==1 && $old_item['fk_i_category_id'] != $aItem['catId'] ) {
                    $_category = Category::newInstance()->findByPrimaryKey($aItem['catId']);
                    // update dt_expiration
                    $i_expiration_days = $_category['i_expiration_days'];
                    $dt_expiration = Item::newInstance()->updateExpirationDate($aItem['idItem'], $i_expiration_days);
                    $newIsExpired = osc_isExpired($dt_expiration);
                }

                // Recalculate stats related with items
                $this->_updateStats($result, $old_item, $oldIsExpired, $old_item_location, $aItem, $newIsExpired, $location);

                unset($old_item);

                // THIS HOOK IS DEPRECATED, IT WILL NOT BE AVAILABLE IN 3.2
                osc_run_hook('item_edit_post', $aItem['catId'], $aItem['idItem']);
                // THIS HOOK IS FINE, YAY!
                osc_run_hook('edited_item', Item::newInstance()->findByPrimaryKey($aItem['idItem']));
                $success = $result;
            }

            return $success;
        }

        /**
         * Increment or decrement stats related with items.
         *
         * User item stats, Category item stats,
         *  country item stats, region item stats, city item stats
         *
         * @param type $result
         * @param type $old_item
         * @param type $oldIsExpired
         * @param type $old_item_location
         * @param type $aItem
         * @param type $newIsExpired
         * @param type $location
         */
        private function _updateStats($result, $old_item, $oldIsExpired, $old_item_location, $aItem, $newIsExpired, $location)
        {
            if($result==1 && $old_item['b_enabled']==1 && $old_item['b_active']==1 && $old_item['b_spam']==0) {
                // if old item is expired and new item is not expired.
                if($oldIsExpired && !$newIsExpired) {
                    // increment new item stats (user, category, location_stats)
                    if( is_numeric($aItem['userId']) ) {
                        User::newInstance()->increaseNumItems( $aItem['userId'] );
                    }
                    CategoryStats::newInstance()->increaseNumItems($aItem['catId']);
                    CountryStats::newInstance()->increaseNumItems($location['fk_c_country_code']);
                    RegionStats::newInstance()->increaseNumItems($location['fk_i_region_id']);
                    CityStats::newInstance()->increaseNumItems($location['fk_i_city_id']);
                }
                // if old is not expired and new is expired
                if(!$oldIsExpired && $newIsExpired) {
                    // decrement new item stats (user, category, location_stats)
                    if( is_numeric($old_item['fk_i_user_id']) ) {
                        User::newInstance()->decreaseNumItems( $old_item['fk_i_user_id'] );
                    }
                    CategoryStats::newInstance()->decreaseNumItems($aItem['catId']);
                    CountryStats::newInstance()->decreaseNumItems($location['fk_c_country_code']);
                    RegionStats::newInstance()->decreaseNumItems($location['fk_i_region_id']);
                    CityStats::newInstance()->decreaseNumItems($location['fk_i_city_id']);
                }
                // if old item is not expired and new item is not expired
                if(!$oldIsExpired && !$newIsExpired) {
                    // Update user stats - if old user diferent to actual user, update user stats
                    if($old_item['fk_i_user_id'] != $aItem['userId']) {
                        if( is_numeric($old_item['fk_i_user_id']) ) {
                            User::newInstance()->decreaseNumItems( $old_item['fk_i_user_id'] );
                        }
                        if( is_numeric($aItem['userId']) ) {
                            User::newInstance()->increaseNumItems( $aItem['userId'] );
                        }
                    }
                    // Update category numbers
                    if($old_item['fk_i_category_id'] != $aItem['catId']) {
                        CategoryStats::newInstance()->increaseNumItems($aItem['catId']);
                        CategoryStats::newInstance()->decreaseNumItems($old_item['fk_i_category_id']);
                    }
                    // Update location stats
                    if($old_item_location['fk_c_country_code'] != $location['fk_c_country_code']) {
                        CountryStats::newInstance()->decreaseNumItems($old_item_location['fk_c_country_code']);
                        CountryStats::newInstance()->increaseNumItems($location['fk_c_country_code']);
                    }
                    if($old_item_location['fk_i_region_id'] != $location['fk_i_region_id']) {
                        RegionStats::newInstance()->decreaseNumItems($old_item_location['fk_i_region_id']);
                        RegionStats::newInstance()->increaseNumItems($location['fk_i_region_id']);
                    }
                    if($old_item_location['fk_i_city_id'] != $location['fk_i_city_id']) {
                        CityStats::newInstance()->decreaseNumItems($old_item_location['fk_i_city_id']);
                        CityStats::newInstance()->increaseNumItems($location['fk_i_city_id']);
                    }
                }
                // if old and new items are expired [nothing to do]
                // if($oldIsExpired && $newIsExpired) { }
            }
        }

        /**
         * Activates an item.
         * Set s_enabled value to 1, for a given item id
         *
         * @param int $id
         * @return bool
         */
        public function activate( $id, $secret = NULL )
        {
            $aWhere = array();
            if( $secret == NULL ) {
                $item[0] = $this->manager->findByPrimaryKey( $id );
                $aWhere = array('pk_i_id' => $id);
            } else {
                $item = $this->manager->listWhere("i.s_secret = '%s' AND i.pk_i_id = '%s' ", $secret, $id);
                $aWhere = array('s_secret' => $secret, 'pk_i_id' => $id);
            }

            if($item[0]['b_enabled']==1 && $item[0]['b_active']==0) {

                $result = $this->manager->update(
                    array('b_active' => 1),
                    $aWhere
                );

                // updated correctly
                if($result == 1) {
                    osc_run_hook( 'activate_item', $id );
                    // b_enabled == 1 && b_active == 1
                    if($item[0]['b_spam']==0 && !osc_isExpired($item[0]['dt_expiration'])) {
                        $this->_increaseStats($item[0]);
                    }

                    return true;
                }
                return false;
            } else {
                return -1;
            }
        }

        /**
         * Deactivates an item
         * Set s_active value to 0, for a given item id
         *
         * @param int $id
         * @return bool
         */
        public function deactivate($id)
        {
            $result = $this->manager->update(
                array('b_active' => 0),
                array('pk_i_id' => $id)
            );

            // updated correctly
            if($result == 1) {
                osc_run_hook( 'deactivate_item', $id );
                $item = $this->manager->findByPrimaryKey($id);
                if($item['b_enabled']==1 && $item['b_spam']==0 && !osc_isExpired($item['dt_expiration'])) {
                    $this->_decreaseStats($item);
                }
                return true;
            }
            return false;
        }

        /**
         * Enable an item
         * Set s_enabled value to 1, for a given item id
         *
         * @param int $id
         * @return bool
         */
        public function enable($id)
        {
            $result = $this->manager->update(
                array('b_enabled' => 1),
                array('pk_i_id' => $id)
            );

            // updated correctly
            if($result == 1) {
                osc_run_hook( 'enable_item', $id );
                $item = $this->manager->findByPrimaryKey($id);
                if($item['b_active']==1 && $item['b_spam']==0 && !osc_isExpired($item['dt_expiration']) ) {
                    $this->_increaseStats($item);
                }
                return true;
            }
            return false;
        }

        /**
         * Disable an item.
         * Set s_enabled value to 0, for a given item id
         *
         * @param int $id
         * @return bool
         */
        public function disable($id)
        {
            $result = $this->manager->update(
                array('b_enabled' => 0),
                array('pk_i_id' => $id)
            );

            // updated correctly
            if($result == 1) {
                osc_run_hook( 'disable_item', $id );
                $item = $this->manager->findByPrimaryKey($id);
                if($item['b_active']==1 && $item['b_spam']==0 && !osc_isExpired($item['dt_expiration'])) {
                   $this->_decreaseStats($item);
                }
                return true;
            }
            return false;
        }

        /**
         * Set premium value depending on $on, for a given item id
         *
         * @param int $id
         * @param bool $on
         * @return bool
         */
        public function premium($id, $on = true)
        {
            $value = 0;
            if($on) {
                $value = 1;
            }

            $result = $this->manager->update(
                array('b_premium' => (int)$value)
                ,array('pk_i_id' => $id)
            );
            // updated corretcly
            if($result == 1) {
                if($on) {
                    osc_run_hook("item_premium_on", $id);
                } else {
                    osc_run_hook("item_premium_off", $id);
                }
                return true;
            }
            return false;
        }

        /**
         * Set spam value depending on $on, for a given item id
         *
         * @param int $id
         * @param bool $on
         * @return bool
         */
        public function spam($id, $on = true)
        {
            $item = $this->manager->findByPrimaryKey($id);
            if($on) {
                $result = $this->manager->update(
                    array('b_spam' => '1')
                    ,array('pk_i_id' => $id)
                );
            } else {
                $result = $this->manager->update(
                    array('b_spam' => '0')
                    ,array('pk_i_id' => $id)
                );
            }

            // updated corretcly
            if($result == 1) {
                if($on) {
                    osc_run_hook("item_spam_on", $id);
                } else {
                    osc_run_hook("item_spam_off", $id);
                }

                if($item['b_active']==1 && $item['b_enabled']==1 && !osc_isExpired($item['dt_expiration']) && $item['b_spam']==0) {
                    $this->_decreaseStats($item);
                } else if($item['b_active']==1 && $item['b_enabled']==1 && !osc_isExpired($item['dt_expiration']) && $item['b_spam']==1) {
                    $this->_increaseStats($item);
                }

                return true;
            }
            return false;
        }

        /**
         * Private function for increment stats.
         * tables: t_user/t_category_stats/t_country_stats/t_region_stats/t_city_stats
         *
         * @param array item
         */
        private function _increaseStats($item)
        {
            if($item['fk_i_user_id']!=null) {
                User::newInstance()->increaseNumItems($item['fk_i_user_id']);
            }
            CategoryStats::newInstance()->increaseNumItems($item['fk_i_category_id']);
            CountryStats::newInstance()->increaseNumItems($item['fk_c_country_code']);
            RegionStats::newInstance()->increaseNumItems($item['fk_i_region_id']);
            CityStats::newInstance()->increaseNumItems($item['fk_i_city_id']);
        }

        /**
         * Private function for decrease stats.
         * tables: t_user/t_category_stats/t_country_stats/t_region_stats/t_city_stats
         *
         * @param array item
         */
        private function _decreaseStats($item)
        {
            if($item['fk_i_user_id']!=null) {
                User::newInstance()->decreaseNumItems($item['fk_i_user_id']);
            }
            CategoryStats::newInstance()->decreaseNumItems($item['fk_i_category_id']);
            CountryStats::newInstance()->decreaseNumItems($item['fk_c_country_code']);
            RegionStats::newInstance()->decreaseNumItems($item['fk_i_region_id']);
            CityStats::newInstance()->decreaseNumItems($item['fk_i_city_id']);
        }

        /**
         * Delete an item, given s_secret and item id.
         *
         * @param <type> $secret
         * @param <type> $itemId
         */
        public function delete( $secret, $itemId )
        {
            $item = $this->manager->findByPrimaryKey($itemId);

            osc_run_hook('before_delete_item', $itemId);

            if( $item['s_secret'] == $secret ) {
                $this->deleteResourcesFromHD( $item['pk_i_id'] );
                Log::newInstance()->insertLog( 'item', 'delete', $itemId, $item['s_title'], $this->is_admin ? 'admin' : 'user', $this->is_admin ? osc_logged_admin_id() : osc_logged_user_id() );
                $result = $this->manager->deleteByPrimaryKey( $itemId );
                if($result!==false) {
                    osc_run_hook('after_delete_item', $itemId);
                }
                return $result;
            }

            return false;
        }

        /**
         * Delete resources from the hard drive
         * @param <type> $itemId
         */
        public function deleteResourcesFromHD( $itemId )
        {
            $resources = ItemResource::newInstance()->getAllResourcesFromItem($itemId);
            Log::newInstance()->insertLog('itemActions', 'deleteResourcesFromHD', $itemId, $itemId, $this->is_admin?'admin':'user', $this->is_admin?osc_logged_admin_id():osc_logged_user_id());
            $log_ids = '';
            foreach($resources as $resource) {
                osc_deleteResource($resource['pk_i_id'], $this->is_admin);
                $log_ids .= $resource['pk_i_id'].",";
            }
            Log::newInstance()->insertLog('itemActions', 'deleteResourcesFromHD', $itemId, substr($log_ids,0, 250), $this->is_admin?'admin':'user', $this->is_admin?osc_logged_admin_id():osc_logged_user_id());
        }

        /**
         * Mark an item
         * @param int $id
         * @param string $as
         */
        public function mark( $id, $as )
        {
            switch ($as) {
                case 'spam':
                    $column = 'i_num_spam';
                break;
                case 'badcat':
                    $column = 'i_num_bad_classified';
                break;
                case 'offensive':
                    $column = 'i_num_offensive';
                break;
                case 'repeated':
                    $column = 'i_num_repeated';
                break;
                case 'expired':
                    $column = 'i_num_expired';
                break;
            }

            ItemStats::newInstance()->increase( $column, $id );
        }

        public function send_friend()
        {
            // get data for this function
            $aItem = $this->prepareDataForFunction( 'send_friend' );

            $item       = $aItem['item'];
            $s_title    = $aItem['s_title'];
            View::newInstance()->_exportVariableToView('item', $item);

            osc_run_hook('hook_email_send_friend', $aItem);
            $item_url   = osc_item_url();
            $item_url = '<a href="'.$item_url.'" >'.$item_url.'</a>';
            Params::setParam('item_url', $item_url );
            osc_add_flash_ok_message( sprintf(_m('We just sent your message to %s'), $aItem['friendName']) );
            return true;
        }

        public function contact()
        {
            $flash_error = '';
            $aItem = $this->prepareDataForFunction( 'contact' );

            // check parameters
            if( !osc_validate_email($aItem['yourEmail'], true) ){
                $flash_error .= __("Invalid email address") . PHP_EOL;
            } else if( !osc_validate_text($aItem['message']) ){
                $flash_error .= __("Message: this field is required") . PHP_EOL;
            } else if ( !osc_validate_text($aItem['yourName']) ){
                $flash_error .= __("Your name: this field is required") . PHP_EOL;
            }

            if($flash_error != ''){
                return $flash_error;
            } else {
                osc_run_hook('hook_email_item_inquiry', $aItem);
            }
        }

        /*
         *
         */
        public function add_comment()
        {
            $aItem  = $this->prepareDataForFunction('add_comment');

            $authorName     = trim($aItem['authorName']);
            $authorName     = strip_tags($authorName);
            $authorEmail    = trim($aItem['authorEmail']);
            $authorEmail    = strip_tags($authorEmail);
            $body           = trim($aItem['body']);
            $body           = strip_tags($body);
            $title          = $aItem['title'];
            $itemId         = $aItem['id'];
            $userId         = $aItem['userId'];
            $status_num     = -1;

            $item = $this->manager->findByPrimaryKey($itemId);
            View::newInstance()->_exportVariableToView('item', $item);
            $itemURL = osc_item_url();
            $itemURL = '<a href="'.$itemURL.'" >'.$itemURL.'</a>';

            Params::setParam('itemURL', $itemURL);

            if( !preg_match('|^.*?@.{2,}\..{2,3}$|', $authorEmail)) {
                Session::newInstance()->_setForm('commentAuthorName', $authorName);
                Session::newInstance()->_setForm('commentTitle', $title);
                Session::newInstance()->_setForm('commentBody', $body);
                return 3;
            }

            if( ($body == '') ) {
                Session::newInstance()->_setForm('commentAuthorName', $authorName);
                Session::newInstance()->_setForm('commentAuthorEmail', $authorEmail);
                Session::newInstance()->_setForm('commentTitle', $title);
                return 4;
            }

            $num_moderate_comments = osc_moderate_comments();
            if($userId==null) {
                $num_comments = 0;
            } else {
                $user         = User::newInstance()->findByPrimaryKey($userId);
                $num_comments = $user['i_comments'];
            }

            if ($num_moderate_comments == -1 || ($num_moderate_comments != 0 && $num_comments >= $num_moderate_comments)) {
                $status     = 'ACTIVE';
                $status_num = 2;
            } else {
                $status     = 'INACTIVE';
                $status_num = 1;
            }

            if (osc_akismet_key()) {
                require_once LIB_PATH . 'Akismet.class.php';
                $akismet = new Akismet(osc_base_url(), osc_akismet_key());
                $akismet->setCommentAuthor($authorName);
                $akismet->setCommentAuthorEmail($authorEmail);
                $akismet->setCommentContent($body);
                $akismet->setPermalink($itemURL);

                $status = $akismet->isCommentSpam() ? 'SPAM' : $status;
                if($status == 'SPAM') {
                    $status_num = 5;
                }
            }

            $mComments = ItemComment::newInstance();
            $aComment  = array('dt_pub_date'    => date('Y-m-d H:i:s')
                              ,'fk_i_item_id'   => $itemId
                              ,'s_author_name'  => $authorName
                              ,'s_author_email' => $authorEmail
                              ,'s_title'        => $title
                              ,'s_body'         => $body
                              ,'b_active'       => ($status=='ACTIVE' ? 1 : 0)
                              ,'b_enabled'      => 1
                              ,'fk_i_user_id'   => $userId);

            if( $mComments->insert($aComment) ) {
                $commentID = $mComments->dao->insertedId();
                if($status_num == 2 && $userId != null) { // COMMENT IS ACTIVE
                    $user = User::newInstance()->findByPrimaryKey($userId);
                    if( $user ) {
                        User::newInstance()->update( array( 'i_comments' => $user['i_comments'] + 1)
                                                    ,array( 'pk_i_id'    => $user['pk_i_id'] ) );
                    }
                }

                //Notify admin
                if ( osc_notify_new_comment() ) {
                    osc_run_hook('hook_email_new_comment_admin', $aItem);
                }

                //Notify user
                if ( osc_notify_new_comment_user() ) {
                    osc_run_hook('hook_email_new_comment_user', $aItem);
                }

                osc_run_hook( 'add_comment', $commentID );

                return $status_num;
            }

            return -1;
        }

        /**
         * Return an array with all data necessary for do the action
         * @param <type> $action
         */
        private function prepareDataForFunction( $action )
        {
            $aItem = array();

            switch ( $action ){
                case 'send_friend':
                    $item = $this->manager->findByPrimaryKey( Params::getParam('id') );

                    $aItem['item']          = $item;
                    View::newInstance()->_exportVariableToView('item', $aItem['item']);
                    $aItem['yourName']      = Params::getParam('yourName');
                    $aItem['yourEmail']     = Params::getParam('yourEmail');

                    $aItem['friendName']    = Params::getParam('friendName');
                    $aItem['friendEmail']   = Params::getParam('friendEmail');

                    $aItem['s_title']       = $item['s_title'];
                    $aItem['message']       = Params::getParam('message');
                break;
                case 'contact':
                    $item = $this->manager->findByPrimaryKey( Params::getParam('id') );

                    $aItem['item']          = $item;
                    View::newInstance()->_exportVariableToView('item', $aItem['item']);
                    $aItem['id']            = Params::getParam('id');
                    $aItem['yourEmail']     = Params::getParam('yourEmail');
                    $aItem['yourName']      = Params::getParam('yourName');
                    $aItem['message']       = Params::getParam('message');
                    $aItem['phoneNumber']   = Params::getParam('phoneNumber');
                break;
                case 'add_comment':
                    $item = $this->manager->findByPrimaryKey( Params::getParam('id') );

                    $aItem['item']          = $item;
                    View::newInstance()->_exportVariableToView('item', $aItem['item']);
                    $aItem['authorName']     = Params::getParam('authorName');
                    $aItem['authorEmail']    = Params::getParam('authorEmail');
                    $aItem['body']           = Params::getParam('body');
                    $aItem['title']          = Params::getParam('title');
                    $aItem['id']             = Params::getParam('id');
                    $aItem['userId']         = Session::newInstance()->_get('userId');
                    if($aItem['userId'] == ''){
                        $aItem['userId'] = NULL;
                    }

                break;
                default:
            }
            return $aItem;
        }

        /**
         * Return an array with all data necessary for do the action (ADD OR EDIT)
         * @param <type> $is_add
         * @return array
         */
        public function prepareData( $is_add )
        {
            $aItem = array();
            $data = array();

            $userId = null;
            if( $this->is_admin ) {
                // user
                $data   = User::newInstance()->findByEmail(Params::getParam('contactEmail'));
                if( isset($data['pk_i_id']) && is_numeric($data['pk_i_id']) ) {
                    $userId = $data['pk_i_id'];
                }
            } else {
                $userId = Session::newInstance()->_get('userId');
                if( $userId == '' ) {
                    $userId = NULL;
                }
            }

            if( $userId != null ) {
                $data   = User::newInstance()->findByPrimaryKey( $userId );
            }

            if($userId != null) {
                $aItem['contactName']   = $data['s_name'];
                $aItem['contactEmail']  = $data['s_email'];
                Params::setParam('contactName', $data['s_name']);
                Params::setParam('contactEmail', $data['s_email']);
            } else {
                $aItem['contactName']   = Params::getParam('contactName');
                $aItem['contactEmail']  = Params::getParam('contactEmail');
            }
            $aItem['userId']        = $userId;

            if( $is_add ) {   // ADD
                if($this->is_admin) {
                    $active = 'ACTIVE';
                } else {
                    if(osc_moderate_items()>0) { // HAS TO VALIDATE
                        if(!osc_is_web_user_logged_in()) { // NO USER IS LOGGED, VALIDATE
                            $active = 'INACTIVE';
                        } else { // USER IS LOGGED
                            if(osc_logged_user_item_validation()) { //USER IS LOGGED, BUT NO NEED TO VALIDATE
                                $active = 'ACTIVE';
                            } else { // USER IS LOGGED, NEED TO VALIDATE, CHECK NUMBER OF PREVIOUS ITEMS
                                $user = User::newInstance()->findByPrimaryKey(osc_logged_user_id());
                                if($user['i_items']<osc_moderate_items()) {
                                    $active = 'INACTIVE';
                                } else {
                                    $active = 'ACTIVE';
                                }
                            }
                        }
                    } else if(osc_moderate_items()==0 ){
                        if(osc_is_web_user_logged_in() && osc_logged_user_item_validation() ) {
                            $active = 'ACTIVE';
                        } else {
                            $active = 'INACTIVE';
                        }
                    } else {
                        $active = 'ACTIVE';
                    }
                }
                $aItem['active']        = $active;
            } else {          // EDIT
                $aItem['secret']    = Params::getParam('secret');
                $aItem['idItem']    = Params::getParam('id');
            }

            // get params
            $aItem['catId']         = Params::getParam('catId');
            $aItem['countryId']     = Params::getParam('countryId');
            $aItem['country']       = Params::getParam('country');
            $aItem['region']        = Params::getParam('region');
            $aItem['regionId']      = Params::getParam('regionId');
            $aItem['city']          = Params::getParam('city');
            $aItem['cityId']        = Params::getParam('cityId');
            $aItem['price']         = (Params::getParam('price') != '') ? Params::getParam('price') : null;
            $aItem['cityArea']      = Params::getParam('cityArea');
            $aItem['address']       = Params::getParam('address');
            $aItem['currency']      = Params::getParam('currency');
            $aItem['showEmail']     = (Params::getParam('showEmail') != '') ? 1 : 0;
            $aItem['title']         = Params::getParam('title');
            $aItem['description']   = Params::getParam('description');
            $aItem['photos']        = Params::getFiles('photos');
            $aItem['s_ip']          = get_ip();

            // check params
            $country = Country::newInstance()->findByCode($aItem['countryId']);
            if( count($country) > 0 ) {
                $countryId = $country['pk_c_code'];
                $countryName = $country['s_name'];
            } else {
                $countryId = null;
                $countryName = $aItem['country'];
            }
            $aItem['countryId']   = $countryId;
            $aItem['countryName']   = $countryName;

            if( $aItem['regionId'] != '' ) {
                if( intval($aItem['regionId']) ) {
                    $region = Region::newInstance()->findByPrimaryKey($aItem['regionId']);
                    if( count($region) > 0 ) {
                        $regionId = $region['pk_i_id'];
                        $regionName = $region['s_name'];
                    }
                }
            } else {
                $regionId = null;
                $regionName = $aItem['region'];
                if( $aItem['countryId'] != '' ) {
                    $auxRegion  = Region::newInstance()->findByName($aItem['region'], $aItem['countryId'] );
                    if($auxRegion){
                        $regionId   = $auxRegion['pk_i_id'];
                        $regionName = $auxRegion['s_name'];
                    }
                }
            }

            $aItem['regionId']      = $regionId;
            $aItem['regionName']    = $regionName;

            if( $aItem['cityId'] != '' ) {
                if( intval($aItem['cityId']) ) {
                    $city = City::newInstance()->findByPrimaryKey($aItem['cityId']);
                    if( count($city) > 0 ) {
                        $cityId = $city['pk_i_id'];
                        $cityName = $city['s_name'];
                    }
                }
            } else {
                $cityId = null;
                $cityName = $aItem['city'];
                if( $aItem['countryId'] != '' ) {
                    $auxCity = City::newInstance()->findByName($aItem['city'], $aItem['regionId'] );
                    if($auxCity){
                        $cityId   = $auxCity['pk_i_id'];
                        $cityName = $auxCity['s_name'];
                    }
                }
            }

            $aItem['cityId']      = $cityId;
            $aItem['cityName']    = $cityName;

            if( $aItem['cityArea'] == '' ) {
                $aItem['cityArea'] = null;
            }

            if( $aItem['address'] == '' ) {
                $aItem['address'] = null;
            }

            if( !is_null($aItem['price']) ) {
                $price = str_replace(osc_locale_thousands_sep(), '', trim($aItem['price']));
                $price = str_replace(osc_locale_dec_point(), '.', $price);
                $aItem['price'] = $price*1000000;
                //$aItem['price'] = (float) $aItem['price'];
            }

            if( $aItem['catId'] == ''){
                $aItem['catId'] = 0;
            }

            if( $aItem['currency'] == '' ) {
                $aItem['currency'] = null;
            }

            $this->data = $aItem;
        }

        function insertItemLocales($type, $title, $description, $itemId )
        {
            foreach($title as $k => $_data){
                $_title         = $title[$k];
                $_description   = $description[$k];
                if($type == 'ADD'){
                    $this->manager->insertLocale($itemId, $k, $_title, $_description);
                }else if($type == 'EDIT'){
                    $this->manager->updateLocaleForce($itemId, $k, $_title, $_description);
                }
            }
        }

        private function checkSize($aResources)
        {
            $success = true;

            if($aResources != '') {
                // get allowedExt
                $maxSize = osc_max_size_kb() * 1024;
                foreach ($aResources['error'] as $key => $error) {
                    $bool_img = false;
                    if ($error == UPLOAD_ERR_OK) {
                        $size = $aResources['size'][$key];
                        if($size >= $maxSize){
                            $success = false;
                        }
                    }
                }
                if(!$success){
                    osc_add_flash_error_message( _m("One of the files you tried to upload exceeds the maximum size"));
                }
            }
            return $success;
        }

        private function checkAllowedExt($aResources)
        {
            $success = true;
            require LIB_PATH . 'osclass/mimes.php';
            if($aResources != '') {
                // get allowedExt
                $aMimesAllowed = array();
                $aExt = explode(',', osc_allowed_extension() );
                foreach($aExt as $ext){
                    if(isset($mimes[$ext])) {
                        $mime = $mimes[$ext];
                        if( is_array($mime) ){
                            foreach($mime as $aux){
                                if( !in_array($aux, $aMimesAllowed) ) {
                                    array_push($aMimesAllowed, $aux );
                                }
                            }
                        } else {
                            if( !in_array($mime, $aMimesAllowed) ) {
                                array_push($aMimesAllowed, $mime );
                            }
                        }
                    }
                }
                foreach ($aResources['error'] as $key => $error) {
                    $bool_img = false;
                    if ($error == UPLOAD_ERR_OK) {
                        // check mime file
                        $fileMime = $aResources['type'][$key];
                        if(stripos($fileMime, "image/")!==FALSE) {
                            if(function_exists("getimagesize")) {
                                $info = getimagesize($aResources['tmp_name'][$key]);
                                if(isset($info['mime'])) {
                                    $fileMime = $info['mime'];
                                } else {
                                    $fileMime = '';
                                }
                            };
                        };


                        if(in_array($fileMime,$aMimesAllowed)) {
                            $bool_img = true;
                        }
                        if(!$bool_img && $success) {$success = false;}
                    }
                }

                if(!$success){
                    osc_add_flash_error_message( _m("The file you tried to upload does not have a valid extension"));
                }
            }
            return $success;
        }

        public function uploadItemResources($aResources,$itemId)
        {
            if($aResources != '') {
                $wat = new Watermark();

                $itemResourceManager = ItemResource::newInstance();

                $numImagesItems = osc_max_images_per_item();
                $numImages = $itemResourceManager->countResources($itemId);
                foreach ($aResources['error'] as $key => $error) {
                    if($numImagesItems==0 || ($numImagesItems>0 && $numImages<$numImagesItems)) {
                        if ($error == UPLOAD_ERR_OK) {

                            $freedisk = 4*osc_max_size_kb()*1024;
                            if(function_exists('disk_free_space')) {
                                $freedisk = @disk_free_space(osc_content_path() . 'uploads/');
                            }

                            if($freedisk!=false) {
                                $tmpName = $aResources['tmp_name'][$key];

                                $total_size = 0;

                                // Create normal size
                                $normal_path = $path = $tmpName."_normal";
                                $size = explode('x', osc_normal_dimensions());
                                ImageResizer::fromFile($tmpName)->resizeTo($size[0], $size[1])->saveToFile($path);

                                if( osc_is_watermark_text() ) {
                                    $wat->doWatermarkText( $path , osc_watermark_text_color(), osc_watermark_text() , 'image/jpeg' );
                                } elseif ( osc_is_watermark_image() ){
                                    $wat->doWatermarkImage( $path, 'image/jpeg');
                                }
                                $sizeTmp = filesize($path);
                                $total_size += $sizeTmp!==false?$sizeTmp:(osc_max_size_kb()*1024);

                                // Create preview
                                $path = $tmpName."_preview";
                                $size = explode('x', osc_preview_dimensions());
                                ImageResizer::fromFile($normal_path)->resizeTo($size[0], $size[1])->saveToFile($path);
                                $sizeTmp = filesize($path);
                                $total_size += $sizeTmp!==false?$sizeTmp:(osc_max_size_kb()*1024);

                                // Create thumbnail
                                $path = $tmpName."_thumbnail";
                                $size = explode('x', osc_thumbnail_dimensions());
                                ImageResizer::fromFile($normal_path)->resizeTo($size[0], $size[1])->saveToFile($path);
                                $sizeTmp = filesize($path);
                                $total_size += $sizeTmp!==false?$sizeTmp:(osc_max_size_kb()*1024);

                                if( osc_keep_original_image() ) {
                                    $sizeTmp = filesize($tmpName);
                                    $total_size += $sizeTmp!==false?$sizeTmp:(osc_max_size_kb()*1024);
                                }

                                if($total_size<=$freedisk) {

                                    $numImages++;

                                    $itemResourceManager->insert(array(
                                        'fk_i_item_id' => $itemId
                                    ));
                                    $resourceId = $itemResourceManager->dao->insertedId();

                                    osc_copy($tmpName.'_normal', osc_content_path() . 'uploads/' . $resourceId . '.jpg');
                                    osc_copy($tmpName.'_preview', osc_content_path() . 'uploads/' . $resourceId . '_preview.jpg');
                                    osc_copy($tmpName.'_thumbnail', osc_content_path() . 'uploads/' . $resourceId . '_thumbnail.jpg');
                                    if( osc_keep_original_image() ) {
                                        $path = osc_content_path() . 'uploads/' . $resourceId.'_original.jpg';
                                        move_uploaded_file($tmpName, $path);
                                    }

                                    $s_path = 'oc-content/uploads/';
                                    $resourceType = 'image/jpeg';
                                    $itemResourceManager->update(
                                                            array(
                                                                's_path'            => $s_path
                                                                ,'s_name'           => osc_genRandomPassword()
                                                                ,'s_extension'      => 'jpg'
                                                                ,'s_content_type'   => $resourceType
                                                            )
                                                            ,array(
                                                                'pk_i_id'       => $resourceId
                                                                ,'fk_i_item_id' => $itemId
                                                            )
                                    );
                                    osc_run_hook('uploaded_file', ItemResource::newInstance()->findByPrimaryKey($resourceId));
                                } else {
                                    return 2; // IMAGES ARE BIGGER THAN SPACE
                                }
                            } else {
                                return 1; // NO SPACE LEFT
                            }
                        }
                    }
                }
                unset($itemResourceManager);
            }
            return 0; // NO PROBLEMS
        }

        public function sendEmails($aItem){

            $item   = $aItem['item'];
            View::newInstance()->_exportVariableToView('item', $item);

            /**
             * Send email to non-reg user requesting item activation
             */
            if( Session::newInstance()->_get('userId') == '' && $aItem['active']=='INACTIVE' ) {
                osc_run_hook('hook_email_item_validation_non_register_user', $item);
            } else if ( $aItem['active']=='INACTIVE' ) { //  USER IS REGISTERED
                osc_run_hook('hook_email_item_validation', $item);
            } else if( Session::newInstance()->_get('userId') == '' ){ // USER IS NOT REGISTERED
                osc_run_hook('hook_email_new_item_non_register_user', $item);
            }

            /**
             * Send email to admin about the new item
             */
            if (osc_notify_new_item()) {
                osc_run_hook('hook_email_admin_new_item', $item);
            }
        }
    }

?><|MERGE_RESOLUTION|>--- conflicted
+++ resolved
@@ -204,7 +204,6 @@
                 $itemId = $this->manager->dao->insertedId();
                 Log::newInstance()->insertLog('item', 'add', $itemId, current(array_values($aItem['title'])), $this->is_admin?'admin':'user', $this->is_admin?osc_logged_admin_id():osc_logged_user_id());
 
-<<<<<<< HEAD
                 // mark as spam - akismet
                 if($is_spam == 1) {
                     $this->mark( $itemId, 'spam');
@@ -216,8 +215,6 @@
                 $i_expiration_days = $_category['i_expiration_days'];
                 $dt_expiration = Item::newInstance()->updateExpirationDate($itemId, $i_expiration_days);
 
-=======
->>>>>>> 542a5158
                 Params::setParam('itemId', $itemId);
 
                 // INSERT title and description locales
