--- conflicted
+++ resolved
@@ -57,19 +57,7 @@
             $contactName = __("Anonymous");
         }
 
-<<<<<<< HEAD
-        // Validate
-        if ( strlen( reset($aItem['title']) ) == 0 ||
-            strlen( reset($aItem['description']) ) == 0 ||
-            !preg_match("/^.*?@[a-z0-9-]+(\.[a-z0-9-]+)*(\.[a-z]{2,3})$/",$contactEmail) ||
-            !preg_match("/^[0-9]+$/", $aItem['catId'] )) {
-            osc_add_flash_message( _m('Some fields were too short. Try again!') );
-            $success = false;
-        } else {
-=======
         if( $this->validate( current($aItem['title']), current($aItem['description']), $contactEmail, $aItem['catId'], $aItem['photos']) ) {
-
->>>>>>> c8f07780
             $this->manager->insert(array(
                 'fk_i_user_id'          => $aItem['userId'],
                 'dt_pub_date'           => DB_FUNC_NOW,
