--- conflicted
+++ resolved
@@ -1344,103 +1344,11 @@
                 foreach ($aResources['error'] as $key => $error) {
                     if($numImagesItems==0 || ($numImagesItems>0 && $numImages<$numImagesItems)) {
                         if ($error == UPLOAD_ERR_OK) {
-<<<<<<< HEAD
-
-                            $freedisk = 4*osc_max_size_kb()*1024;
-                            if(function_exists('disk_free_space')) {
-                                $freedisk = @disk_free_space(osc_uploads_path());
-                            }
-
-                            if($freedisk!=false) {
-                                $tmpName = $aResources['tmp_name'][$key];
-                                $imgres = ImageResizer::fromFile($tmpName);
-                                $extension = osc_apply_filter('upload_image_extension', $imgres->getExt());
-                                $mime = osc_apply_filter('upload_image_mime', $imgres->getMime());
-=======
                             $tmpName = $aResources['tmp_name'][$key];
                             $imgres = ImageResizer::fromFile($tmpName);
                             $extension = $imgres->getExt();
                             $mime = $imgres->getMime();
->>>>>>> af08097f
-
-
-                            $total_size = 0;
-
-<<<<<<< HEAD
-                                // Create normal size
-                                $normal_path = $path = $tmpName."_normal";
-                                $size = explode('x', osc_normal_dimensions());
-                                $img = ImageResizer::fromFile($tmpName)->autoRotate()->resizeTo($size[0], $size[1]);
-                                if( osc_is_watermark_text() ) {
-                                    $img->doWatermarkText(osc_watermark_text(), osc_watermark_text_color());
-                                } else if ( osc_is_watermark_image() ){
-                                    $img->doWatermarkImage();
-                                }
-                                $img->saveToFile($path, $extension);
-
-                                $sizeTmp = filesize($path);
-                                $total_size += $sizeTmp!==false?$sizeTmp:(osc_max_size_kb()*1024);
-
-                                // Create preview
-                                $path = $tmpName."_preview";
-                                $size = explode('x', osc_preview_dimensions());
-                                ImageResizer::fromFile($normal_path)->resizeTo($size[0], $size[1])->saveToFile($path, $extension);
-                                $sizeTmp = filesize($path);
-                                $total_size += $sizeTmp!==false?$sizeTmp:(osc_max_size_kb()*1024);
-
-                                // Create thumbnail
-                                $path = $tmpName."_thumbnail";
-                                $size = explode('x', osc_thumbnail_dimensions());
-                                ImageResizer::fromFile($normal_path)->resizeTo($size[0], $size[1])->saveToFile($path, $extension);
-                                $sizeTmp = filesize($path);
-                                $total_size += $sizeTmp!==false?$sizeTmp:(osc_max_size_kb()*1024);
-
-                                if( osc_keep_original_image() ) {
-                                    $sizeTmp = filesize($tmpName);
-                                    $total_size += $sizeTmp!==false?$sizeTmp:(osc_max_size_kb()*1024);
-                                }
-
-                                if($total_size<=$freedisk) {
-
-                                    $numImages++;
-
-                                    $itemResourceManager->insert(array(
-                                        'fk_i_item_id' => $itemId
-                                    ));
-                                    $resourceId = $itemResourceManager->dao->insertedId();
-                                    if(!is_dir($folder)) {
-                                        if (!@mkdir($folder, 0755, true)) {
-                                            return 3; // PATH CAN NOT BE CREATED
-                                        }
-                                    }
-                                    osc_copy($tmpName.'_normal', $folder.$resourceId.'.'.$extension);
-                                    osc_copy($tmpName.'_preview', $folder.$resourceId.'_preview.'.$extension);
-                                    osc_copy($tmpName.'_thumbnail', $folder.$resourceId.'_thumbnail.'.$extension);
-                                    if( osc_keep_original_image() ) {
-                                        $path = $folder.$resourceId.'_original.'.$extension;
-                                        move_uploaded_file($tmpName, $path);
-                                    }
-
-                                    $s_path = str_replace(osc_base_path(), '', $folder);
-                                    $itemResourceManager->update(
-                                        array(
-                                            's_path'          => $s_path
-                                            ,'s_name'         => osc_genRandomPassword()
-                                            ,'s_extension'    => $extension
-                                            ,'s_content_type' => $mime
-                                        )
-                                        ,array(
-                                            'pk_i_id'       => $resourceId
-                                            ,'fk_i_item_id' => $itemId
-                                        )
-                                    );
-                                    osc_run_hook('uploaded_file', ItemResource::newInstance()->findByPrimaryKey($resourceId));
-                                } else {
-                                    return 2; // IMAGES ARE BIGGER THAN SPACE
-                                }
-                            } else {
-                                return 1; // NO SPACE LEFT
-=======
+
                             // Create normal size
                             $normal_path = $path = $tmpName."_normal";
                             $size = explode('x', osc_normal_dimensions());
@@ -1474,7 +1382,6 @@
                             if( osc_keep_original_image() ) {
                                 $path = osc_uploads_path() . $resourceId.'_original.'.$extension;
                                 move_uploaded_file($tmpName, $path);
->>>>>>> af08097f
                             }
 
                             $s_path = str_replace(osc_base_path(), '', osc_uploads_path());
