<?php
/**
 * OSClass – software for creating and publishing online classified advertising platforms
 *
 * Copyright (C) 2010 OSCLASS
 *
 * This program is free software: you can redistribute it and/or modify it under the terms
 * of the GNU Affero General Public License as published by the Free Software Foundation,
 * either version 3 of the License, or (at your option) any later version.
 *
 * This program is distributed in the hope that it will be useful, but WITHOUT ANY WARRANTY;
 * without even the implied warranty of MERCHANTABILITY or FITNESS FOR A PARTICULAR PURPOSE.
 * See the GNU Affero General Public License for more details.
 *
 * You should have received a copy of the GNU Affero General Public
 * License along with this program. If not, see <http://www.gnu.org/licenses/>.
 */

Class ItemActions
{
    private $manager = null;
    var $is_admin ;

    function __construct($is_admin) {
        $this->is_admin = $is_admin ;
        $this->manager = Item::newInstance() ;
    }

    // delete
    // activate
    // mark
    /**
     * @return boolean
     */
    public function add()
    {
        $success = true;
        $aItem = $this->prepareData(true);

<<<<<<< HEAD
        if($aItem == -1){
            return -1;
        }else{
            // first of all, insert the item
            $code = osc_genRandomPassword();
=======
        // first of all, insert the item
        $code = osc_genRandomPassword();

        $has_to_validate = false ;
        if( osc_item_validation_enabled() ) {
            $has_to_validate = true ;
        }

        // set params from array
        $active         = $aItem['active'];
        if( $this->is_admin || !$has_to_validate) {
            $active = 'ACTIVE';
        }
        
        $userId         = $aItem['userId'];
        $admin          = $this->is_admin;
        $contactName    = $aItem['contactName'];
        $contactEmail   = $aItem['contactEmail'];
        $price          = $aItem['price'];
        $catId          = $aItem['catId'];
        $currency       = $aItem['currency'];

        $show_email     = $aItem['showEmail'];

        if( ($contactName == '') || ($contactEmail == '') || $contactName==null || $contactEmail==null ) {
            osc_add_flash_message(__('You need to enter your name and email in order to publish a new item'));
            $success = false;
        } else {
            $dao_item = new Item() ;
            $dao_item->insert(array(
                'fk_i_user_id' => $userId,
                'dt_pub_date' => DB_FUNC_NOW,
                'fk_i_category_id' => $catId,
                'f_price' => $price,
                'fk_c_currency_code' => $currency,
                's_contact_name' => $contactName,
                's_contact_email' => $contactEmail,
                's_secret' => $code,
                'e_status' => $active,
                'b_show_email' => $show_email
            ));
            $itemId = $dao_item->getConnection()->get_last_id() ;

            // prepare locales  
            $title          = $aItem['title'];
            $description    = $aItem['description'];

            // insert locales
            foreach($title as $k => $_data){
                $_title         = $title[$k];
                $_description   = $description[$k];
                $dao_item->insertLocale($itemId, $k, $_title, $_description, $_title . " " . $_description);
            }
            unset($dao_item) ;

            $countryId  = $aItem['countryId'];
            $countryName = $aItem['countryName'];
            $regionId   = $aItem['regionId'];
            $regionName = $aItem['regionName'];
            $cityId     = $aItem['cityId'];
            $cityName   = $aItem['cityName'];


            $location = array('fk_i_item_id'      => $itemId,
                              'fk_c_country_code' => $countryId,
                              's_country'         => $countryName,
                              'fk_i_region_id'    => $regionId,
                              's_region'          => $regionName,
                              'fk_i_city_id'      => $cityId,
                              's_city'            => $cityName,
                              's_city_area'       => $aItem['cityArea'],
                              's_address'         => $aItem['address']
                );
            $locationManager = ItemLocation::newInstance();
            $locationManager->insert($location);

            // If the Google Maps plugin is well configured, we can try to geodecode the address
            if (osc_google_maps_key()) {
                $key = osc_google_maps_key() ;
                $address = sprintf('%s, %s %s', $aItem['address'], $regionName, $cityName);
                $temp = file_get_contents(sprintf('http://maps.google.com/maps/geo?q=%s&output=json&sensor=false&key=%s', urlencode($address), $key));
                $temp = json_decode($temp);
                if (isset($temp->Placemark) && count($temp->Placemark[0]) > 0) {
                    $coord = $temp->Placemark[0]->Point->coordinates;
                    $locationManager->update(
                            array(
                                'd_coord_lat' => $coord[1],
                                'd_coord_long' => $coord[0]
                            ),
                            array('fk_i_item_id' => $itemId)
                    );
                }
            }
>>>>>>> 2de57346

            $has_to_validate = false ;
            if( osc_item_validation_enabled() ) {
                $has_to_validate = true ;
            }

            // set params from array
            $active         = $aItem['active'];
            if( $this->is_admin || !$has_to_validate) {
                $active = 'ACTIVE';
            }

            $contactName    = $aItem['contactName'];
            $contactEmail   = $aItem['contactEmail'];

            if( ($contactName == '') || ($contactEmail == '') || $contactName==null || $contactEmail==null ) {
                osc_add_flash_message(__('You need to input your name and email to be able to publish a new item.'));
                $success = false;
            } else {
                $this->manager->insert(array(
                    'fk_i_user_id'          => $aItem['userId'],
                    'dt_pub_date'           => DB_FUNC_NOW,
                    'fk_i_category_id'      => $aItem['catId'],
                    'f_price'               => $aItem['price'],
                    'fk_c_currency_code'    => $aItem['currency'],
                    's_contact_name'        => $contactName,
                    's_contact_email'       => $contactEmail,
                    's_secret'              => $code,
                    'e_status'              => $active,
                    'b_show_email'          => $aItem['showEmail']
                ));

                $itemId = $this->manager->getConnection()->get_last_id();

                // INSERT title and description locales
                $this->insertItemLocales('ADD', $aItem['title'], $aItem['description'], $itemId );
                // INSERT location item
                $location = array(
                    'fk_i_item_id'      => $itemId,
                    'fk_c_country_code' => $aItem['countryId'],
                    's_country'         => $aItem['countryName'],
                    'fk_i_region_id'    => $aItem['regionId'],
                    's_region'          => $aItem['regionName'],
                    'fk_i_city_id'      => $aItem['cityId'],
                    's_city'            => $aItem['cityName'],
                    's_city_area'       => $aItem['cityArea'],
                    's_address'         => $aItem['address']
                );

                $locationManager = ItemLocation::newInstance();
                $locationManager->insert($location);

                // If the Google Maps plugin is well configured, we can try to geodecode the address
                if (osc_google_maps_key()) {
                    $this->geocodeAddress($aItem['address'],$aItem['regionName'], $aItem['cityName'], $itemId);
                }
                // OJO
                if ( $this->is_admin || !$has_to_validate) {
                    CategoryStats::newInstance()->increaseNumItems($aItem['catId']);
                }

                //uploading resources from the input form
                $this->uploadItemResources( $aItem['photos'] , $itemId ) ;

                osc_run_hook('item_form_post', $aItem['catId'], array('id' => $itemId));

                $item = $this->manager->findByPrimaryKey($itemId);
                $aItem['item'] = $item;

                // send an e-mail to the admin with the data of the new item
                // and send an e-email to admin to validate the item if configured to do so
                if( !$this->is_admin ) {
                    $this->sendEmails($aItem);
                }

                osc_run_hook('after_item_post') ;

<<<<<<< HEAD
                if($this->is_admin) {
                    osc_add_flash_message(__('A new item has been added')) ;
                } else {
                    if( osc_item_validation_enabled() ) {
                        osc_add_flash_message(__('Great! You\'ll receive an e-mail to activate your item.')) ;
                    } else {
                        osc_add_flash_message(__('Great! We\'ve just published your item.')) ;
                    }
=======
            if($is_admin) {
                osc_add_flash_message(__('A new item has been added')) ;
            } else {
                if( osc_item_validation_enabled() ) {
                    osc_add_flash_message(__('Great! You\'ll receive an e-mail in order to activate your item')) ;
                } else {
                    osc_add_flash_message(__('Great! We just published your item')) ;
>>>>>>> 2de57346
                }
            }
            return $success;
        }
    }

    function edit($userId)
    {
        $aItem = $this->prepareData(false);
<<<<<<< HEAD
        echo "<pre>";print_r($aItem);echo "</pre>";
        exit;
=======
        

        $itemId      = $aItem['idItem'];
        $countryId   = $aItem['countryId'];
        $countryName = $aItem['countryName'];
        $regionId    = $aItem['regionId'];
        $regionName  = $aItem['regionName'];
        $cityId      = $aItem['cityId'];
        $cityName    = $aItem['cityName'];
        $cityArea    = $aItem['cityArea'];
        $address     = $aItem['address'];
        
>>>>>>> 2de57346
        $location = array(
            'fk_c_country_code' => $aItem['countryId'],
            's_country'         => $aItem['countryName'],
            'fk_i_region_id'    => $aItem['regionId'],
            's_region'          => $aItem['regionName'],
            'fk_i_city_id'      => $aItem['cityId'],
            's_city'            => $aItem['cityName'],
            's_city_area'       => $aItem['cityArea'],
            's_address'         => $aItem['address']
        );

        $locationManager = ItemLocation::newInstance();
        $locationManager->update( $location, array( 'fk_i_item_id' => $aItem['idItem'] ) );

        // If the Google Maps plugin is well configured, we can try to geodecode the address
        if (osc_google_maps_key()) {
            $this->geocodeAddress( $aItem['address'],$aItem['regionName'], $aItem['cityName'], $aItem['idItem'] );
        }

        $contactName    = $aItem['contactName'];
        $contactEmail   = $aItem['contactEmail'];

        // Update category numbers
        $old_item = $this->manager->findByPrimaryKey( $aItem['idItem'] ) ;
        if($old_item['fk_i_category_id'] != $aItem['catId']) {
            CategoryStats::newInstance()->increaseNumItems($aItem['catId']) ;
            CategoryStats::newInstance()->decreaseNumItems($old_item['fk_i_category_id']) ;
        }
        unset($old_item) ;

        $result = $this->manager->update (
                                array(
                                    'dt_pub_date'           => DB_FUNC_NOW
                                    ,'fk_i_category_id'     => $aItem['catId']
                                    ,'f_price'              => $aItem['price']
                                    ,'fk_c_currency_code'   => $aItem['currency']
                                )
                                ,array(
                                    'pk_i_id'   => $aItem['idItem']
                                    ,'s_secret' => $aItem['secret']
                            )
        ) ;
        // UPDATE title and description locales
        $this->insertItemLocales( 'EDIT', $aItem['title'], $aItem['description'], $aItem['idItem'] );
        // UPLOAD item resources
        $this->uploadItemResources( $aItem['photos'], $aItem['idItem'] ) ;

        osc_run_hook('item_edit_post');
        
        return $return;
    }

    public function geocodeAddress($address,$regionName, $cityName, $itemId)
    {
        $locationManager = ItemLocation::newInstance();

        $key = osc_google_maps_key() ;
        $address = sprintf('%s, %s %s', $address, $regionName, $cityName);
        $temp = osc_file_get_contents(sprintf('http://maps.google.com/maps/geo?q=%s&output=json&sensor=false&key=%s', urlencode($address), $key));
        $temp = json_decode($temp);
        if (isset($temp->Placemark) && count($temp->Placemark[0]) > 0) {
            $coord = $temp->Placemark[0]->Point->coordinates;
            $locationManager->update (
                    array(
                        'd_coord_lat' => $coord[1]
                        ,'d_coord_long' => $coord[0]
                    )
                    ,array('fk_i_item_id' => $itemId)
            );
        }
    }

    function insertItemLocales($type, $title, $description, $itemId )
    {
        foreach($title as $k => $_data){
            $_title         = $title[$k];
            $_description   = $description[$k];
            if($type == 'ADD'){
                $this->manager->insertLocale($itemId, $k, $_title, $_description, $_title . " " . $_description);
            }else if($type == 'EDIT'){
                $this->manager->updateLocaleForce($itemId, $k, $_title, $_description) ;
            }
        }
    }

    public function prepareData($is_add)
    {
        $aItem = array();

        if( $is_add ){   // ADD

            if($this->is_admin){
                $userId = Session::newInstance()->_get('adminId');
            }else{

                $aItem['contactName']   = NULL;
                $aItem['contactEmail']  = NULL;

                $userId = Session::newInstance()->_get('userId');
                if($userId == ''){
                    $userId = NULL;
                }
                if( osc_reg_user_post() ) {     // 1 => solo los registrados pueden añadir items
                                                // 0 => todos pueden añadir items
                    if ( $userId == NULL ) {    // sino esta logeado como usuario NO PUEDE AÑADIR
                        $aItem = NULL;
                    }
                }
                // to be tested
                if (osc_recaptcha_private_key()) {
                    $this->recaptcha();
                }
            }
            
            $show_email = 0;
            $active = 'INACTIVE';
            if( !osc_item_validation_enabled() ){
                $active = 'ACTIVE';
            }
            if( Params::getParam('showEmail') != '' ){
                $show_email = (int) Params::getParam('showEmail');
            }
            
            $aItem['active'] = $active;
            $aItem['show_email'] = $show_email;

            if ($userId != null) {
                if(isset($admin) && $admin==TRUE) {
                    $data = Admin::newInstance()->findByPrimaryKey($userId);
                    $userId = null;
                } else {
                    $data = User::newInstance()->findByPrimaryKey($userId);
                }
                $aItem['contactName']   = $data['s_name'];
                $aItem['contactEmail']  = $data['s_email'];
            }


        }else{          // EDIT
            $aItem['secret']    = Params::getParam('secret');
            $aItem['idItem']    = Params::getParam('id');
            // get input hidden name=fk_location_id ?
        }

        
        if($aItem != NULL) {
            // variables
            $userId     = '';
            // IF USER -> ¿ IF ADMIN ?
            if( Session::newInstance()->_get('userId') != '' ) {
                $userId = Session::newInstance()->_get('userId');
            }

            $mUser = new User();
            $data = $mUser->findByPrimaryKey( (int)$userId );
            $contactName   = $data['s_name'];
            $contactEmail  = $data['s_email'];

            // get params
            $aItem['contactName']   = $contactName;
            $aItem['contactEmail']  = $contactEmail;
            $aItem['active']        = $active;
            $aItem['userId']        = $userId;
            $aItem['catId']         = Params::getParam('catId');            // OK
            $aItem['region']        = Params::getParam('region');           // OK
            $aItem['city']          = Params::getParam('city');             // OK
            $aItem['regionId']      = Params::getParam('regionId');         // OK
            $aItem['cityId']        = Params::getParam('cityId');           // OK
            $aItem['price']         = Params::getParam('price');            // OK
            $aItem['countryId']     = Params::getParam('countryId');        // OK
            $aItem['cityArea']      = Params::getParam('cityArea');         // OK
            $aItem['address']       = Params::getParam('address');          // OK
            $aItem['currency']      = Params::getParam('currency');         // OK
            $aItem['showEmail']     = Params::getParam('showEmail');        // OK
            $aItem['title']         = Params::getParam('title');
            $aItem['description']   = Params::getParam('description');
            $aItem['photos']        = Params::getFiles('photos');

            // check params
            // ---------
            $country = Country::newInstance()->findByCode($aItem['countryId']);
            if( count($country) > 0 ) {
                $countryId = $country['pk_c_code'];
                $countryName = $country['s_name'];
            } else {
                $countryId = null;
                $countryName = null;
            }
            $aItem['countryId']   = $countryId;
            $aItem['countryName']   = $countryName;

            if( $aItem['regionId'] != '' ) {
                if( intval($aItem['regionId']) ) {
                    $region = Region::newInstance()->findByPrimaryKey($aItem['regionId']);
                    if( count($region) > 0 ) {
                        $regionId = $region['pk_i_id'];
                        $regionName = $region['s_name'];
                    }
                }
            } else {
                $regionId = null;
                $regionName = $aItem['region'];   // OJO ¿ DE DONDE VIENE ?
            }
            $aItem['regionId']      = $regionId ;
            $aItem['regionName']    = $regionName;

            if( $aItem['cityId'] != '' ) {
                if( intval($aItem['cityId']) ) {
                    $city = City::newInstance()->findByPrimaryKey($aItem['cityId']);
                    if( count($city) > 0 ) {
                        $cityId = $city['pk_i_id'];
                        $cityName = $city['s_name'];
                    }
                }
            } else {
                $cityId = null;
                $cityName = $aItem['city'];
            }

            $aItem['cityId']      = $cityId;
            $aItem['cityName']    = $cityName;

            if( $aItem['cityArea'] == '' ) {
                $aItem['cityArea'] = null;
            }

            if( $aItem['address'] == '' ) {
                $aItem['address'] = null;
            }

            if( $aItem['price'] != '' ) {
                $aItem['price'] = (int) $aItem['price'];
            }

            if( $aItem['catId'] == ''){
                $aItem['catId'] = 0;
            }

            if( $aItem['currency'] == '' ) {
                $aItem['currency'] = null;
            }

            return $aItem;
        }else{
            return -1;
        }
    }

    public function uploadItemResources($aResources,$itemId)
    {
        
        if($aResources != '') {
        
            $itemResourceManager = ItemResource::newInstance() ;

            foreach ($aResources['error'] as $key => $error) {
                if ($error == UPLOAD_ERR_OK) {
                    $tmpName = $aResources['tmp_name'][$key] ;
                    $itemResourceManager->insert(array(
                        'fk_i_item_id' => $itemId
                    )) ;
                    $resourceId = $itemResourceManager->getConnection()->get_last_id() ;

                    // Create thumbnail
                    $path = osc_base_path() . 'oc-content/uploads/' . $resourceId . '_thumbnail.png' ;
                    $size = explode('x', osc_thumbnail_dimensions()) ;
                    ImageResizer::fromFile($tmpName)->resizeTo($size[0], $size[1])->saveToFile($path) ;

                    // Create normal size
                    $path = osc_base_path() . 'oc-content/uploads/' . $resourceId . '.png' ;
                    $size = explode('x', osc_normal_dimensions()) ;
                    ImageResizer::fromFile($tmpName)->resizeTo($size[0], $size[1])->saveToFile($path) ;

                    if( osc_keep_original_image() ) {
                        $path = osc_base_path() . 'oc-content/uploads/' . $resourceId.'_original.png' ;
                        move_uploaded_file($tmpName, $path) ;
                    }

                    $s_path = 'oc-content/uploads/' ;
                    $resourceType = 'image/png' ;
                    $itemResourceManager->update(
                                            array(
                                                's_path'            => $s_path
                                                ,'s_name'           => $resourceId
                                                ,'s_content_type'   => $resourceType
                                            )
                                            ,array(
                                                'pk_i_id'       => $resourceId
                                                ,'fk_i_item_id' => $itemId
                                            )
                    ) ;
                }
            }
            unset($itemResourceManager);
        }
    }
    
    public function recaptcha()
    {
        require_once osc_base_path() . 'recaptchalib.php';
        if ( Params::getFiles("recaptcha_challenge_field") != '') {
            $resp = recaptcha_check_answer (
                osc_recaptcha_private_key()
                ,$_SERVER["REMOTE_ADDR"]
                ,Params::getParam("recaptcha_challenge_field")
                ,Params::getParam("recaptcha_response_field")
            );
            if (!$resp->is_valid) {
                die(__("The reCAPTCHA wasn't entered correctly. Go back and try it again. (reCAPTCHA said: ") . $resp->error . ")") ;
            }
        }
    }

    public function sendEmails($aItem){

        $item   = $aItem['item'];
        $title  = $aItem['title'];
        $contactEmail   = $aItem['contactEmail'];
        $contactName    = $aItem['contactName'];

        $mPages = new Page();
        $locale = osc_get_user_locale();
        
        if ( osc_item_validation_enabled() ) {
            $aPage = $mPages->findByInternalName('email_item_validation') ;

            $content = array();
            if(isset($aPage['locale'][$locale]['s_title'])) {
                $content = $aPage['locale'][$locale];
            } else {
                $content = current($aPage['locale']);
            }

            $item_url = osc_item_url($item);

            $all = '';

            if (isset($item['locale'])) {
                foreach ($item['locale'] as $locale => $data) {
                    $locale_name = Locale::newInstance()->listWhere("pk_c_code = '" . $locale . "'");
                    $all .= '<br/>';
                    if (isset($locale_name[0]) && isset($locale_name[0]['s_name'])) {
                        $all .= __('Language') . ': ' . $locale_name[0]['s_name'] . '<br/>';
                    } else {
                        $all .= __('Language') . ': ' . $locale . '<br/>';
                    }
                    $all .= __('Title') . ': ' . $data['s_title'] . '<br/>';
                    $all .= __('Description') . ': ' . $data['s_description'] . '<br/>';
                    $all .= '<br/>';
                }
            } else {
                $all .= __('Title') . ': ' . $item['s_title'] . '<br/>';
                $all .= __('Description') . ': ' . $item['s_description'] . '<br/>';
            }

            $words   = array();
            $words[] = array('{ITEM_DESCRIPTION_ALL_LANGUAGES}', '{ITEM_DESCRIPTION}', '{ITEM_COUNTRY}',
                             '{ITEM_PRICE}', '{ITEM_REGION}', '{ITEM_CITY}', '{ITEM_ID}', '{USER_NAME}',
                             '{USER_EMAIL}', '{WEB_URL}', '{ITEM_NAME}', '{ITEM_URL}', '{WEB_TITLE}',
                             '{VALIDATION_LINK}');
            $words[] = array($all, $item['s_description'], $item['s_country'], $item['f_price'],
                             $item['s_region'], $item['s_city'], $item['pk_i_id'], $item['s_contact_name'],
                             $item['s_contact_email'], osc_base_url(), $item['s_title'], $item_url,
                             osc_page_title(), '<a href="' . osc_base_url(true) .
                             '?page=item&action=activate&id=' . $item['pk_i_id'] . '&secret=' .
                             $item['s_secret'] . '" >' . osc_base_url(true) . '?page=item&action=activate&id=' .
                             $item['pk_i_id'] . '&secret=' . $item['s_secret'] . '</a>' );
            $title = osc_mailBeauty($content['s_title'], $words);
            $body = osc_mailBeauty($content['s_text'], $words);

            $emailParams =  array (
                                'subject'  => $title
                                ,'to'       => $contactEmail
                                ,'to_name'  => $contactName
                                ,'body'     => $body
                                ,'alt_body' => $body
                            );
            osc_sendMail($emailParams) ;
        }

        if (osc_notify_new_item()) {
            $aPage = $mPages->findByInternalName('email_admin_new_item') ;

            $content = array();
            if(isset($aPage['locale'][$locale]['s_title'])) {
                $content = $aPage['locale'][$locale] ;
            } else {
                $content = current($aPage['locale']) ;
            }

            $item_url = osc_item_url($item) ;

            $all = '' ;

            if (isset($item['locale'])) {
                foreach ($item['locale'] as $locale => $data) {
                    $locale_name = Locale::newInstance()->listWhere("pk_c_code = '" . $locale . "'") ;
                    $all .= '<br/>';
                    if (isset($locale_name[0]) && isset($locale_name[0]['s_name'])) {
                        $all .= __('Language') . ': ' . $locale_name[0]['s_name'] . '<br/>';
                    } else {
                        $all .= __('Language') . ': ' . $locale . '<br/>';
                    }
                    $all .= __('Title') . ': ' . $data['s_title'] . '<br/>';
                    $all .= __('Description') . ': ' . $data['s_description'] . '<br/>';
                    $all .= '<br/>';
                }
            } else {
                $all .= __('Title') . ': ' . $item['s_title'] . '<br/>';
                $all .= __('Description') . ': ' . $item['s_description'] . '<br/>';
            }


            $words   = array();
            $words[] = array('{EDIT_LINK}', '{ITEM_DESCRIPTION_ALL_LANGUAGES}', '{ITEM_DESCRIPTION}',
                             '{ITEM_COUNTRY}', '{ITEM_PRICE}', '{ITEM_REGION}', '{ITEM_CITY}', '{ITEM_ID}',
                             '{USER_NAME}', '{USER_EMAIL}', '{WEB_URL}', '{ITEM_NAME}', '{ITEM_URL}',
                             '{WEB_TITLE}', '{VALIDATION_LINK}');
            $words[] = array('<a href="' . osc_admin_base_url(true) . '?page=item&action=editItem&id=' .
                             $item['pk_i_id'] . '" >' . osc_admin_base_url(true) . '?page=item&action=editItem&id=' .
                             $item['pk_i_id'] . '</a>', $all, $item['s_description'], $item['s_country'],
                             $item['f_price'], $item['s_region'], $item['s_city'], $item['pk_i_id'],
                             $item['s_contact_name'], $item['s_contact_email'], osc_base_url(), $item['s_title'],
                             $item_url, osc_page_title(), '<a href="' .
                             osc_base_url() . '?page=item&action=activate&id=' . $item['pk_i_id'] .
                             '&secret=' . $item['s_secret'] . '" >' . osc_base_url() .
                             '?page=item&action=activate&id=' . $item['pk_i_id'] . '&secret=' .
                             $item['s_secret'] . '</a>' );
            $title = osc_mailBeauty($content['s_title'], $words);
            $body  = osc_mailBeauty($content['s_text'], $words);

            $emailParams = array(
                                'subject'  => $title
                                ,'to'       => osc_contact_email()
                                ,'to_name'  => 'admin'
                                ,'body'     => $body
                                ,'alt_body' => $body
            ) ;
            osc_sendMail($emailParams) ;
        }
    }


}

















//
//$action = isset($_REQUEST['action']) ? $_REQUEST['action'] : null ;
//switch ($action) {
//    case 'item_edit_post':
//    case 'editItemPost':
//        import_request_variables('p', 'P');
//
//        $country = Country::newInstance()->findByCode($_POST['countryId']);
//        if (count($country) > 0) {
//            $countryId = $country['pk_c_code'];
//            $countryName = $country['s_name'];
//        } else {
//            $countryId = null;
//            $countryName = null;
//        }
//
//        if (isset($_POST['regionId'])) {
//            if (intval($_POST['regionId'])) {
//                $region = Region::newInstance()->findByPrimaryKey($_POST['regionId']);
//                if (count($region) > 0) {
//                    $regionId = $region['pk_i_id'];
//                    $regionName = $region['s_name'];
//                }
//            }
//        } else {
//            $regionId = null;
//            $regionName = $_POST['region'];
//        }
//
//        if (isset($_POST['cityId'])) {
//            if (intval($_POST['cityId'])) {
//                $city = City::newInstance()->findByPrimaryKey($_POST['cityId']);
//                if (count($city) > 0) {
//                    $cityId = $city['pk_i_id'];
//                    $cityName = $city['s_name'];
//                }
//            }
//        } else {
//            $cityId = null;
//            $cityName = $_POST['city'];
//        }
//
//        $location = array(
//            'fk_c_country_code' => $countryId,
//            's_country' => $countryName,
//            'fk_i_region_id' => $regionId,
//            's_region' => $regionName,
//            'fk_i_city_id' => $cityId,
//            's_city' => $cityName,
//            's_city_area' => $_POST['cityArea'],
//            's_address' => $_POST['address']
//        );
//
//        $locationManager = ItemLocation::newInstance();
//        $locationManager->update($location, array('fk_i_item_id' => $itemId));
//
//        // If the Google Maps plugin is well configured, we can try to geodecode the address
//        if (osc_google_maps_key()) {
//            $key = osc_google_maps_key() ;
//            $address = sprintf('%s, %s %s', $_POST['address'], $regionName, $cityName);
//            $temp = osc_file_get_contents(sprintf('http://maps.google.com/maps/geo?q=%s&output=json&sensor=false&key=%s', urlencode($address), $key));
//            $temp = json_decode($temp);
//            if (isset($temp->Placemark) && count($temp->Placemark[0]) > 0) {
//                $coord = $temp->Placemark[0]->Point->coordinates;
//                $locationManager->update (
//                        array(
//                            'd_coord_lat' => $coord[1]
//                            ,'d_coord_long' => $coord[0]
//                        )
//                        ,array('fk_i_item_id' => $Pid)
//                );
//            }
//        }
//
//        // Update category numbers
//        $old_item = Item::newInstance()->findByPrimaryKey($Pid) ;
//        if($old_item['fk_i_category_id'] != $PcatId) {
//            CategoryStats::newInstance()->increaseNumItems($PcatId) ;
//            CategoryStats::newInstance()->decreaseNumItems($old_item['fk_i_category_id']) ;
//        }
//        unset($old_item) ;
//
//
//        Item::newInstance()->update (
//                                array(
//                                    'dt_pub_date' => DB_FUNC_NOW
//                                    ,'fk_i_category_id' => $PcatId
//                                    ,'f_price' => $Pprice
//                                    ,'fk_c_currency_code' => $Pcurrency
//                                )
//                                ,array(
//                                    'pk_i_id' => $Pid
//                                    ,'s_secret' => $Psecret
//                            )
//        ) ;
//
//        $data = array() ;
//        foreach ($_REQUEST as $k => $v) {
//            if (preg_match('|(.+?)#(.+)|', $k, $m)) {
//                $data[$m[1]][$m[2]] = $v ;
//            }
//        }
//        foreach ($data as $k => $_data) {
//            Item::newInstance()->updateLocaleForce($Pid, $k, $_data['s_title'], $_data['s_description']) ;
//        }
//
//        $filePhotos = Params::getFiles('photos') ;
//        if($filePhotos != '')
//        {
//            $dao_itemResource = new ItemResource() ;
//            foreach ($_FILES['photos']['error'] as $key => $error) {
//                if ($error == UPLOAD_ERR_OK) {
//                    $resourceName = $_FILES['photos']['name'][$key];
//                    $tmpName = $_FILES['photos']['tmp_name'][$key];
//                    $resourceType = $_FILES['photos']['type'][$key];
//
//                    $dao_itemResource->insert(array(
//                        'fk_i_item_id' => $Pid,
//                        's_name' => $resourceName,
//                        's_content_type' => $resourceType
//                    ));
//                    $resourceId = $dao_itemResource->getConnection()->get_last_id() ;
//
//                    // Create thumbnail
//                    $thumbnailPath = ABS_PATH . 'oc-content/uploads/' . $resourceId . '_thumbnail.png' ;
//                    $size = explode('x', osc_thumbnail_dimensions()) ;
//                    ImageResizer::fromFile($tmpName)->resizeTo($size[0], $size[1])->saveToFile($thumbnailPath) ;
//
//                    // Create normal size
//                    $thumbnailPath = ABS_PATH . 'oc-content/uploads/' . $resourceId . '.png' ;
//                    $size = explode('x', osc_normal_dimensions()) ;
//                    ImageResizer::fromFile($tmpName)->resizeTo($size[0], $size[1])->saveToFile($thumbnailPath);
//
//                    if(osc_keep_original_image()) {
//                        $path = ABS_PATH . 'oc-content/uploads/' . $resourceId.'_original.png' ;
//                        move_uploaded_file($tmpName, $path) ;
//                    }
//
//                    $s_path = 'oc-content/uploads/' . $resourceId . '_thumbnail.png';
//                    $dao_itemResource->update(
//                                            array('s_path' => $s_path)
//                                            ,array('pk_i_id' => $resourceId, 'fk_i_item_id' => $Pid)
//                    ) ;
//                }
//            }
//            unset($dao_itemResource) ;
//        }
//
//        $_POST['pk_i_id'] = $_POST['id'];
//        osc_run_hook('item_edit_post');
//
//        osc_add_flash_message(__('Great! We\'ve just update your item.'));
//        break;

//    case 'post_item':
//        $success = true;
//        $is_admin = false;
//        $active = 'INACTIVE';
//
//        if(isset($_SESSION['adminId'])) {
//            $is_admin = true;
//        }
//
//        import_request_variables('p', 'P');
//
//        if(isset($admin) && $admin==TRUE) {
//            if(isset($_REQUEST['userId']) && $_REQUEST['userId']!='') {
//                $userId = $_REQUEST['userId'];
//            } else {
//                $userId = $_SESSION['adminId'];
//            }
//        } else {
//            $userId = isset($_SESSION['userId']) ? $_SESSION['userId'] : null;
//
//            if (osc_reg_user_post()) {
//                if ($userId == null) {
//                    osc_add_flash_message(__('You new to log-in in order to post a new item.')) ;
//                    osc_redirectTo(osc_login_url()) ;
//                    break ;
//                }
//            }
//
//            if (osc_recaptcha_private_key()) {
//                require_once LIB_PATH . 'recaptchalib.php';
//                if (!empty($_POST["recaptcha_challenge_field"])) {
//                    $resp = recaptcha_check_answer (
//                        osc_recaptcha_private_key()
//                        ,$_SERVER["REMOTE_ADDR"]
//                        ,$_POST["recaptcha_challenge_field"]
//                        ,$_POST["recaptcha_response_field"]
//                    );
//                    if (!$resp->is_valid) {
//                        die(__("The reCAPTCHA wasn't entered correctly. Go back and try it again. (reCAPTCHA said: ") . $resp->error . ")") ;
//                    }
//                }
//            }
//        }
//
//        // first of all, insert the item
//        $code = osc_genRandomPassword();
//
//        $has_to_validate = false ;
//        if(osc_enabled_item_validation()) {
//            $has_to_validate = true ;
//        }
//
//        if($is_admin || !$has_to_validate) {
//            $active = 'ACTIVE';
//        }
//
//        $show_email = isset($_POST['showEmail']) ? $_POST['showEmail'] : '0';
//
//        if ($userId != null) {
//            if(isset($_POST['userId']) && (int) $_POST['userId'] > 0) {
//                $mUser = new User();
//                $data = $mUser->findByPrimaryKey((int)$_POST['userId']);
//                $userId = $_POST['userId'];
//            } else if(isset($admin) && $admin==TRUE) {
//                if(isset($_REQUEST['contactName']) && $_REQUEST['contactName']!='' && isset($_REQUEST['contactEmail']) && $_REQUEST['contactEmail']!='') {
//                    $data['s_name'] = $_REQUEST['contactName'];
//                    $data['s_email'] = $_REQUEST['contactEmail'];
//                } else {
//                    $data = Admin::newInstance()->findByPrimaryKey($userId);
//                    $userId = null;
//                }
//            } else {
//                $data = User::newInstance()->findByPrimaryKey($userId);
//            }
//            $PcontactName = $data['s_name'];
//            $PcontactEmail = $data['s_email'];
//        }
//
//        $Pprice = Params::getParam('price');
//        if($Pprice == '') $Pprice = null;
//
//        if(!isset($PcontactName) || !isset($PcontactEmail) || $PcontactName==null || $PcontactEmail==null || $PcontactName=='' || $PcontactEmail=='') {
//            osc_add_flash_message(__('You need to input your name and email to be able to publish a new item.'));
//            $success = false;
//        } else {
//            $dao_item = new Item() ;
//            $dao_item->insert(array(
//                'fk_i_user_id' => $userId,
//                'dt_pub_date' => DB_FUNC_NOW,
//                'fk_i_category_id' => $PcatId,
//                'f_price' => $Pprice,
//                'fk_c_currency_code' => $Pcurrency,
//                's_contact_name' => $PcontactName,
//                's_contact_email' => $PcontactEmail,
//                's_secret' => $code,
//                'e_status' => $active,
//                'b_show_email' => $show_email
//            ));
//            $itemId = $dao_item->getConnection()->get_last_id() ;
//
//            // prepare locales
//            $data = array();
//            foreach ($_REQUEST as $k => $v) {
//                if (preg_match('|(.+?)#(.+)|', $k, $m)) {
//                    $data[$m[1]][$m[2]] = $v;
//                }
//            }
//
//            // insert locales
//            foreach ($data as $k => $_data) {
//                $dao_item->insertLocale($itemId, $k, $_data['s_title'], $_data['s_description'], $_data['s_title'] . " " . $_data['s_description']);
//            }
//            unset($dao_item) ;
//
//            // insert location
//            $country = Country::newInstance()->findByCode($_POST['countryId']);
//            if(count($country) > 0) {
//                $countryId = $country['pk_c_code'];
//                $countryName = $country['s_name'];
//            } else {
//                $countryId = null;
//                $countryName = null;
//            }
//
//            if( isset($_POST['regionId']) ) {
//                if( intval($_POST['regionId']) ) {
//                    $region = Region::newInstance()->findByPrimaryKey($_POST['regionId']);
//                    if( count($region) > 0 ) {
//                        $regionId = $region['pk_i_id'];
//                        $regionName = $region['s_name'];
//                    }
//                }
//            } else {
//                $regionId = null;
//                $regionName = $_POST['region'];
//            }
//
//            if( isset($_POST['cityId']) ) {
//                if( intval($_POST['cityId']) ) {
//                    $city = City::newInstance()->findByPrimaryKey($_POST['cityId']);
//                    if( count($city) > 0 ) {
//                        $cityId = $city['pk_i_id'];
//                        $cityName = $city['s_name'];
//                    }
//                }
//            } else {
//                $cityId = null;
//                $cityName = $_POST['city'];
//            }
//
//            if( empty($_POST['cityArea']) ) {
//                $_POST['cityArea'] = null;
//            }
//
//            if( empty($_POST['address']) ) {
//                $_POST['address'] = null;
//            }
//
//            $location = array('fk_i_item_id'      => $itemId,
//                              'fk_c_country_code' => $countryId,
//                              's_country'         => $countryName,
//                              'fk_i_region_id'    => $regionId,
//                              's_region'          => $regionName,
//                              'fk_i_city_id'      => $cityId,
//                              's_city'            => $cityName,
//                              's_city_area'       => $_POST['cityArea'],
//                              's_address'         => $_POST['address']);
//            $locationManager = ItemLocation::newInstance();
//            $locationManager->insert($location);
//
//            // If the Google Maps plugin is well configured, we can try to geodecode the address
//            if (osc_google_maps_key()) {
//                $key = osc_google_maps_key() ;
//                $address = sprintf('%s, %s %s', $_POST['address'], $regionName, $cityName);
//                $temp = file_get_contents(sprintf('http://maps.google.com/maps/geo?q=%s&output=json&sensor=false&key=%s', urlencode($address), $key));
//                $temp = json_decode($temp);
//                if (isset($temp->Placemark) && count($temp->Placemark[0]) > 0) {
//                    $coord = $temp->Placemark[0]->Point->coordinates;
//                    $locationManager->update(
//                            array(
//                                'd_coord_lat' => $coord[1],
//                                'd_coord_long' => $coord[0]
//                            ),
//                            array('fk_i_item_id' => $itemId)
//                    );
//                }
//            }
//
//            if ($is_admin || !$has_to_validate) {
//                CategoryStats::newInstance()->increaseNumItems($PcatId);
//            }
//
//            $filePhotos = Params::getFiles('photos');
//            if($filePhotos != '')
//            {
//                $dao_itemResource = new ItemResource() ;
//
//                foreach ($filePhotos['error'] as $key => $error) {
//                    if ($error == UPLOAD_ERR_OK) {
//                        $resourceName = $filePhotos['name'][$key];
//                        $tmpName = $filePhotos['tmp_name'][$key];
//                        $resourceType = $filePhotos['type'][$key];
//
//                        $dao_itemResource->insert(array(
//                            'fk_i_item_id' => $itemId,
//                            's_name' => $resourceName,
//                            's_content_type' => $resourceType
//                        ));
//                        $resourceId = $dao_itemResource->getConnection()->get_last_id();
//
//                        // Create thumbnail
//                        $thumbnailPath = ABS_PATH . 'oc-content/uploads/' . $resourceId . '_thumbnail.png' ;
//                        $size = explode('x', osc_thumbnail_dimensions()) ;
//                        ImageResizer::fromFile($tmpName)->resizeTo($size[0], $size[1])->saveToFile($thumbnailPath) ;
//
//                        // Create normal size
//                        $thumbnailPath = ABS_PATH . 'oc-content/uploads/' . $resourceId . '.png' ;
//                        $size = explode('x', osc_normal_dimensions()) ;
//                        ImageResizer::fromFile($tmpName)->resizeTo($size[0], $size[1])->saveToFile($thumbnailPath) ;
//
//                        if(osc_keep_original_image()) {
//                            $path = ABS_PATH . 'oc-content/uploads/' . $resourceId.'_original.png' ;
//                            move_uploaded_file($tmpName, $path) ;
//                        }
//
//                        $s_path = 'oc-content/uploads/' . $resourceId . '_thumbnail.png' ;
//                        $dao_itemResource->update(
//                                                array('s_path' => $s_path)
//                                                ,array(
//                                                    'pk_i_id'      => $resourceId
//                                                    ,'fk_i_item_id' => $itemId
//                                                )
//                                           ) ;
//                    }
//                }
//                unset($dao_itemResource) ;
//            }
//
//            if (!isset($_REQUEST['catId'])) {
//                $_REQUEST['catId'] = "" ;
//            }
//
//            osc_run_hook('item_form_post', $_REQUEST['catId'], array('id' => $itemId));
//
//            $item = $manager->findByPrimaryKey($itemId);
//
//            $mPages = new Page();
//            $locale = osc_get_user_locale() ;
//
//            // send an e-mail to the admin with the data of the new item
//            if(!$is_admin) {
//                if (osc_enabled_item_validation()) {
//                    $aPage = $mPages->findByInternalName('email_item_validation') ;
//
//                    $content = array();
//                    if(isset($aPage['locale'][$locale]['s_title'])) {
//                        $content = $aPage['locale'][$locale];
//                    } else {
//                        $content = current($aPage['locale']);
//                    }
//
//                    $item_url = osc_create_item_url($item);
//
//                    $all = '';
//
//                    if (isset($item['locale'])) {
//                        foreach ($item['locale'] as $locale => $data) {
//                            $locale_name = Locale::newInstance()->listWhere("pk_c_code = '" . $locale . "'");
//                            $all .= '<br/>';
//                            if (isset($locale_name[0]) && isset($locale_name[0]['s_name'])) {
//                                $all .= __('Language') . ': ' . $locale_name[0]['s_name'] . '<br/>';
//                            } else {
//                                $all .= __('Language') . ': ' . $locale . '<br/>';
//                            }
//                            $all .= __('Title') . ': ' . $data['s_title'] . '<br/>';
//                            $all .= __('Description') . ': ' . $data['s_description'] . '<br/>';
//                            $all .= '<br/>';
//                        }
//                    } else {
//                        $all .= __('Title') . ': ' . $item['s_title'] . '<br/>';
//                        $all .= __('Description') . ': ' . $item['s_description'] . '<br/>';
//                    }
//
//                    $words   = array();
//                    $words[] = array('{ITEM_DESCRIPTION_ALL_LANGUAGES}', '{ITEM_DESCRIPTION}', '{ITEM_COUNTRY}',
//                                     '{ITEM_PRICE}', '{ITEM_REGION}', '{ITEM_CITY}', '{ITEM_ID}', '{USER_NAME}',
//                                     '{USER_EMAIL}', '{WEB_URL}', '{ITEM_NAME}', '{ITEM_URL}', '{WEB_TITLE}',
//                                     '{VALIDATION_LINK}');
//                    $words[] = array($all, $item['s_description'], $item['s_country'], $item['f_price'],
//                                     $item['s_region'], $item['s_city'], $item['pk_i_id'], $item['s_contact_name'],
//                                     $item['s_contact_email'], osc_base_url(), $item['s_title'], $item_url,
//                                     osc_page_title(), '<a href="' . osc_base_url() .
//                                     'item.php?action=activate&id=' . $item['pk_i_id'] . '&secret=' .
//                                     $item['s_secret'] . '" >' . osc_base_url() . 'item.php?action=activate&id=' .
//                                     $item['pk_i_id'] . '&secret=' . $item['s_secret'] . '</a>' );
//                    $title = osc_mailBeauty($content['s_title'], $words);
//                    $body = osc_mailBeauty($content['s_text'], $words);
//
//                    $emailParams =  array (
//                                        'subject'  => $title
//                                        ,'to'       => $PcontactEmail
//                                        ,'to_name'  => $PcontactName
//                                        ,'body'     => $body
//                                        ,'alt_body' => $body
//                                    );
//                    osc_sendMail($emailParams) ;
//                }
//
//                if (osc_notify_new_item()) {
//                    $aPage = $mPages->findByInternalName('email_admin_new_item') ;
//
//                    $content = array();
//                    if(isset($aPage['locale'][$locale]['s_title'])) {
//                        $content = $aPage['locale'][$locale] ;
//                    } else {
//                        $content = current($aPage['locale']) ;
//                    }
//
//                    $item_url = osc_create_item_url($item) ;
//
//                    $all = '' ;
//
//                    if (isset($item['locale'])) {
//                        foreach ($item['locale'] as $locale => $data) {
//                            $locale_name = Locale::newInstance()->listWhere("pk_c_code = '" . $locale . "'") ;
//                            $all .= '<br/>';
//                            if (isset($locale_name[0]) && isset($locale_name[0]['s_name'])) {
//                                $all .= __('Language') . ': ' . $locale_name[0]['s_name'] . '<br/>';
//                            } else {
//                                $all .= __('Language') . ': ' . $locale . '<br/>';
//                            }
//                            $all .= __('Title') . ': ' . $data['s_title'] . '<br/>';
//                            $all .= __('Description') . ': ' . $data['s_description'] . '<br/>';
//                            $all .= '<br/>';
//                        }
//                    } else {
//                        $all .= __('Title') . ': ' . $item['s_title'] . '<br/>';
//                        $all .= __('Description') . ': ' . $item['s_description'] . '<br/>';
//                    }
//
//
//                    $words   = array();
//                    $words[] = array('{EDIT_LINK}', '{ITEM_DESCRIPTION_ALL_LANGUAGES}', '{ITEM_DESCRIPTION}',
//                                     '{ITEM_COUNTRY}', '{ITEM_PRICE}', '{ITEM_REGION}', '{ITEM_CITY}', '{ITEM_ID}',
//                                     '{USER_NAME}', '{USER_EMAIL}', '{WEB_URL}', '{ITEM_NAME}', '{ITEM_URL}',
//                                     '{WEB_TITLE}', '{VALIDATION_LINK}');
//                    $words[] = array('<a href="' . osc_base_url() . 'oc-admin/items.php?action=editItem&id=' .
//                                     $item['pk_i_id'] . '" >' . osc_base_url() . 'oc-admin/items.php?action=editItem&id=' .
//                                     $item['pk_i_id'] . '</a>', $all, $item['s_description'], $item['s_country'],
//                                     $item['f_price'], $item['s_region'], $item['s_city'], $item['pk_i_id'],
//                                     $item['s_contact_name'], $item['s_contact_email'], osc_base_url(), $item['s_title'],
//                                     $item_url, osc_page_title(), '<a href="' .
//                                     osc_base_url() . 'item.php?action=activate&id=' . $item['pk_i_id'] .
//                                     '&secret=' . $item['s_secret'] . '" >' . osc_base_url() .
//                                     'item.php?action=activate&id=' . $item['pk_i_id'] . '&secret=' .
//                                     $item['s_secret'] . '</a>' );
//                    $title = osc_mailBeauty($content['s_title'], $words);
//                    $body = osc_mailBeauty($content['s_text'], $words);
//
//                    $emailParams = array(
//                                        'subject'  => $title
//                                        ,'to'       => osc_contact_email()
//                                        ,'to_name'  => 'admin'
//                                        ,'body'     => $body
//                                        ,'alt_body' => $body
//                    ) ;
//                    osc_sendMail($emailParams) ;
//                }
//
//            }
//
//            osc_run_hook('after_item_post') ;
//
//            if($is_admin) {
//                osc_add_flash_message(__('A new item has been added')) ;
//            } else {
//                if(osc_enabled_item_validation()) {
//                    osc_add_flash_message(__('Great! You\'ll receive an e-mail to activate your item.')) ;
//                } else {
//                    osc_add_flash_message(__('Great! We\'ve just published your item.')) ;
//                }
//            }
//        }
//
//    break;
//    default:
//    break;
//}

?><|MERGE_RESOLUTION|>--- conflicted
+++ resolved
@@ -37,107 +37,13 @@
         $success = true;
         $aItem = $this->prepareData(true);
 
-<<<<<<< HEAD
+
         if($aItem == -1){
             return -1;
         }else{
             // first of all, insert the item
             $code = osc_genRandomPassword();
-=======
-        // first of all, insert the item
-        $code = osc_genRandomPassword();
-
-        $has_to_validate = false ;
-        if( osc_item_validation_enabled() ) {
-            $has_to_validate = true ;
-        }
-
-        // set params from array
-        $active         = $aItem['active'];
-        if( $this->is_admin || !$has_to_validate) {
-            $active = 'ACTIVE';
-        }
-        
-        $userId         = $aItem['userId'];
-        $admin          = $this->is_admin;
-        $contactName    = $aItem['contactName'];
-        $contactEmail   = $aItem['contactEmail'];
-        $price          = $aItem['price'];
-        $catId          = $aItem['catId'];
-        $currency       = $aItem['currency'];
-
-        $show_email     = $aItem['showEmail'];
-
-        if( ($contactName == '') || ($contactEmail == '') || $contactName==null || $contactEmail==null ) {
-            osc_add_flash_message(__('You need to enter your name and email in order to publish a new item'));
-            $success = false;
-        } else {
-            $dao_item = new Item() ;
-            $dao_item->insert(array(
-                'fk_i_user_id' => $userId,
-                'dt_pub_date' => DB_FUNC_NOW,
-                'fk_i_category_id' => $catId,
-                'f_price' => $price,
-                'fk_c_currency_code' => $currency,
-                's_contact_name' => $contactName,
-                's_contact_email' => $contactEmail,
-                's_secret' => $code,
-                'e_status' => $active,
-                'b_show_email' => $show_email
-            ));
-            $itemId = $dao_item->getConnection()->get_last_id() ;
-
-            // prepare locales  
-            $title          = $aItem['title'];
-            $description    = $aItem['description'];
-
-            // insert locales
-            foreach($title as $k => $_data){
-                $_title         = $title[$k];
-                $_description   = $description[$k];
-                $dao_item->insertLocale($itemId, $k, $_title, $_description, $_title . " " . $_description);
-            }
-            unset($dao_item) ;
-
-            $countryId  = $aItem['countryId'];
-            $countryName = $aItem['countryName'];
-            $regionId   = $aItem['regionId'];
-            $regionName = $aItem['regionName'];
-            $cityId     = $aItem['cityId'];
-            $cityName   = $aItem['cityName'];
-
-
-            $location = array('fk_i_item_id'      => $itemId,
-                              'fk_c_country_code' => $countryId,
-                              's_country'         => $countryName,
-                              'fk_i_region_id'    => $regionId,
-                              's_region'          => $regionName,
-                              'fk_i_city_id'      => $cityId,
-                              's_city'            => $cityName,
-                              's_city_area'       => $aItem['cityArea'],
-                              's_address'         => $aItem['address']
-                );
-            $locationManager = ItemLocation::newInstance();
-            $locationManager->insert($location);
-
-            // If the Google Maps plugin is well configured, we can try to geodecode the address
-            if (osc_google_maps_key()) {
-                $key = osc_google_maps_key() ;
-                $address = sprintf('%s, %s %s', $aItem['address'], $regionName, $cityName);
-                $temp = file_get_contents(sprintf('http://maps.google.com/maps/geo?q=%s&output=json&sensor=false&key=%s', urlencode($address), $key));
-                $temp = json_decode($temp);
-                if (isset($temp->Placemark) && count($temp->Placemark[0]) > 0) {
-                    $coord = $temp->Placemark[0]->Point->coordinates;
-                    $locationManager->update(
-                            array(
-                                'd_coord_lat' => $coord[1],
-                                'd_coord_long' => $coord[0]
-                            ),
-                            array('fk_i_item_id' => $itemId)
-                    );
-                }
-            }
->>>>>>> 2de57346
+
 
             $has_to_validate = false ;
             if( osc_item_validation_enabled() ) {
@@ -215,7 +121,7 @@
 
                 osc_run_hook('after_item_post') ;
 
-<<<<<<< HEAD
+
                 if($this->is_admin) {
                     osc_add_flash_message(__('A new item has been added')) ;
                 } else {
@@ -224,15 +130,7 @@
                     } else {
                         osc_add_flash_message(__('Great! We\'ve just published your item.')) ;
                     }
-=======
-            if($is_admin) {
-                osc_add_flash_message(__('A new item has been added')) ;
-            } else {
-                if( osc_item_validation_enabled() ) {
-                    osc_add_flash_message(__('Great! You\'ll receive an e-mail in order to activate your item')) ;
-                } else {
-                    osc_add_flash_message(__('Great! We just published your item')) ;
->>>>>>> 2de57346
+
                 }
             }
             return $success;
@@ -242,23 +140,9 @@
     function edit($userId)
     {
         $aItem = $this->prepareData(false);
-<<<<<<< HEAD
-        echo "<pre>";print_r($aItem);echo "</pre>";
-        exit;
-=======
-        
-
-        $itemId      = $aItem['idItem'];
-        $countryId   = $aItem['countryId'];
-        $countryName = $aItem['countryName'];
-        $regionId    = $aItem['regionId'];
-        $regionName  = $aItem['regionName'];
-        $cityId      = $aItem['cityId'];
-        $cityName    = $aItem['cityName'];
-        $cityArea    = $aItem['cityArea'];
-        $address     = $aItem['address'];
-        
->>>>>>> 2de57346
+
+        //echo "<pre>";print_r($aItem);echo "</pre>";
+
         $location = array(
             'fk_c_country_code' => $aItem['countryId'],
             's_country'         => $aItem['countryName'],
