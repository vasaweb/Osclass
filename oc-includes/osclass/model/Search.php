--- conflicted
+++ resolved
@@ -347,29 +347,6 @@
             return $this->sql;
         }
 
-
-<<<<<<< HEAD
-        $this->addConditions(sprintf('%st_item.e_status = \'ACTIVE\'', DB_TABLE_PREFIX));
-        $this->addConditions(sprintf('%st_item_location.fk_c_country_code = cc.pk_c_code', DB_TABLE_PREFIX));
-        $this->addConditions(sprintf('%st_item.pk_i_id = %st_item_location.fk_i_item_id', DB_TABLE_PREFIX, DB_TABLE_PREFIX));
-        $sql = sprintf("SELECT cc.pk_c_code, cc.fk_c_locale_code, cc.s_name as country_name, (".str_replace('%', '%%', $this->makeSQL(true)).") as items FROM %st_country as cc GROUP BY cc.pk_c_code HAVING items > 0 ORDER BY items DESC", DB_TABLE_PREFIX);
-        return $this->conn->osc_dbFetchResults($sql);
-    }
-    
-    public function listRegions($country = '%%%%') {
-
-        $this->addConditions(sprintf('%st_item.e_status = \'ACTIVE\'', DB_TABLE_PREFIX));
-        $this->addConditions(sprintf('%st_item_location.fk_i_region_id = rr.pk_i_id', DB_TABLE_PREFIX));
-        $this->addConditions(sprintf('%st_item.pk_i_id = %st_item_location.fk_i_item_id', DB_TABLE_PREFIX, DB_TABLE_PREFIX));
-        $sql = sprintf("SELECT rr.pk_i_id as region_id, rr.s_name as region_name, cc.pk_c_code, cc.fk_c_locale_code, cc.s_name as country_name, (".str_replace('%', '%%', $this->makeSQL(true)).") as items FROM %st_region as rr, %st_country as cc WHERE rr.fk_c_country_code LIKE '%s' GROUP BY rr.s_name HAVING items > 0 ORDER BY items DESC", DB_TABLE_PREFIX, DB_TABLE_PREFIX, strtolower($country));
-        return $this->conn->osc_dbFetchResults($sql);
-    }
-    
-    public function listCities($region = null) {
-        $this->addConditions(sprintf('%st_item.e_status = \'ACTIVE\'', DB_TABLE_PREFIX));
-        $region_int = (int)$region;
-        if(is_int($region_int) && $region_int!=0) {
-=======
         public function count() {
             $this->conn->osc_dbFetchResults($this->makeSQL(false));
             $sql = "SELECT FOUND_ROWS() as totalItems";
@@ -389,7 +366,6 @@
                 return $items;
             }
         }
->>>>>>> 98d3a25c
 
         public function listCountries($zero = ">", $order = "items DESC") {
 
