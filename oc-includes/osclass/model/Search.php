--- conflicted
+++ resolved
@@ -677,18 +677,11 @@
             $arrayConditions    = $this->_conditions();
             $extraFields        = $arrayConditions['extraFields'];
             $conditionsSQL      = $arrayConditions['conditionsSQL'];
-            
-<<<<<<< HEAD
-            $this->addTable(sprintf('%st_item', DB_TABLE_PREFIX));
-            $this->addTable(sprintf('%st_item_location', DB_TABLE_PREFIX));
-            $this->addTable(sprintf('%st_category', DB_TABLE_PREFIX));
-            $this->addTable(sprintf('%st_category_description as cd', DB_TABLE_PREFIX));
-=======
+
             $this->addTable( sprintf('%st_item', DB_TABLE_PREFIX) ) ;
             $this->addTable( sprintf('%st_item_location', DB_TABLE_PREFIX) ) ;
             $this->addTable( sprintf('%st_category', DB_TABLE_PREFIX) ) ;
             $this->addTable( sprintf('%st_category_description as cd', DB_TABLE_PREFIX) ) ;
->>>>>>> c875ef8c
             
             $aux_tables = implode(', ', $this->tables);
             
