--- conflicted
+++ resolved
@@ -80,10 +80,6 @@
          */
         function __construct($expired = false)
         {
-<<<<<<< HEAD
-=======
-
->>>>>>> 7422d88d
             parent::__construct() ;
             $this->setTableName('t_item') ;
             $this->setFields( array('pk_i_id') ) ;
@@ -814,10 +810,6 @@
                 $this->dao->orderBy(sprintf('%st_item_stats.i_num_premium_views', DB_TABLE_PREFIX), 'ASC');
                 $this->dao->orderBy(null, 'random');
                 $this->dao->limit(0, $num);
-<<<<<<< HEAD
-=======
-
->>>>>>> 7422d88d
             } else {
                 $this->dao->select(DB_TABLE_PREFIX.'t_item.*, '.DB_TABLE_PREFIX.'t_item.s_contact_name as s_user_name');
                 $this->dao->from( DB_TABLE_PREFIX.'t_item' ) ;
@@ -1066,28 +1058,9 @@
          */
         public function getLatestItems($numItems = 10, $category = array(), $withPicture = false)
         {
-<<<<<<< HEAD
             $this->dao->select(DB_TABLE_PREFIX.'t_item.* ');
             // from + tables
             $this->dao->from( DB_TABLE_PREFIX.'t_item use index (PRIMARY)' ) ;
-=======
-            $this->dao->select(DB_TABLE_PREFIX.'t_item.*  '); // , '.DB_TABLE_PREFIX.'t_item_location.*  , cd.s_name as s_category_name') ;
-            // from + tables
-            $this->dao->from( DB_TABLE_PREFIX.'t_item use index (PRIMARY)' ) ;
-            /*$this->dao->join( DB_TABLE_PREFIX.'t_item_description',
-                    DB_TABLE_PREFIX.'t_item_description.fk_i_item_id = '.DB_TABLE_PREFIX.'t_item.pk_i_id',
-                    'LEFT' ) ;
-            $this->dao->join( DB_TABLE_PREFIX.'t_item_location',
-                    DB_TABLE_PREFIX.'t_item_location.fk_i_item_id = '.DB_TABLE_PREFIX.'t_item.pk_i_id',
-                    'LEFT' ) ;
-            $this->dao->join( DB_TABLE_PREFIX.'t_category',
-                    DB_TABLE_PREFIX.'t_category.pk_i_id = '.DB_TABLE_PREFIX.'t_item.fk_i_category_id',
-                    'LEFT' ) ;
-            $this->dao->join( DB_TABLE_PREFIX.'t_category_description as cd',
-                    DB_TABLE_PREFIX.'t_item.fk_i_category_id = cd.fk_i_category_id',
-                    'LEFT' ) ;
-            */
->>>>>>> 7422d88d
             if($withPicture) {
                 $this->dao->from(sprintf('%st_item_resource', DB_TABLE_PREFIX));
                 $this->dao->where(sprintf("%st_item_resource.s_content_type LIKE '%%image%%' AND %st_item.pk_i_id = %st_item_resource.fk_i_item_id", DB_TABLE_PREFIX, DB_TABLE_PREFIX, DB_TABLE_PREFIX));
