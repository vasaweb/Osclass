--- conflicted
+++ resolved
@@ -134,15 +134,9 @@
                 $this->dao->where('b_active', 1);
             }
             $result = $this->dao->get();
-<<<<<<< HEAD
-
-            if( $result == false ) {
-                return false;
-=======
-            
+
             if( $result == false ) { 
                 return array();
->>>>>>> c1f398c3
             } else {
                 return $result->result();
             }
