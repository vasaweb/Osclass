<?php if ( !defined('ABS_PATH') ) exit('ABS_PATH is not loaded. Direct access is not allowed.');

    /*
     *      Osclass – software for creating and publishing online classified
     *                           advertising platforms
     *
     *                        Copyright (C) 2012 OSCLASS
     *
     *       This program is free software: you can redistribute it and/or
     *     modify it under the terms of the GNU Affero General Public License
     *     as published by the Free Software Foundation, either version 3 of
     *            the License, or (at your option) any later version.
     *
     *     This program is distributed in the hope that it will be useful, but
     *         WITHOUT ANY WARRANTY; without even the implied warranty of
     *        MERCHANTABILITY or FITNESS FOR A PARTICULAR PURPOSE.  See the
     *             GNU Affero General Public License for more details.
     *
     *      You should have received a copy of the GNU Affero General Public
     * License along with this program.  If not, see <http://www.gnu.org/licenses/>.
     */

    /**
     * Model database for Field table
     *
     * @package Osclass
     * @subpackage Model
     * @since unknown
     */
    class Field extends DAO
    {
        /**
         * It references to self object: Field.
         * It is used as a singleton
         *
         * @access private
         * @since unknown
         * @var Field
         */
        private static $instance;

        /**
         * It creates a new Field object class ir if it has been created
         * before, it return the previous object
         *
         * @access public
         * @since unknown
         * @return Field
         */
        public static function newInstance()
        {
            if( !self::$instance instanceof self ) {
                self::$instance = new self;
            }
            return self::$instance;
        }

        /**
         * Set data related to t_meta_fields table
         */
        function __construct()
        {
            parent::__construct();
            $this->setTableName('t_meta_fields');
            $this->setPrimaryKey('pk_i_id');
            $this->setFields( array('pk_i_id', 's_name', 'e_type', 'b_required', 'b_searchable', 's_slug', 's_options') );
        }

        /**
         * Find a field by its id.
         *
         * @access public
         * @since unknown
         * @param int $id
         * @return array Field information. If there's no information, return an empty array.
         */
        public function findByPrimaryKey($id)
        {
            $this->dao->select();
            $this->dao->from($this->getTableName());
            $this->dao->where('pk_i_id', $id);

            $result = $this->dao->get();

            if( $result == false ) {
                return array();
            }

            return $result->row();
        }

        /**
         * Find a field by its name
         *
         * @access public
         * @since unknown
         * @param string $id
         * @return array Field information. If there's no information, return an empty array.
         */
        public function findByCategory($id)
        {
            $this->dao->select('mf.*');
            $this->dao->from(sprintf('%st_meta_fields mf, %st_meta_categories mc', DB_TABLE_PREFIX, DB_TABLE_PREFIX));
            $this->dao->where('mc.fk_i_category_id', $id);
            $this->dao->where('mf.pk_i_id = mc.fk_i_field_id');

            $result = $this->dao->get();

            if( $result == false ) {
                return array();
            }

            return $result->result();
        }

        /**
         * Find a field by its name
         *
         * @access public
         * @since unknown
         * @param string $ids
         * @return array Fields' id
         */
        public function findIDSearchableByCategories($ids)
        {
            if(!is_array($ids)) { $ids = array($ids); };
            $this->dao->select('f.pk_i_id');
            $this->dao->from($this->getTableName()." f, ".DB_TABLE_PREFIX."t_meta_categories c");
            $where = array();
            foreach($ids as $id) {
                if(is_numeric($id)) { $where[] = 'c.fk_i_category_id = '.$id; }
            }
<<<<<<< HEAD
            if(!empty($where)) {
                $this->dao->where('( '.implode(' OR ', $where).' )');
=======
            if(empty($where)) {
                return array();
            } else {
                $this->dao->where('( '.implode(' OR ', $ids).' )');
>>>>>>> 9cc3cb3e
            }
            $this->dao->where('f.pk_i_id = c.fk_i_field_id');
            $this->dao->where('f.b_searchable', 1);

            $result = $this->dao->get();

            if( $result == false ) {
                return array();
            }

            $tmp = array();
            foreach($result->result() as $t) { $tmp[] = $t['pk_i_id']; };
            return $tmp;
        }

        /**
         * Find fields from a category and an item
         *
         * @access public
         * @since unknown
         * @param string $id
         * @return array Field information. If there's no information, return an empty array.
         */
        public function findByCategoryItem($catId, $itemId)
        {
            if( !is_numeric($catId) || (!is_numeric($itemId) && $itemId != null) ) {
                return array();
            }

            $result = $this->dao->query(sprintf("SELECT query.*, im.s_value as s_value, im.fk_i_item_id FROM (SELECT mf.* FROM %st_meta_fields mf, %st_meta_categories mc WHERE mc.fk_i_category_id = %d AND mf.pk_i_id = mc.fk_i_field_id) as query LEFT JOIN %st_item_meta im ON im.fk_i_field_id = query.pk_i_id AND im.fk_i_item_id = %d group by pk_i_id", DB_TABLE_PREFIX, DB_TABLE_PREFIX, $catId, DB_TABLE_PREFIX, $itemId));

            if( $result == false ) {
                return array();
            }

            return $result->result();
        }

        /**
         * Find a field by its name
         *
         * @access public
         * @since unknown
         * @param string $name
         * @return array Field information. If there's no information, return an empty array.
         */
        public function findByName($name)
        {
            $this->dao->select();
            $this->dao->from($this->getTableName());
            $this->dao->where('s_name', $name);

            $result = $this->dao->get();

            if( $result == false ) {
                return array();
            }

            return $result->row();
        }

        /**
         * Find a field by its name
         *
         * @access public
         * @since unknown
         * @param string $slug
         * @return array Field information. If there's no information, return an empty array.
         */
        public function findBySlug($slug)
        {
            $this->dao->select();
            $this->dao->from($this->getTableName());
            $this->dao->where('s_slug', $slug);

            $result = $this->dao->get();

            if( $result == false ) {
                return array();
            }

            return $result->row();
        }

        /**
         * Return an array with from and to date values
         * given a meta field id
         *
         */
        public function getDateIntervalByPrimaryKey($item_id, $field_id)
        {
            $this->dao->select();
            $this->dao->from(DB_TABLE_PREFIX.'t_item_meta');
            $this->dao->where('fk_i_field_id', $field_id);
            $this->dao->where('fk_i_item_id', $item_id);

            $result = $this->dao->get();

            if( $result == false ) {
                return array();
            }

            $aAux = $result->result();
            $aInterval = array();
            foreach($aAux as $k => $v) {
                $aInterval[$v['s_multi']] = $v['s_value'];
            }
            return $aInterval;
        }

        /**
         * Gets which categories are associated with that field
         *
         * @access public
         * @since unknown
         * @param string $id
         * @return array
         */
        public function categories($id)
        {
            $this->dao->select('fk_i_category_id');
            $this->dao->from(sprintf('%st_meta_categories', DB_TABLE_PREFIX));
            $this->dao->where('fk_i_field_id', $id);

            $result = $this->dao->get();

            if( $result == false ) {
                return array();
            }

            $categories = $result->result();
            $cats = array();
            foreach($categories as $k => $v) {
                $cats[] = $v['fk_i_category_id'];
            }
            return $cats;
        }

        /**
         * Insert a new field
         *
         * @access public
         * @since unknown
         * @param string $name
         * @param string $type
         * @param string $slug
         * @param bool $required
         * @param array $options
         * @param array $categories
         */
        public function insertField($name, $type, $slug, $required, $options, $categories = null) {
            if($slug=='') {
                $slug = preg_replace('|([-]+)|', '-', preg_replace('|[^a-z0-9_-]|', '-', strtolower($name)));
            }
            $slug_tmp = $slug;
            $slug_k = 0;
            while(true) {
                if(!$this->findBySlug($slug)) {
                    break;
                } else {
                    $slug_k++;
                    $slug = $slug_tmp."_".$slug_k;
                }
            }
            $this->dao->insert($this->getTableName(), array("s_name" => $name, "e_type" =>$type, "b_required" => $required, "s_slug" => $slug, 's_options' => $options));
            $id = $this->dao->insertedId();
            $return = true;
            foreach($categories as $c) {
                $result = $this->dao->insert(sprintf('%st_meta_categories', DB_TABLE_PREFIX), array('fk_i_category_id' => $c, 'fk_i_field_id' =>$id));
                if(!$result) { $return = false; };
            }
            return $return;
        }


        /**
         * Save the categories linked to a field
         *
         * @access public
         * @since unknown
         * @param int $id
         * @param array $categories
         * @return bool
         */
        public function insertCategories($id, $categories = null) {
            if($categories!=null) {
                $return = true;
                foreach($categories as $c) {
                    $result = $this->dao->insert(sprintf('%st_meta_categories', DB_TABLE_PREFIX), array('fk_i_category_id' => $c, 'fk_i_field_id' =>$id));
                    if(!$result) {
                        $return = false;
                    }
                }
                return $return;
            }
            return false;
        }

        /**
         * Removes categories from a field
         *
         * @access public
         * @since unknown
         * @param int $id
         * @return bool on success
         */
        public function cleanCategoriesFromField($id) {
            return $this->dao->delete(sprintf('%st_meta_categories', DB_TABLE_PREFIX), array('fk_i_field_id' =>$id));
        }

        /**
         * Update a field value
         *
         * @access public
         * @since unknown
         * @param int $itemId
         * @param int $field
         * @param string $value
         * @return mixed false on fail, int of num. of affected rows
         */
        public function replace($itemId, $field, $value) {
            if(is_array($value) ) {
                foreach($value as $key => $v) {
                    $this->dao->replace(sprintf('%st_item_meta', DB_TABLE_PREFIX), array('fk_i_item_id' => $itemId, 'fk_i_field_id' => $field, 's_multi' => $key, 's_value' => $v));
                }
            } else {
                return $this->dao->replace(sprintf('%st_item_meta', DB_TABLE_PREFIX), array('fk_i_item_id' => $itemId, 'fk_i_field_id' => $field, 's_value' => $value));
            }
        }

        /**
         * Delete a field and all information associated with it
         *
         * @access public
         * @since unknown
         * @param int $id
         * @return bool on success
         */
        public function deleteByPrimaryKey($id) {
            $this->dao->delete(sprintf('%st_item_meta', DB_TABLE_PREFIX), array('fk_i_field_id' =>$id));
            $this->dao->delete(sprintf('%st_meta_categories', DB_TABLE_PREFIX), array('fk_i_field_id' =>$id));
            return $this->dao->delete($this->getTableName(), array('pk_i_id' =>$id));
        }
    }

    /* file end: ./oc-includes/osclass/model/Field.php */
?><|MERGE_RESOLUTION|>--- conflicted
+++ resolved
@@ -130,15 +130,10 @@
             foreach($ids as $id) {
                 if(is_numeric($id)) { $where[] = 'c.fk_i_category_id = '.$id; }
             }
-<<<<<<< HEAD
-            if(!empty($where)) {
+            if(empty($where)) {
+                return array();
+            } else {
                 $this->dao->where('( '.implode(' OR ', $where).' )');
-=======
-            if(empty($where)) {
-                return array();
-            } else {
-                $this->dao->where('( '.implode(' OR ', $ids).' )');
->>>>>>> 9cc3cb3e
             }
             $this->dao->where('f.pk_i_id = c.fk_i_field_id');
             $this->dao->where('f.b_searchable', 1);
