--- conflicted
+++ resolved
@@ -72,11 +72,8 @@
             $this->dao->from($this->getTableName()) ;
             $this->dao->where('pk_i_id', $id) ;
             $result = $this->dao->get() ;
-<<<<<<< HEAD
             
             $row = $result->row() ;
-=======
->>>>>>> 1b73fd9f
 
             if( $result == false ) {
                 return false ;
