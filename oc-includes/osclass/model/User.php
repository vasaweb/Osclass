<?php if ( !defined('ABS_PATH') ) exit('ABS_PATH is not loaded. Direct access is not allowed.') ;

    /*
     *      OSCLass – software for creating and publishing online classified
     *                           advertising platforms
     *
     *                        Copyright (C) 2010 OSCLASS
     *
     *       This program is free software: you can redistribute it and/or
     *     modify it under the terms of the GNU Affero General Public License
     *     as published by the Free Software Foundation, either version 3 of
     *            the License, or (at your option) any later version.
     *
     *     This program is distributed in the hope that it will be useful, but
     *         WITHOUT ANY WARRANTY; without even the implied warranty of
     *        MERCHANTABILITY or FITNESS FOR A PARTICULAR PURPOSE.  See the
     *             GNU Affero General Public License for more details.
     *
     *      You should have received a copy of the GNU Affero General Public
     * License along with this program.  If not, see <http://www.gnu.org/licenses/>.
     */

    /**
     * User DAO
     */
    class User extends DAO
    {
        /**
         *
         * @var type 
         */
        private static $instance ;

        public static function newInstance()
        {
            if( !self::$instance instanceof self ) {
                self::$instance = new self ;
            }
            return self::$instance ;
        }

        /**
         * 
         */
        function __construct()
        {
            parent::__construct();
            $this->setTableName('t_user') ;
            $this->setPrimaryKey('pk_i_id') ;
            $array_fields = array(
                'pk_i_id',
                'dt_reg_date',
                'dt_mod_date',
                's_name',
                's_password',
                's_secret',
                's_email',
                's_website',
                's_phone_land',
                's_phone_mobile',
                'b_enabled',
                'b_active',
                's_pass_code',
                's_pass_date',
                's_pass_question',
                's_pass_answer',
                's_pass_ip',
                'fk_c_country_code',
                's_country',
                's_address',
                's_zip',
                'fk_i_region_id',
                's_region',
                'fk_i_city_id',
                's_city',
                'fk_i_city_area_id',
                's_city_area',
                'd_coord_lat',
                'd_coord_long',
                'i_permissions',
                'b_company',
                'i_items',
                'i_comments'
            );
            $this->setFields($array_fields) ;
        }
        
        /**
         * Find an user by its primary key
         *
         * @access public
         * @since 2.3.2
         * @param string $term
         * @return array
         */
        public function ajax($query = '') {
            $this->dao->select('pk_i_id as id, s_name as label, s_name as value') ;
            $this->dao->from($this->getTableName()) ;
            $this->dao->like('s_name', $query, 'after') ;

            $result = $this->dao->get() ;

            if( $result == false ) {
                return array() ;
            }

            return $result->result() ;
        }

                
        /**
         * Find an user by its primary key
         *
         * @access public
         * @since unknown
         * @param int $id
         * @param string $locale
         * @return array
         */
        public function findByPrimaryKey($id, $locale = null)
        {   
            $this->dao->select() ;
            $this->dao->from($this->getTableName()) ;
            $this->dao->where($this->getPrimaryKey(), $id) ;
            $result = $this->dao->get();
            $row    = $result->row() ;

            if( $result->numRows() != 1 ) {
                return array() ;
            }

            $this->dao->select() ;
            $this->dao->from(DB_TABLE_PREFIX.'t_user_description') ;
            $this->dao->where('fk_i_user_id', $id) ;
            if(!is_null($locale)) {
                $this->dao->where('fk_c_locale_code', $locale) ;
            }
            $result = $this->dao->get() ;
            $descriptions = $result->result() ;

            $row['locale'] = array();
            foreach($descriptions as $sub_row) {
                $row['locale'][$sub_row['fk_c_locale_code']] = $sub_row;
            }

            return $row;
        }
        
        /**
         * Find an user by its email
         *
         * @access public
         * @since unknown
         * @param string $email
         * @return array
         */
        public function findByEmail($email)
        {
            $this->dao->select() ;
            $this->dao->from($this->getTableName()) ;
            $this->dao->where('s_email', $email) ;
            $result = $this->dao->get() ;
            
            if( $result == false ) {
                return false;
            } else if($result->numRows() == 1){
                return $result->row() ;
            } else {
                return array();
            }
        }
        
        /**
         * Find an user by its id and password
         *
         * @access public
         * @since unknown
         * @param string $key
         * @param string $password
         * @return array
         */
        public function findByCredentials($key, $password)
        {
            $this->dao->select() ;
            $this->dao->from($this->getTableName()) ;
            $conditions = array(
                's_email'   => $key,
                's_password'=> sha1($password)
            );
            $this->dao->where($conditions) ;
            $result = $this->dao->get() ;
            
            if( $result == false ) {
                return false;
            } else if($result->numRows() == 1){
                return $result->row() ;
            } else {
                return array();
            }
        }
        
        /**
         * Find an user by its id and secret
         *
         * @access public
         * @since unknown
         * @param string $id
         * @param string $secret 
         */
        public function findByIdSecret($id, $secret)
        {
            $this->dao->select() ;
            $this->dao->from($this->getTableName()) ;
            $conditions = array(
                'pk_i_id'  => $id,
                's_secret' => $secret
            );
            $this->dao->where($conditions) ;
            $result = $this->dao->get() ;
            
            if( $result == false ) {
                return false;
            } else if($result->numRows() == 1){
                return $result->row() ;
            } else {
                return array();
            }
        }
        
        /**
         * 
         *
         * @access public
         * @since unknown
         * @param string $id
         * @param string $secret
         * @return array
         */
        public function findByIdPasswordSecret($id, $secret)
        {
            if($secret=='') { return null; }
            $date = date("Y-m-d H:i:s", (time()-(24*3600)));
            $this->dao->select() ;
            $this->dao->from($this->getTableName()) ;
            $conditions = array(
                'pk_i_id'       => $id,
                's_pass_code'   => $secret
            );
            $this->dao->where($conditions) ;
            $this->dao->where("s_pass_date >= '$date'");
            $result = $this->dao->get() ;
            
           if( $result == false ) {
                return false;
            } else if($result->numRows() == 1){
                return $result->row() ;
            } else {
                return array();
            }
        }
        
        /**
         * Delete an user given its id
         *
         * @access public
         * @since unknown
         * @param int $id
         * @return bool
         */
        public function deleteUser($id = null)
        {
            if($id!=null) {
                osc_run_hook('delete_user', $id);
                
                $this->dao->select('pk_i_id, fk_i_category_id');
                $this->dao->from(DB_TABLE_PREFIX."t_item") ;
                $this->dao->where('fk_i_user_id', $id) ;
                $result = $this->dao->get() ;
                $items = $result->result() ;
                
                $itemManager = Item::newInstance();
                foreach($items as $item) {
                    $itemManager->deleteByPrimaryKey($item['pk_i_id']);
                }
                
                ItemComment::newInstance()->delete(array('fk_i_user_id' => $id));
                
                $this->dao->delete(DB_TABLE_PREFIX.'t_user_email_tmp', array('fk_i_user_id' => $id)) ;
                $this->dao->delete(DB_TABLE_PREFIX.'t_user_description', array('fk_i_user_id' => $id)) ;
                $this->dao->delete(DB_TABLE_PREFIX.'t_alerts', array('fk_i_user_id' => $id)) ;
                return $this->dao->delete($this->getTableName(), array('pk_i_id' => $id)) ;
            }
            return false;
        }
        
        /**
         * Insert users' description
         * 
         * @access private
         * @since unknown
         * @param int $id
         * @param string $locale
         * @param string $info
         * @return array
         */
        private function insertDescription($id, $locale, $info)
        {
            $array_set = array(
                'fk_i_user_id'      => $id,
                'fk_c_locale_code'  => $locale,
                's_info'            => $info
            );
            
            $res = $this->dao->insert(DB_TABLE_PREFIX.'t_user_description', $array_set) ;
            
            if($res) {
                return true;
            } else {
                return false;
            }
        }
        
        /**
         * Update users' description
         * 
         * @access public
         * @since unknown
         * @param int $id
         * @param string $locale
         * @param string $info
         * @return bool
         */
        public function updateDescription($id, $locale, $info)
        {
            $conditions = array('fk_c_locale_code' => $locale, 'fk_i_user_id' => $id);
            $exist = $this->existDescription($conditions);

            if(!$exist) {
                $result = $this->insertDescription($id, $locale, $info);
                return $result;
            }
            
            $array_where = array(
                'fk_c_locale_code'  => $locale,
                'fk_i_user_id'      => $id
            );
            $result = $this->dao->update(DB_TABLE_PREFIX.'t_user_description', array('s_info'    => $info), $array_where) ;
            return $result;
        }
        
        /**
         * Check if a description exists
         * 
         * @access private
         * @since unknown
         * @param array $conditions
         * @return bool
         */
        private function existDescription($conditions)
        {
            $this->dao->select() ;
            $this->dao->from(DB_TABLE_PREFIX.'t_user_description') ;
            $this->dao->where($conditions) ;
            
            $result = $this->dao->get() ;
            
            if( $result == false || $result->numRows() == 0) {
                return false;
            } else {
                return true;
            }
            
            return (bool) $result;
<<<<<<< HEAD
        }
        
        
        /**
         * Return list of users
         * 
         * @access public
         * @since unknown
         * @param int $start
         * @param int $end
         * @param string $order_column
         * @param string $order_direction
         * @return array
         */
        public function search($start = 0, $end = 10, $order_column = 'pk_i_id', $order_direction = 'DESC')
        {
            
            // SET data, so we always return a valid object
            $users = array();
            $users['rows'] = 0;
            $users['total_results'] = 0;
            $users['users'] = array();
            
            $sql = sprintf("SELECT SQL_CALC_FOUND_ROWS * FROM %st_user ORDER BY %s %s LIMIT %s, %s", DB_TABLE_PREFIX, $order_column, $order_direction, $start, $end);
            $result = $this->dao->query($sql) ;
            
            if(!$result) {
                return $users;
            }
            
            $datatmp  = $this->dao->query('SELECT FOUND_ROWS() as total');
            $data = $datatmp->row();
            if(isset($data['total'])) {
                $users['total_results'] = $data['total'];
            }
            
            $users['users'] = $result->result();
            $users['rows'] = $result->numRows();
            
            
            return $users;
        }
        
        
=======
        } 
        
        
        /**
         * Return number of users
         * 
         * @since 2.3.6
         * @return int
         */
        public function countUsers($condition = 'b_enabled = 1 AND b_active = 1') {
            $this->dao->select("COUNT(*) as i_total") ;
            $this->dao->from(DB_TABLE_PREFIX.'t_user');
            $this->dao->where($condition) ;
            
            $result = $this->dao->get() ;
            
            if( $result == false || $result->numRows() == 0) {
                return 0;
            }
            
            $row = $result->row() ;
            return $row['i_total'];
        }
        
>>>>>>> d628f3eb
    }

    /* file end: ./oc-includes/osclass/model/User.php */
?><|MERGE_RESOLUTION|>--- conflicted
+++ resolved
@@ -371,7 +371,6 @@
             }
             
             return (bool) $result;
-<<<<<<< HEAD
         }
         
         
@@ -416,8 +415,6 @@
         }
         
         
-=======
-        } 
         
         
         /**
@@ -441,7 +438,6 @@
             return $row['i_total'];
         }
         
->>>>>>> d628f3eb
     }
 
     /* file end: ./oc-includes/osclass/model/User.php */
