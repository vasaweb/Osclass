--- conflicted
+++ resolved
@@ -293,13 +293,8 @@
 
                 }
 
-<<<<<<< HEAD
                 $sql = 'UPDATE ' . $this->getTableDescriptionName() . ' SET ' . $set . " WHERE fk_i_category_id = " . $pk . " AND fk_c_locale_code = '" . $fieldsDescription["fk_c_locale_code"] . "'";
-=======
-    public function insert($fields, $aFieldsDescription = null ) 
-    {
-        $columns = implode(', ', array_keys($fields));
->>>>>>> 894ee2e4
+
 
                 $this->conn->osc_dbExec($sql);
 
@@ -312,7 +307,7 @@
             }
         }
 
-        public function insert($fields, $aFieldsDescription)
+        public function insert($fields, $aFieldsDescription = null )
         {
             $columns = implode(', ', array_keys($fields));
 
