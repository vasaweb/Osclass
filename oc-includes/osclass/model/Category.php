--- conflicted
+++ resolved
@@ -1,963 +1,3 @@
-<<<<<<< HEAD
-<?php if ( ! defined( 'ABS_PATH' ) ) {
-	exit( 'ABS_PATH is not loaded. Direct access is not allowed.' );
-}
-
-	/*
-	 * Copyright 2014 Osclass
-	 *
-	 * Licensed under the Apache License, Version 2.0 (the "License");
-	 * you may not use this file except in compliance with the License.
-	 * You may obtain a copy of the License at
-	 *
-	 *     http://www.apache.org/licenses/LICENSE-2.0
-	 *
-	 * Unless required by applicable law or agreed to in writing, software
-	 * distributed under the License is distributed on an "AS IS" BASIS,
-	 * WITHOUT WARRANTIES OR CONDITIONS OF ANY KIND, either express or implied.
-	 * See the License for the specific language governing permissions and
-	 * limitations under the License.
-	 */
-
-	/**
-	 * Category DAO
-	 */
-	class Category extends DAO {
-		/**
-		 *
-		 * @var mixed
-		 */
-		private static $instance;
-		private $_language;
-		private $_tree;
-		private $_categories;
-		private $_categoriesEnabled;
-		private $_relation;
-		private $_emptyTree;
-		private $_slugs;
-
-		/**
-		 * Set data related to t_category table
-		 *
-		 * @param string $l
-		 *
-		 * @throws \Exception
-		 */
-		function __construct( $l = '' ) {
-			parent::__construct();
-			$this->setTableName( 't_category' );
-			$this->setPrimaryKey( 'pk_i_id' );
-			$array_fields = array (
-				'pk_i_id' ,
-				'fk_i_parent_id' ,
-				'i_expiration_days' ,
-				'i_position' ,
-				'b_enabled' ,
-				's_icon' ,
-				'b_price_enabled'
-			);
-			$this->setFields( $array_fields );
-
-			if ( $l == '' ) {
-				$l = osc_current_user_locale();
-			}
-
-			$this->_language   = $l;
-			$this->_tree       = null;
-			$this->_relation   = null;
-			$this->_categories = null;
-			$this->_emptyTree  = true;
-			$this->toTree();
-		}
-
-		/**
-		 * Return categories in a tree
-		 *
-		 * @access public
-		 * @since  unknown
-		 *
-		 * @param bool $empty
-		 *
-		 * @return array
-		 * @throws \Exception
-		 */
-		public function toTree( $empty = true ) {
-			$key   = md5( osc_base_url() . (string) $this->_language . (string) $empty );
-			$found = null;
-			$cache = osc_cache_get( $key , $found );
-			if ( $cache === false ) {
-				if ( $empty == $this->_emptyTree && $this->_tree != null ) {
-					return $this->_tree;
-				}
-				$this->_empty_tree = $empty;
-				// if listEnabled has been called before, don't redo the query
-				if ( $this->_categoriesEnabled ) {
-					$categories = $this->_categoriesEnabled;
-				} else {
-					$this->_categoriesEnabled = $this->listEnabled();
-					$categories               = $this->_categoriesEnabled;
-				}
-				$this->_categories = array ();
-				$this->_relation   = array ();
-				foreach ( $categories as $c ) {
-					if ( $empty || ( ! $empty && $c[ 'i_num_items' ] > 0 ) ) {
-						$this->_categories[ $c[ 'pk_i_id' ] ] = $c;
-						if ( $c[ 'fk_i_parent_id' ] == null ) {
-							$this->_tree[]          = $c;
-							$this->_relation[ 0 ][] = $c[ 'pk_i_id' ];
-						} else {
-							$this->_relation[ $c[ 'fk_i_parent_id' ] ][] = $c[ 'pk_i_id' ];
-						}
-					}
-				}
-
-				if ( count( $this->_relation ) == 0 || ! isset( $this->_relation[ 0 ] ) ) {
-					return array ();
-				}
-
-				$this->_tree = $this->sideTree( $this->_relation[ 0 ] , $this->_categories , $this->_relation );
-
-				$cache[ 'tree' ]              = $this->_tree;
-				$cache[ 'empty_tree' ]        = $this->_emptyTree;
-				$cache[ 'relation' ]          = $this->_relation;
-				$cache[ 'categories' ]        = $this->_categories;
-				$cache[ 'categoriesEnabled' ] = $this->_categoriesEnabled;
-				osc_cache_set( $key , $cache , OSC_CACHE_TTL );
-
-				return $this->_tree;
-			} else {
-				$this->_tree              = $cache[ 'tree' ];
-				$this->_empty_tree        = $cache[ 'empty_tree' ];
-				$this->_relation          = $cache[ 'relation' ];
-				$this->_categories        = $cache[ 'categories' ];
-				$this->_categoriesEnabled = $cache[ 'categoriesEnabled' ];
-
-				return $this->_tree;
-			}
-		}
-
-		/**
-		 * List all enabled categories
-		 *
-		 * @access public
-		 * @since  unknown
-		 * @return array
-		 */
-		public function listEnabled() {
-			$this->dao->where( "b.s_name != ''" );
-			$this->dao->where( "a.b_enabled = 1" );
-
-			return $this->listWhere();
-		}
-
-		/**
-		 * Comodin function to serve multiple queries
-		 *
-		 * *Note: param needs to be escaped, inside function will not be escaped
-		 *
-		 * @access public
-		 * @since  unknown
-		 *
-		 * @param mixed
-		 *
-		 * @return array
-		 */
-		public function listWhere( $where = '' ) {
-			if ( $where !== '' ) {
-				$this->dao->where( $where );
-			}
-
-			$this->dao->select( "a.*, b.*, c.i_num_items" );
-			$this->dao->from( $this->getTableName() . ' as a' );
-			$this->dao->join(
-				DB_TABLE_PREFIX . 't_category_description as b' ,
-				sprintf(
-					'(a.pk_i_id = b.fk_i_category_id AND b.fk_c_locale_code = "%s")' ,
-					$this->dao->connId->real_escape_string( $this->_language )
-				) ,
-				'INNER'
-			);
-			$this->dao->join( DB_TABLE_PREFIX . 't_category_stats  as c ' , 'a.pk_i_id = c.fk_i_category_id' , 'LEFT' );
-			$this->dao->orderBy( 'i_position' , 'ASC' );
-			$rs = $this->dao->get();
-
-			if ( $rs === false ) {
-				return array ();
-			}
-
-			if ( $rs->numRows() == 0 ) {
-				return array ();
-			}
-
-			return $rs->result();
-		}
-
-		/**
-		 * Helps create the tree
-		 *
-		 * @access private
-		 * @since  unknown
-		 *
-		 * @param array $branch
-		 * @param array $categories
-		 * @param array $relation
-		 *
-		 * @return array
-		 */
-		private function sideTree( $branch , $categories , $relation ) {
-			$tree = array ();
-			if ( ! empty( $branch ) ) {
-				foreach ( $branch as $b ) {
-					$aux = $categories[ $b ];
-					if ( isset( $relation[ $b ] ) && is_array( $relation[ $b ] ) ) {
-						$aux[ 'categories' ] = $this->sideTree( $relation[ $b ] , $categories , $relation );
-					} else {
-						$aux[ 'categories' ] = array ();
-					}
-					$tree[] = $aux;
-				}
-			}
-
-			return $tree;
-		}
-
-		/**
-		 * @return \Category
-		 */
-		public static function newInstance() {
-			if ( ! self::$instance instanceof self ) {
-				self::$instance = new self;
-			}
-
-			return self::$instance;
-		}
-
-		/**
-		 * Find root categories
-		 *
-		 * @access public
-		 * @since  unknown
-		 * @return array
-		 */
-		public function findRootCategories() {
-			// juanramon: specific condition
-			$this->dao->where( 'a.fk_i_parent_id IS NULL' );
-
-			// end specific condition
-
-			return $this->listWhere();
-		}
-
-		/**
-		 * Find root enabled categories
-		 *
-		 * @access public
-		 * @since  unknown
-		 * @return array
-		 */
-		public function findRootCategoriesEnabled() {
-			// juanramon: specific condition
-			$this->dao->where( 'a.fk_i_parent_id IS NULL' );
-			$this->dao->where( 'a.b_enabled' , '1' );
-
-			// end specific condition
-
-			return $this->listWhere();
-		}
-
-		/**
-		 * Returna  tree of a given category as the root
-		 *
-		 * @access public
-		 * @since  unknown
-		 *
-		 * @param integer $category
-		 *
-		 * @return array
-		 * @throws \Exception
-		 */
-		public function toSubTree( $category = null ) {
-			$this->toTree();
-			if ( $category == null ) {
-				return array ();
-			} else {
-				if ( isset( $this->_relation[ $category ] ) ) {
-					$tree = $this->sideTree( $this->_relation[ $category ] , $this->_categories , $this->_relation );
-
-					return $tree;
-				} else {
-					return array ();
-				}
-			}
-		}
-
-		/**
-		 * Return a tree of ALL (enabled & disabled) categories
-		 *
-		 * @access public
-		 * @since  unknown
-		 * @return array
-		 */
-		public function toTreeAll() {
-			$categories     = $this->listAll();
-			$all_categories = array ();
-			$all_relation   = array ();
-			$tree           = array ();
-			foreach ( $categories as $c ) {
-				$all_categories[ $c[ 'pk_i_id' ] ] = $c;
-				if ( $c[ 'fk_i_parent_id' ] == null ) {
-					$tree[]              = $c;
-					$all_relation[ 0 ][] = $c[ 'pk_i_id' ];
-				} else {
-					$all_relation[ $c[ 'fk_i_parent_id' ] ][] = $c[ 'pk_i_id' ];
-				}
-			}
-			if ( isset( $all_relation[ 0 ] ) ) {
-				$tree = $this->sideTree( $all_relation[ 0 ] , $all_categories , $all_relation );
-			} else {
-				$tree = array ();
-			}
-
-			return $tree;
-		}
-
-		/**
-		 * Lit all categories
-		 *
-		 * @access public
-		 * @since  unknown
-		 *
-		 * @param bool $description
-		 *
-		 * @return array
-		 */
-		public function listAll( $description = true ) {
-			// juanramon: specific condition
-			$this->dao->where( '1 = 1' );
-
-			// end specific condition
-
-			return $this->listWhere();
-		}
-
-		/**
-		 * Return the root category of a one given
-		 *
-		 * @access public
-		 * @since  unknown
-		 *
-		 * @param integer $categoryID
-		 *
-		 * @return array
-		 * @throws \Exception
-		 */
-		public function findRootCategory( $categoryID ) {
-			// juanramon: specific condition
-			$this->dao->where( 'a.fk_i_parent_id IS NOT NULL' );
-			$this->dao->where( 'a.pk_i_id' , $categoryID );
-			// end specific condition
-
-			$results = $this->listWhere();
-
-			if ( count( $results ) > 0 ) {
-				return $this->findRootCategory( $results[ 0 ][ 'fk_i_parent_id' ] );
-			}
-
-			return $this->findByPrimaryKey( $categoryID );
-		}
-
-		/**
-		 * Return a category given an id
-		 * This overwrite findByPrimaryKey of DAO model because we store the
-		 * categories on an array for the tree and it's faster than a SQL query
-		 *
-		 * @access public
-		 * @since  unknown
-		 *
-		 * @param int    $categoryID primary key
-		 *
-		 * @param string $locale
-		 *
-		 * @return array|bool
-		 * @throws \Exception
-		 */
-		public function findByPrimaryKey( $categoryID , $locale = "" ) {
-			if ( $categoryID == null ) {
-				return false;
-			}
-			$key   = md5( osc_base_url() . 'Category:findByPrimaryKey:' . $categoryID . $locale );
-			$found = null;
-			$cache = osc_cache_get( $key , $found );
-			if ( $cache === false ) {
-				$category = array ();
-
-				if ( isset( $this->_categories[ $categoryID ] ) ) {
-					$category = $this->_categories[ $categoryID ];
-
-					// if we already have locale data, we return the category
-					if ( $locale == "" || ( $locale != "" && isset( $category[ 'locale' ] ) ) ) {
-						if ( $locale != '' && isset( $category[ 'locale' ][ $locale ] ) ) {
-							$category[ 's_name' ]        = $category[ 'locale' ][ $locale ][ 's_name' ];
-							$category[ 's_description' ] = $category[ 'locale' ][ $locale ][ 's_description' ];
-						}
-						osc_cache_set( $key , $category , OSC_CACHE_TTL );
-
-						return $category;
-					}
-				} else {
-					$this->dao->where( 'pk_i_id' , $categoryID );
-					$category = $this->listWhere();
-
-					if ( ! isset( $category[ 0 ] ) || ! isset( $category[ 0 ][ 'pk_i_id' ] ) ) {
-						return false;
-					}
-					$category = $category[ 0 ];
-				}
-
-				$this->dao->select();
-				$this->dao->from( $this->getTablePrefix() . 't_category_description' );
-				$this->dao->where( 'fk_i_category_id' , $category[ 'pk_i_id' ] );
-				$this->dao->orderBy( 'fk_c_locale_code' );
-				$result = $this->dao->get();
-
-				if ( $result == false ) {
-					return false;
-				}
-
-				$sub_rows = $result->result();
-				$row      = array ();
-				foreach ( $sub_rows as $sub_row ) {
-					if ( isset( $sub_row[ 'fk_c_locale_code' ] ) ) {
-						$row[ $sub_row[ 'fk_c_locale_code' ] ] = $sub_row;
-					}
-				}
-				$category[ 'locale' ] = $row;
-
-				// if it exists in the $categories array, we copy the row data
-				if ( array_key_exists( $categoryID , $this->_categories ) ) {
-					$this->_categories[ $categoryID ] = $category;
-				}
-				if ( $locale != '' && isset( $category[ 'locale' ][ $locale ] ) ) {
-					$category[ 's_name' ]        = $category[ 'locale' ][ $locale ][ 's_name' ];
-					$category[ 's_description' ] = $category[ 'locale' ][ $locale ][ 's_description' ];
-				}
-				osc_cache_set( $key , $category , OSC_CACHE_TTL );
-
-				return $category;
-			} else {
-				return $cache;
-			}
-		}
-
-		/**
-		 * delete a category and all information linked to it
-		 *
-		 * @access public
-		 * @since  unknown
-		 *
-		 * @param integer $pk primary key
-		 *
-		 * @return mixed
-		 * @throws \Exception
-		 */
-		public function deleteByPrimaryKey( $pk ) {
-			$items   = Item::newInstance()->findByCategoryID( (int) ( $pk ) );
-			$subcats = $this->findSubcategories( (int) ( $pk ) );
-			if ( count( $subcats ) > 0 ) {
-				foreach ( $subcats as $s ) {
-					$this->deleteByPrimaryKey( (int) ( $s[ "pk_i_id" ] ) );
-				}
-			}
-
-			if ( count( $items ) > 0 ) {
-				foreach ( $items as $item ) {
-					Item::newInstance()->deleteByPrimaryKey( $item[ "pk_i_id" ] );
-				}
-			}
-
-			osc_run_hook( 'delete_category' , (int) ( $pk ) );
-
-			$this->dao->delete( sprintf( '%st_plugin_category' , DB_TABLE_PREFIX ) , array ( 'fk_i_category_id' => (int) ( $pk ) ) );
-			$this->dao->delete( sprintf( '%st_category_description' , DB_TABLE_PREFIX ) , array ( 'fk_i_category_id' => (int) ( $pk ) ) );
-			$this->dao->delete( sprintf( '%st_category_stats' , DB_TABLE_PREFIX ) , array ( 'fk_i_category_id' => (int) ( $pk ) ) );
-			$this->dao->delete( sprintf( '%st_meta_categories' , DB_TABLE_PREFIX ) , array ( 'fk_i_category_id' => (int) ( $pk ) ) );
-
-			return $this->dao->delete( sprintf( '%st_category' , DB_TABLE_PREFIX ) , array ( 'pk_i_id' => (int) ( $pk ) ) );
-		}
-
-		/**
-		 * returns the children of a given category
-		 *
-		 * @access public
-		 * @since  unknown
-		 *
-		 * @param integer $categoryID
-		 *
-		 * @return array
-		 */
-		public function findSubcategories( $categoryID ) {
-			$this->dao->where( 'fk_i_parent_id' , (int) ( $categoryID ) );
-
-			return $this->listWhere();
-		}
-
-		/**
-		 * Update a category
-		 *
-		 * @access public
-		 * @since  unknown
-		 *
-		 * @param     $data
-		 * @param int $pk primary key
-		 *
-		 * @return mixed bool if there is an error, affectedRows if there isn't errors
-		 * @throws \Exception
-		 */
-		public function updateByPrimaryKey( $data , $pk ) {
-			$fields = $data[ 'fields' ];
-
-			$aFieldsDescription = $data[ 'aFieldsDescription' ];
-			$return             = true;
-			$affectedRows       = 0;
-			//UPDATE for category
-			$res = $this->dao->update( $this->getTableName() , $fields , array ( 'pk_i_id' => $pk ) );
-			if ( $res >= 0 ) {
-				// update dt_expiration (tablel t_item) using category.i_expiration_days
-				if ( $fields[ 'i_expiration_days' ] > 0 ) {
-					$update_dt_expiration = sprintf( 'UPDATE %st_item AS a
-                        LEFT JOIN %st_category  AS b ON b.pk_i_id = a.fk_i_category_id
-                        SET a.dt_expiration = date_add(a.dt_pub_date, INTERVAL b.i_expiration_days DAY)
-                        WHERE a.fk_i_category_id = %d ' , DB_TABLE_PREFIX , DB_TABLE_PREFIX , $pk );
-
-					$this->dao->query( $update_dt_expiration );
-					// update dt_expiration (table t_item) using the max date value
-				} else if ( $fields[ 'i_expiration_days' ] == 0 ) {
-					$update_dt_expiration = sprintf( "UPDATE %st_item AS a
-                        SET a.dt_expiration = '9999-12-31 23:59:59'
-                        WHERE a.fk_i_category_id = %s" , DB_TABLE_PREFIX , $pk );
-
-					$this->dao->query( $update_dt_expiration );
-				}
-
-				$affectedRows = $res;
-
-				foreach ( $aFieldsDescription as $k => $fieldsDescription ) {
-					//UPDATE for description of categories
-					$fieldsDescription[ 'fk_i_category_id' ] = $pk;
-					$fieldsDescription[ 'fk_c_locale_code' ] = $k;
-					$slug_tmp                                = $slug = osc_sanitizeString( osc_apply_filter( 'slug' , isset( $fieldsDescription[ 's_name' ] ) ? $fieldsDescription[ 's_name' ] : '' ) );
-					$slug_unique                             = 1;
-					while ( true ) {
-						$cat_slug = $this->findBySlug( $slug );
-						if ( ! isset( $cat_slug[ 'pk_i_id' ] ) || $cat_slug[ 'pk_i_id' ] == $pk ) {
-							break;
-						} else {
-							$slug = $slug_tmp . "_" . $slug_unique;
-							$slug_unique ++;
-						}
-					}
-					$fieldsDescription[ 's_slug' ] = $slug;
-					$array_where                   = array (
-						'fk_i_category_id' => $pk ,
-						'fk_c_locale_code' => $fieldsDescription[ "fk_c_locale_code" ]
-					);
-
-					$rs = $this->dao->update( DB_TABLE_PREFIX . 't_category_description' , $fieldsDescription , $array_where );
-					if ( $rs == 0 ) {
-						$this->dao->select();
-						$this->dao->from( $this->tableName . " as a" );
-						$this->dao->join( sprintf( "%st_category_description as b" , DB_TABLE_PREFIX ) , "a.pk_i_id = b.fk_i_category_id" , "INNER" );
-						$this->dao->where( "a.pk_i_id" , $pk );
-						$this->dao->where( "b.fk_c_locale_code" , $k );
-						$result = $this->dao->get();
-						$rows   = $result->result();
-						if ( $result->numRows == 0 ) {
-							$res_insert   = $this->insertDescription( $fieldsDescription );
-							$affectedRows += 1;
-						}
-					} else if ( $rs > 0 ) {
-						$affectedRows += $rs;
-					} else if ( is_bool( $rs ) ) { // catch error
-						if ( $return ) {
-							$return = $rs;
-						}
-					}
-				}
-			} else {
-				$return = $res;
-			}
-
-			if ( $return ) {
-				return $affectedRows;
-			} else {
-				return $return;
-			}
-		}
-
-		/**
-		 * Insert the description of a category
-		 *
-		 * @access public
-		 * @since  unknown
-		 *
-		 * @param array $fields_description
-		 *
-		 * @return bool
-		 */
-		public function insertDescription( $fields_description ) {
-			if ( ! empty( $fields_description[ 's_name' ] ) ) {
-				return $this->dao->insert( DB_TABLE_PREFIX . 't_category_description' , $fields_description );
-			}
-		}
-
-		/**
-		 * Inser a new category
-		 *
-		 * @access public
-		 * @since  unknown
-		 *
-		 * @param array $fields
-		 * @param null  $aFieldsDescription
-		 *
-		 * @return mixed
-		 * @throws \Exception
-		 */
-		public function insert( $fields , $aFieldsDescription = null ) {
-			$this->dao->insert( $this->getTableName() , $fields );
-			$category_id = $this->dao->insertedId();
-			foreach ( $aFieldsDescription as $k => $fieldsDescription ) {
-				$fieldsDescription[ 'fk_i_category_id' ] = $category_id;
-				$fieldsDescription[ 'fk_c_locale_code' ] = $k;
-				$slug_tmp                                = $slug = osc_sanitizeString( osc_apply_filter( 'slug' , $fieldsDescription[ 's_name' ] ) );
-				$slug_unique                             = 1;
-				while ( true ) {
-					if ( ! $this->findBySlug( $slug ) ) {
-						break;
-					} else {
-						$slug = $slug_tmp . "_" . $slug_unique;
-						$slug_unique ++;
-					}
-				}
-				$fieldsDescription[ 's_slug' ] = $slug;
-				$this->dao->insert( DB_TABLE_PREFIX . 't_category_description' , $fieldsDescription );
-			}
-
-			return $category_id;
-		}
-
-		/**
-		 * Same as toRootTree but reverse the results
-		 *
-		 * @access public
-		 * @since  unknown
-		 *
-		 * @param integer $category_id
-		 *
-		 * @return array
-		 * @throws \Exception
-		 */
-		public function hierarchy( $category_id ) {
-			return array_reverse( $this->toRootTree( $category_id ) );
-		}
-
-		/**
-		 * Given a category, return the branch from the root to the category
-		 *
-		 * @access public
-		 * @since  unknown
-		 *
-		 * @param null $cat
-		 *
-		 * @return array
-		 * @throws \Exception
-		 */
-		public function toRootTree( $cat = null ) {
-			$tree = array ();
-			if ( $cat != null ) {
-				$tree_b = array ();
-				if ( is_numeric( $cat ) ) {
-					$cat = $this->findByPrimaryKey( $cat );
-				} else {
-					$cat = $this->findBySlug( $cat );
-				}
-				$tree[ 0 ] = $cat;
-				while ( $cat[ 'fk_i_parent_id' ] != null ) {
-					$cat = $this->findByPrimaryKey( $cat[ 'fk_i_parent_id' ] );
-					array_unshift( $tree , '' );//$cat);
-					$tree[ 0 ] = $cat;
-				}
-			}
-
-			return $tree;
-		}
-
-		/**
-		 * Find a category find its slug
-		 *
-		 * @access public
-		 * @since  unknown
-		 *
-		 * @param string $slug
-		 *
-		 * @return array
-		 * @throws \Exception
-		 */
-		public function findBySlug( $slug ) {
-			$slug = trim( $slug );
-			if ( $slug != '' ) {
-				if ( isset( $this->_slugs[ $slug ] ) ) {
-					return $this->findByPrimaryKey( $this->_slugs[ $slug ] );
-				}
-				$slug = urlencode( $slug );
-				$this->dao->where( 'b.s_slug' , $slug );
-				// end specific condition
-
-				$results = $this->listWhere();
-				if ( count( $results ) > 0 ) {
-					$this->_slugs[ $slug ] = $results[ 0 ][ 'pk_i_id' ];
-
-					return $results[ 0 ];
-				}
-			}
-
-			return array ();
-		}
-
-		/**
-		 * Check if it's a root category
-		 *
-		 * @access public
-		 * @since  unknown
-		 *
-		 * @param $categoryID
-		 *
-		 * @return boolean
-		 */
-		public function isRoot( $categoryID ) {
-			// juanramon: specific condition
-			$this->dao->where( 'fk_i_parent_id IS NULL' );
-			$this->dao->where( 'pk_i_id' , $categoryID );
-			// end specific condition
-
-			$results = $this->listWhere();
-
-			if ( count( $results ) > 0 ) {
-				return true;
-			}
-
-			return false;
-		}
-
-		/**
-		 * returns the children of a given category
-		 *
-		 * @access public
-		 * @since  unknown
-		 *
-		 * @param integer $categoryID
-		 *
-		 * @return array
-		 */
-		public function findSubcategoriesEnabled( $categoryID ) {
-			$this->dao->where( 'fk_i_parent_id' , (int) ( $categoryID ) );
-			$this->dao->where( 'a.b_enabled' , '1' );
-
-			return $this->listWhere();
-		}
-
-		/**
-		 * Return a category's name given an id
-		 *
-		 * @access public
-		 * @since  3.1
-		 *
-		 * @param int $categoryID primary key
-		 *
-		 * @return string
-		 */
-		public function findNameByPrimaryKey( $categoryID ) {
-			if ( $categoryID == null ) {
-				return false;
-			}
-
-			$category = array ();
-
-			if ( array_key_exists( $categoryID , $this->_categories ) ) {
-				$category = $this->_categories[ $categoryID ];
-			} else {
-				$this->dao->select( "s_name" );
-				$this->dao->from( $this->getTablePrefix() . 't_category_description' );
-				$this->dao->where( 'fk_i_category_id' , $categoryID );
-				$result = $this->dao->get();
-
-				if ( $result == false ) {
-					return false;
-				}
-
-				$category = $result->row();
-			}
-
-			if ( isset( $category[ 's_name' ] ) ) {
-				return $category[ 's_name' ];
-			} else {
-				return __( 'Non-Existent Category' );
-			}
-		}
-
-		/**
-		 * Return list of categories' name and id by locale
-		 *
-		 * @access public
-		 * @since  3.2.1
-		 *
-		 * @param string $locale
-		 *
-		 * @return array|bool
-		 */
-		public function _findNameIDByLocale( $locale = null ) {
-			if ( $locale == null ) {
-				return false;
-			}
-
-			$this->dao->select( "s_name, fk_i_category_id as pk_i_id" );
-			$this->dao->from( $this->getTablePrefix() . 't_category_description' );
-			$this->dao->where( 'fk_c_locale_code' , $locale );
-			$result = $this->dao->get();
-
-			if ( $result == false ) {
-				return array ();
-			}
-
-			return $result->result();
-		}
-
-		/**
-		 * Update categories' order
-		 *
-		 * @access public
-		 * @since  unknown
-		 *
-		 * @param integer $pk_i_id
-		 * @param integer $order
-		 *
-		 * @return mixed false on fail, int of num. of affected rows
-		 */
-		public function updateOrder( $pk_i_id , $order ) {
-			return $this->dao->update( $this->tableName , array ( 'i_position' => $order ) , array ( 'pk_i_id' => $pk_i_id ) );
-
-		}
-
-		/**
-		 * Update categories' expiration
-		 *
-		 * @access public
-		 * @since  unknown
-		 *
-		 * @param integer $pk_i_id
-		 * @param integer $expiration
-		 * @param boolean $updateSubcategories
-		 *
-		 * @return mixed false on fail, int of num. of affected rows
-		 * @throws \Exception
-		 */
-		public function updateExpiration( $pk_i_id , $expiration , $updateSubcategories = false ) {
-			$itemManager = Item::newInstance();
-
-			$this->dao->select( 'pk_i_id' );
-			$this->dao->from( DB_TABLE_PREFIX . 't_item' );
-			$this->dao->where( sprintf( 'fk_i_category_id = %d' , $pk_i_id ) );
-			$result = $this->dao->get();
-			if ( $result == false ) {
-				$items = array ();
-			}
-			$items = $result->result();
-			foreach ( $items as $item ) {
-				$itemManager->updateExpirationDate( $item[ 'pk_i_id' ] , $expiration );
-			}
-			$result = $this->dao->update( $this->tableName , array ( 'i_expiration_days' => $expiration ) , array ( 'pk_i_id' => $pk_i_id ) );
-			if ( $updateSubcategories ) {
-				$subcategories = $this->findSubcategories( $pk_i_id );
-				foreach ( $subcategories as $c ) {
-					$this->updateExpiration( $c[ 'pk_i_id' ] , $expiration , true );
-				}
-			}
-
-			return $result;
-		}
-
-		/**
-		 * Update categories' price enabled
-		 *
-		 * @access public
-		 * @since  unknown
-		 *
-		 * @param integer $pk_i_id
-		 * @param integer $enabled
-		 * @param boolean $updateSubcategories
-		 *
-		 * @return bool true on pass, false on fail
-		 */
-		public function updatePriceEnabled( $pk_i_id , $enabled , $updateSubcategories = false ) {
-			$result = $this->dao->update( $this->tableName , array ( 'b_price_enabled' => $enabled ) , array ( 'pk_i_id' => $pk_i_id ) );
-			if ( $updateSubcategories ) {
-				$subcategories = $this->findSubcategories( $pk_i_id );
-				foreach ( $subcategories as $c ) {
-					$this->updatePriceEnabled( $c[ 'pk_i_id' ] , $enabled , true );
-				}
-			}
-
-			return $result;
-		}
-
-		/**
-		 * update name of a category
-		 *
-		 * @access public
-		 * @since  unknown
-		 *
-		 * @param integer $pk_i_id
-		 * @param string  $locale
-		 * @param string  $name
-		 *
-		 * @return mixed false on fail, int of num. of affected rows
-		 */
-		public function updateName( $pk_i_id , $locale , $name ) {
-			return $this->dao->update( DB_TABLE_PREFIX . 't_category_description' , array ( 's_name' => $name ) , array (
-				'fk_i_category_id' => $pk_i_id ,
-				'fk_c_locale_code' => $locale
-			) );
-		}
-
-		/**
-		 * Formats a value before being inserted in DB.
-		 *
-		 * @param $value
-		 *
-		 * @return string
-		 */
-		public function formatValue( $value ) {
-			if ( is_null( $value ) ) {
-				return DB_CONST_NULL;
-			} else {
-				$value = trim( $value );
-			}
-			switch ( $value ) {
-				case DB_FUNC_NOW:
-				case DB_CONST_TRUE:
-				case DB_CONST_FALSE:
-				case DB_CONST_NULL:
-					break;
-				default:
-					$value = '\'' . addslashes( $value ) . '\'';
-					break;
-			}
-
-			return $value;
-		}
-	}
-
-	/* file end: ./oc-includes/osclass/model/Category.php */
-=======
 <?php if ( !defined('ABS_PATH') ) exit('ABS_PATH is not loaded. Direct access is not allowed.');
 
 /*
@@ -1925,5 +965,4 @@
         }
     }
 
-    /* file end: ./oc-includes/osclass/model/Category.php */
->>>>>>> 45d2453c
+    /* file end: ./oc-includes/osclass/model/Category.php */