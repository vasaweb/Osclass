--- conflicted
+++ resolved
@@ -295,7 +295,7 @@
 
                 $sql = 'UPDATE ' . $this->getTableDescriptionName() . ' SET ' . $set . " WHERE fk_i_category_id = " . $pk . " AND fk_c_locale_code = '" . $fieldsDescription["fk_c_locale_code"] . "'";
 
-<<<<<<< HEAD
+
                 $this->conn->osc_dbExec($sql);
 
                 if($this->conn->get_affected_rows() == 0) {
@@ -307,22 +307,7 @@
             }
         }
 
-        public function insert($fields, $aFieldsDescription)
-=======
-
-                $this->conn->osc_dbExec($sql);
-
-                if($this->conn->get_affected_rows() == 0) {
-                    $rows = $this->conn->osc_dbFetchResult("SELECT * FROM %s as a INNER JOIN %s as b ON a.pk_i_id = b.fk_i_category_id WHERE a.pk_i_id = '%s' AND b.fk_c_locale_code = '%s'", $this->getTableName(), $this->getTableDescriptionName(), $pk, $k);
-                    if(count($rows) == 0) {
-                        $this->insert_description($fieldsDescription);
-                    }
-                }
-            }
-        }
-
         public function insert($fields, $aFieldsDescription = null )
->>>>>>> 93be9b16
         {
             $columns = implode(', ', array_keys($fields));
 
