--- conflicted
+++ resolved
@@ -535,14 +535,10 @@
          * @param int $pk primary key
          * @return mixed bool if there is an error, affectedRows if there isn't errors
          */
-<<<<<<< HEAD
         public function updateByPrimaryKey($data, $pk)
         {
             $fields = $data['fields'];
-=======
-        public function updateByPrimaryKey($data, $pk) {
-            $fields             = $data['fields'];
->>>>>>> 0d36688d
+
             $aFieldsDescription = $data['aFieldsDescription'];
             $return       = true;
             $affectedRows = 0;
