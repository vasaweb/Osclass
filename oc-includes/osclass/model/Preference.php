--- conflicted
+++ resolved
@@ -31,15 +31,8 @@
         return self::$instance ;
     }
 
-<<<<<<< HEAD
-    private function __construct() {
-        parent::__construct();
-
-        echo "llamando al constructor de Preference..." ;
-=======
     public function __construct() {
         parent::__construct();
->>>>>>> 83be5deb
         $this->pref = $this->toArray() ;
     }
 
