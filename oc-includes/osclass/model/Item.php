<?php if ( !defined('ABS_PATH') ) exit('ABS_PATH is not loaded. Direct access is not allowed.') ;

    /*
     *      OSCLass – software for creating and publishing online classified
     *                           advertising platforms
     *
     *                        Copyright (C) 2010 OSCLASS
     *
     *       This program is free software: you can redistribute it and/or
     *     modify it under the terms of the GNU Affero General Public License
     *     as published by the Free Software Foundation, either version 3 of
     *            the License, or (at your option) any later version.
     *
     *     This program is distributed in the hope that it will be useful, but
     *         WITHOUT ANY WARRANTY; without even the implied warranty of
     *        MERCHANTABILITY or FITNESS FOR A PARTICULAR PURPOSE.  See the
     *             GNU Affero General Public License for more details.
     *
     *      You should have received a copy of the GNU Affero General Public
     * License along with this program.  If not, see <http://www.gnu.org/licenses/>.
     */

    /**
     * Model database for Item table
     * 
     * @package OSClass
     * @subpackage Model
     * @since unknown
     */
    class Item extends DAO
    {
        /**
         * It references to self object: Item.
         * It is used as a singleton
         * 
         * @access private
         * @since unknown
         * @var Item 
         */
        private static $instance ;
        
        /**
         * It creates a new Item object class ir if it has been created
         * before, it return the previous object
         * 
         * @access public
         * @since unknown
         * @return Item 
         */
        public static function newInstance()
        {
            if( !self::$instance instanceof self ) {
                self::$instance = new self ;
            }
            return self::$instance ;
        }

        /**
         * Set data related to t_item table
         */
        function __construct()
        {
            parent::__construct();
            $this->setTableName('t_item') ;
            $this->setPrimaryKey('pk_i_id') ;
            $array_fields = array(
                'pk_i_id',
                'fk_i_user_id',
                'fk_i_category_id',
                'dt_pub_date',
                'dt_mod_date',
                'f_price',
                'i_price',
                'fk_c_currency_code',
                's_contact_name',
                's_contact_email',
                'b_premium',
                'b_enabled',
                'b_active',
                'b_spam',
                's_secret',
                'b_show_email'
            );
            $this->setFields($array_fields) ;
        }
        
        /**
         * List items ordered by views
         *
         * @access public
         * @since unknown
         * @param int $limit
         * @return array of items
         */
        public function mostViewed($limit = 10) 
        {
            $this->dao->select() ;
            $this->dao->from($this->getTableName().' i, '.DB_TABLE_PREFIX.'t_item_location l, '.DB_TABLE_PREFIX.'t_item_stats s') ;
            $this->dao->where('l.fk_i_item_id = i.pk_i_id AND s.fk_i_item_id = i.pk_i_id') ;
            $this->dao->groupBy('s.fk_i_item_id') ;
            $this->dao->orderBy('i_num_views', 'DESC') ;
            $this->dao->limit($limit) ;
            
            $result = $this->dao->get() ;
            $items  = $result->result() ;
            
            return $this->extendData($items);
        }
        
        /**
         * Get the result match of the primary key passed by parameter, extended with
         * location information and number of views.
         *
         * @access public
         * @since unknown
         * @param int $id Item id
         * @return array 
         */
        public function findByPrimaryKey($id)
        {
            $this->dao->select('l.*, i.*, SUM(s.i_num_views) AS i_num_views') ;
            $this->dao->from($this->getTableName().' i') ;
            $this->dao->join(DB_TABLE_PREFIX.'t_item_location l', 'l.fk_i_item_id = i.pk_i_id ', 'LEFT') ;
            $this->dao->join(DB_TABLE_PREFIX.'t_item_stats s', 'i.pk_i_id = s.fk_i_item_id', 'LEFT') ;
            $this->dao->where('i.pk_i_id', $id) ;
            $this->dao->groupBy('s.fk_i_item_id') ;
            $result = $this->dao->get() ;
            
            if($result === false) {
                return false;
            }
            
            if( $result->numRows() == 0 ) {
                return array();
            }
            
            $item   = $result->row() ; 

            if(!is_null($item) ) {
                return $this->extendDataSingle($item);
            } else {
                return array();
            }
        }
        
        /**
         * List Items with category name
         *
         * @access public
         * @since unknown
         * @return array of items
         */
        public function listAllWithCategories()
        {
            $this->dao->select('i.*, cd.s_name AS s_category_name ') ;
            $this->dao->from($this->getTableName().' i, '.DB_TABLE_PREFIX.'t_category c, '.DB_TABLE_PREFIX.'t_category_description cd') ;
            $this->dao->where('c.pk_i_id = i.fk_i_category_id AND cd.fk_i_category_id = i.fk_i_category_id') ;
            $result = $this->dao->get() ;
            
            return $result->result() ;
        }
        
        /**
         * Comodin function to serve multiple queries
         *
         * @access public
         * @since unknown
         * @return array of items
         */
        public function listWhere()
        {
            $argv = func_get_args();
            $sql = null;
            switch (func_num_args ()) {
                case 0: return array();
                    break;
                case 1: $sql = $argv[0];
                    break;
                default:
                    $args = func_get_args();
                    $format = array_shift($args);
                    $sql = vsprintf($format, $args);
                    break;
            }
            
            $this->dao->select('l.*, i.*') ;
            $this->dao->from($this->getTableName().' i, '.DB_TABLE_PREFIX.'t_item_location l') ;
            $this->dao->where('l.fk_i_item_id = i.pk_i_id') ;
            $this->dao->where($sql) ;
            $result = $this->dao->get() ;
            $items  = $result->result() ;
            
            return $this->extendData($items);
        }
        
        /**
         * Find item resources belong to an item given its id
         *
         * @access public
         * @since unknown
         * @param int $id Item id
         * @return array of resources
         */
        public function findResourcesByID($id)
        {
            return ItemResource::newInstance()->getResources($id);
        }

        /**
         * Find the item location given a item id
         *
         * @access public
         * @since unknown
         * @param int $id Item id
         * @return array of location 
         */
        public function findLocationByID($id)
        {
            $this->dao->select() ;
            $this->dao->from(DB_TABLE_PREFIX.'t_item_location') ;
            $this->dao->where('fk_i_item_id', $id) ;
            $result = $this->dao->get() ;
            
            return $result->row();
        }

        /**
         * Find items belong to a category given its id
         *
         * @access public
         * @since unknown
         * @param int $catId
         * @return array of items
         */
        public function findByCategoryID($catId)
        {
            return $this->listWhere('fk_i_category_id = %d', $catId);
        }
        
        /**
         * Find items belong to an email
         * 
         * @access public
         * @since unknown
         * @param type $email
         * @return type 
         */
        public function findByEmail($email)
        {
            return $this->listWhere("s_contact_email = '%s'", $email);
        }
        
        /**
         * Count all items, or all items belong to a category id, can be filtered
         * by $active  ['ACTIVE'|'INACTIVE'|'SPAM']
         *
         * @access public
         * @since unknown
         * @param type $categoryId
         * @param string $active 
         * @return int total items
         */
        public function totalItems($categoryId = null, $active = null)
        {
            $this->dao->select('count(*) as total') ;
            $this->dao->from($this->getTableName().' i') ;
            $this->dao->join(DB_TABLE_PREFIX.'t_category c', 'c.pk_i_id = i.fk_i_category_id') ;
            if(!is_null($categoryId)) {
                $this->dao->where('i.fk_i_category_id', $categoryId) ;
            }
            
            $conditions = '';
            if (!is_null($active)) {
                switch ($active) {
                    case 'ACTIVE':  
                        $this->dao->where('b_active', 1);
                    break;
                    case 'INACTIVE':   
                        $this->dao->where('b_active', 0);
                    break;
                    case 'SPAM':   
                        $this->dao->where('b_spam', 1);
                    break;
                    default:
                }   
            }

            $result = $this->dao->get() ;
            $total_ads = $result->row() ;
            return $total_ads['total'];
        }

        public function numItems($category, $enabled = true, $active = true)
        {
            $this->dao->select( 'COUNT(*) AS total' ) ;
            $this->dao->from( $this->getTableName() ) ;
            $this->dao->where( 'fk_i_category_id', $category['pk_i_id'] ) ;
            $this->dao->where( 'b_enabled', $enabled ) ;
            $this->dao->where( 'b_active', $active ) ;
            if( $category['i_expiration_days'] != 0 ) {
                $this->dao->where( '( b_premium = 1 OR ( DATEDIFF(\'' . date('Y-m-d H:i:s') .'\', dt_pub_date) < ' . $category['i_expiration_days'] . ' ) )' ) ;
            }
            $result = $this->dao->get() ;

            if( $result == false ) {
                return 0 ;
            }

            if( $result->numRows() == 0 ) {
                return 0 ;
            }

            $row = $result->row() ;
            return $row['total'] ;
        }

        // LEAVE THIS FOR COMPATIBILITIES ISSUES (ONLY SITEMAP GENERATOR)
        // BUT REMEMBER TO DELETE IN ANYTHING > 2.1.x THANKS
        public function listLatest($limit = 10)
        {
            return $this->listWhere(" b_active = 1 AND b_enabled = 1 ORDER BY dt_pub_date DESC LIMIT " . $limit);
        }
        
        /**
         * Insert title, description and what for a given locale and item id.
         * 
         * @access public
         * @since unknown
         * @param string $id Item id
         * @param string $locale
         * @param string $title
         * @param string $description
         * @param string $what
         * @return boolean
         */
        public function insertLocale($id, $locale, $title, $description, $what)
        {
            $title       = $title ;
            $description = $description ;
            $what        = $what ;
            $array_set   = array(
                'fk_i_item_id'      => $id,
                'fk_c_locale_code'  => $locale,
                's_title'           => $title,
                's_description'     => $description
            ) ;
            return $this->dao->insert(DB_TABLE_PREFIX.'t_item_description', $array_set) ;
        }
        
        /**
         * Find items belong to an user given its id
         *
         * @access public
         * @since unknown
         * @param int $userId User id
         * @param int $start begining
         * @param int $end ending
         * @return array of items
         */
        public function findByUserID($userId, $start = 0, $end = null)
        {
            $this->dao->select('l.*, i.*') ;
            $this->dao->from($this->getTableName().' i, '.DB_TABLE_PREFIX.'t_item_location l') ;
            $this->dao->where('l.fk_i_item_id = i.pk_i_id');
            $array_where = array(
                'i.fk_i_user_id' => $userId
            );
            $this->dao->where($array_where) ;
            $this->dao->orderBy('i.pk_i_id', 'DESC') ;
            if($end!=null) {
                $this->dao->limit($start, $end) ;
            } else {
                if ($start > 0 ) {
                    $this->dao->limit($start) ;
                }
            }
            
            $result = $this->dao->get() ;
            $items  = $result->result() ;
            
            return $this->extendData($items) ;
        }

        /**
         * Count items belong to an user given its id
         *
         * @access public
         * @since unknown
         * @param int $userId User id
         * @return int number of items
         */
        public function countByUserID($userId)
        {
            $this->dao->select('count(i.pk_i_id) as total') ;
            $this->dao->from($this->getTableName().' i') ;
            $this->dao->where('i.fk_i_user_id', $userId) ;
            $this->dao->orderBy('i.pk_i_id', 'DESC') ;
            
            $result = $this->dao->get() ;
            $total_ads = $result->row() ;
            return $total_ads['total'];
        }
        
        /**
         * Find enabled items belong to an user given its id
         *
         * @access public
         * @since unknown
         * @param int $userId User id
         * @param int $start beginning from $start
         * @param int $end ending 
         * @return array of items
         */
        public function findByUserIDEnabled($userId, $start = 0, $end = null)
        {
            $this->dao->select('l.*, i.*') ;
            $this->dao->from($this->getTableName().' i, '.DB_TABLE_PREFIX.'t_item_location l') ;
            $this->dao->where('l.fk_i_item_id = i.pk_i_id');
            $array_where = array(
                'i.b_enabled'       => 1,
                'i.fk_i_user_id' => $userId
            );
            $this->dao->where($array_where) ;
            $this->dao->orderBy('i.pk_i_id', 'DESC') ;
            if($end!=null) {
                $this->dao->limit($start, $end) ;
            } else if ($start > 0 ) {
                $this->dao->limit($start) ;
            }
                
            $result = $this->dao->get() ;
            $items  = $result->result() ;
            return $this->extendData($items);
        }

        /**
         * Count enabled items belong to an user given its id
         *
         * @access public
         * @since unknown
         * @param int $userId User id
         * @return int number of items
         */
        public function countByUserIDEnabled($userId)
        {
            $this->dao->select('count(i.pk_i_id) as total') ;
            $this->dao->from($this->getTableName().' i') ;
            $array_where = array(
                'i.b_enabled'     => 1,
                'i.fk_i_user_id'  => $userId
            );
            $this->dao->where($array_where) ;
            $this->dao->orderBy('i.pk_i_id', 'DESC') ;
            
            $result = $this->dao->get() ;
            $items  = $result->row() ;
            return $items['total'];
        }
        
        /**
         * Clear item stat given item id and stat to clear
         * $stat array('spam', 'duplicated', 'bad', 'offensive', 'expired')
         *
         * @access public
         * @since unknown
         * @param int $id
         * @param string $stat
         * @return mixed int if updated correctly or false when error occurs
         */
        public function clearStat($id, $stat)
        {
            switch($stat) {
                case 'spam':
                    $array_set  = array('i_num_spam' => 0);
                    break;
                case 'duplicated':
                    $array_set  = array('i_num_repeated' => 0);
                    break;
                case 'bad':
                    $array_set  = array('i_num_bad_classified' => 0);
                    break;
                case 'offensive':
                    $array_set  = array('i_num_offensive' => 0);
                    break;
                case 'expired':
                    $array_set  = array('i_num_expired' => 0);
                    break;
                default:
                    break;
            }
            $array_conditions = array('fk_i_item_id' => $id);
            return $this->dao->update(DB_TABLE_PREFIX.'t_item_stats', $array_set, $array_conditions);
        }
        
        /**
         * Update title and description given a item id and locale.
         *
         * @access public
         * @since unknown
         * @param int $id
         * @param string $locale
         * @param string $title
         * @param string $text
         * @return bool 
         */
        public function updateLocaleForce($id, $locale, $title, $text)
        {
            $array_replace = array(
                's_title'           => $title,
                's_description'     => $text,
                'fk_c_locale_code'  => $locale,
                'fk_i_item_id'      => $id
            );
            return $this->dao->replace(DB_TABLE_PREFIX.'t_item_description', $array_replace) ;
        }        
        
        /**
         * Return meta fields for a given item
         *
         * @access public
         * @since unknown
         * @param int $id Item id
         * @return array meta fields array
         */
        public function metaFields($id)
        {
            $this->dao->select('im.s_value as s_value,mf.pk_i_id as pk_i_id, mf.s_name as s_name, mf.e_type as e_type') ;
            $this->dao->from($this->getTableName().' i, '.DB_TABLE_PREFIX.'t_item_meta im, '.DB_TABLE_PREFIX.'t_meta_categories mc, '.DB_TABLE_PREFIX.'t_meta_fields mf') ;
            $this->dao->where('mf.pk_i_id = im.fk_i_field_id');
            $this->dao->where('mf.pk_i_id = mc.fk_i_field_id');
            $this->dao->where('mc.fk_i_category_id = i.fk_i_category_id');
            $array_where = array(
                'im.fk_i_item_id'       => $id,
                'i.pk_i_id'             => $id
            );
            $this->dao->where($array_where) ;
            $result = $this->dao->get() ;
            return $result->result() ;
        }
        
        /**
         * Delete by primary key, delete dependencies too
         *
         * @access public
         * @since unknown
         * @param int $id Item id
         * @return bool
         */
        public function deleteByPrimaryKey($id)
        {
            osc_run_hook('delete_item', $id) ;
            $item = $this->findByPrimaryKey($id) ;

            if ( is_null($item) ) {
                return false ;
            }

            if( $item['b_active'] == 1 ) {
                CategoryStats::newInstance()->decreaseNumItems($item['fk_i_category_id']) ;
            }

            $this->dao->delete(DB_TABLE_PREFIX.'t_item_description', "fk_i_item_id = $id") ;
            $this->dao->delete(DB_TABLE_PREFIX.'t_item_comment' , "fk_i_item_id = $id") ;
            $this->dao->delete(DB_TABLE_PREFIX.'t_item_resource', "fk_i_item_id = $id") ;
            $this->dao->delete(DB_TABLE_PREFIX.'t_item_location', "fk_i_item_id = $id") ;
            $this->dao->delete(DB_TABLE_PREFIX.'t_item_stats'   , "fk_i_item_id = $id") ;
            $this->dao->delete(DB_TABLE_PREFIX.'t_item_meta'    , "fk_i_item_id = $id") ;
            $res = parent::deleteByPrimaryKey($id) ;
            return $res ;
        }
        
        /**
         * Delete by city
         *
         * @access public
         * @since unknown
         * @param int $cityId city id
         * @return bool
         */
        public function deleteByCity($cityId)
        {
            $this->dao->select('fk_i_item_id');
            $this->dao->from(DB_TABLE_PREFIX.'t_item_location') ;
            $this->dao->where('fk_i_city_id', $cityId) ;
            $result = $this->dao->get() ;
            $items  = $result->result() ;
            foreach($items as $i) {
                $this->deleteByPrimaryKey($i['fk_i_item_id']);
            }
        }
        
        /**
         * Delete by region
         *
         * @access public
         * @since unknown
         * @param int $regionId region id
         * @return bool
         */
        public function deleteByRegion($regionId)
        {
            $this->dao->select('fk_i_item_id');
            $this->dao->from(DB_TABLE_PREFIX.'t_item_location') ;
            $this->dao->where('fk_i_region_id', $regionId) ;
            $result = $this->dao->get() ;
            $items  = $result->result() ;
            foreach($items as $i) {
                $this->deleteByPrimaryKey($i['fk_i_item_id']);
            }
        }
        
        /**
         * Delete by country
         *
         * @access public
         * @since unknown
         * @param int $countryId country id
         * @return bool
         */
        public function deleteByCountry($countryId)
        {
            $this->dao->select('fk_i_item_id');
            $this->dao->from(DB_TABLE_PREFIX.'t_item_location') ;
            $this->dao->where('fk_c_country_code', $countryId) ;
            $result = $this->dao->get() ;
            $items  = $result->result() ;
            foreach($items as $i) {
                $this->deleteByPrimaryKey($i['fk_i_item_id']);
            }
        }
        
        /**
         * Extends the given array $item with description in available locales
         *  
         * @access public
         * @since unknown
         * @param array $item
         * @return array item array with description in available locales
         */
        public function extendDataSingle($item)
        {
            $prefLocale = osc_current_user_locale();

            $this->dao->select() ;
            $this->dao->from(DB_TABLE_PREFIX.'t_item_description') ;
            $this->dao->where('fk_i_item_id', $item['pk_i_id']) ;
            $result = $this->dao->get() ;
            $descriptions = $result->result() ;
            
            $item['locale'] = array();
            foreach ($descriptions as $desc) {
                if ($desc['s_title'] != "" || $desc['s_description'] != "") {
                    $item['locale'][$desc['fk_c_locale_code']] = $desc;
                }
            }
            $is_itemLanguageAvailable = (!empty($item['locale'][$prefLocale]['s_title'])
                                         && !empty($item['locale'][$prefLocale]['s_description']));
            if (isset($item['locale'][$prefLocale]) && $is_itemLanguageAvailable) {
                $item['s_title'] = $item['locale'][$prefLocale]['s_title'];
                $item['s_description'] = $item['locale'][$prefLocale]['s_description'];
            } else {
                $aCategory = Category::newInstance()->findByPrimaryKey($item['fk_i_category_id']);

                $title = sprintf(__('%s in'), $aCategory['s_name']);
                if(isset($item['s_city'])) {
                    $title .= ' ' . $item['s_city'];
                } else if(isset($item['s_region'])) {
                    $title .= ' ' .$item['s_region'];
                } else if(isset($item['s_country'])) {
                    $title .= ' ' . $item['s_country'];
                }
                $item['s_title'] = $title;
                $item['s_description'] = __('There\'s no description available in your language');
                unset($data);
            }
            return $item;
        }
        
        /**
         * Extends the given array $items with category name , and description in available locales
         *
         * @access public
         * @since unknown
         * @param array $items array with items
         * @return array with category name 
         */
        public function extendCategoryName($items)
        {
            if( OC_ADMIN ) {
                $prefLocale = osc_current_admin_locale();
            } else {
                $prefLocale = osc_current_user_locale();
            }

            $results = array();
            foreach ($items as $item) {
                $this->dao->select('fk_c_locale_code, s_name as s_category_name') ;
                $this->dao->from(DB_TABLE_PREFIX.'t_category_description') ;
                $this->dao->where('fk_i_category_id', $item['fk_i_category_id']) ;
                $result = $this->dao->get() ;
                $descriptions = $result->result() ;
                
                foreach ($descriptions as $desc) {
                    $item['locale'][$desc['fk_c_locale_code']]['s_category_name'] = $desc['s_category_name'];
                }
                if (isset($item['locale'][$prefLocale]['s_category_name'])) {
                    $item['s_category_name'] = $item['locale'][$prefLocale]['s_category_name'];
                } else {
                    $data = current($item['locale']);
                    $item['s_category_name'] = $data['s_category_name'];
                    unset($data);
                }
                $results[] = $item;
            }
            return $results;
        }
        
        /**
         * Extends the given array $items with description in available locales
         *
         * @access public
         * @since unknown
         * @param type $items
         * @return array with description extended with all available locales 
         */
        public function extendData($items)
        {
            if( OC_ADMIN ) {
                $prefLocale = osc_current_admin_locale();
            } else {
                $prefLocale = osc_current_user_locale();
            }

            $results = array();
            foreach ($items as $item) {
                $this->dao->select() ;
                $this->dao->from(DB_TABLE_PREFIX.'t_item_description') ;
                $this->dao->where('fk_i_item_id', $item['pk_i_id']) ;
                
                $result = $this->dao->get() ;
                $descriptions = $result->result() ;
                
                $item['locale'] = array();
                foreach ($descriptions as $desc) {
                    if ($desc['s_title'] != "" || $desc['s_description'] != "") {
                        $item['locale'][$desc['fk_c_locale_code']] = $desc;
                    }
                }
<<<<<<< HEAD
                if( isset($item['locale'][$prefLocale]) ) {
                    $item['s_title']       = $item['locale'][$prefLocale]['s_title'] ;
                    $item['s_description'] = $item['locale'][$prefLocale]['s_description'] ;
                } else {
                    $data = current($item['locale']) ;
                    $item['s_title']       = $data['s_title'] ;
                    $item['s_description'] = $data['s_description'] ;
                    unset($data) ;
=======
                if (isset($item['locale'][$prefLocale])) {
                    $item['s_title'] = $item['locale'][$prefLocale]['s_title'];
                    $item['s_description'] = $item['locale'][$prefLocale]['s_description'];
                } else {
                    $data = current($item['locale']);
                    $item['s_title'] = $data['s_title'];
                    $item['s_description'] = $data['s_description'];
                    unset($data);
>>>>>>> 290f9652
                }
                $results[] = $item;
            }
            return $results;
        }
    }

    /* file end: ./oc-includes/osclass/model/Item.php */
?><|MERGE_RESOLUTION|>--- conflicted
+++ resolved
@@ -746,16 +746,6 @@
                         $item['locale'][$desc['fk_c_locale_code']] = $desc;
                     }
                 }
-<<<<<<< HEAD
-                if( isset($item['locale'][$prefLocale]) ) {
-                    $item['s_title']       = $item['locale'][$prefLocale]['s_title'] ;
-                    $item['s_description'] = $item['locale'][$prefLocale]['s_description'] ;
-                } else {
-                    $data = current($item['locale']) ;
-                    $item['s_title']       = $data['s_title'] ;
-                    $item['s_description'] = $data['s_description'] ;
-                    unset($data) ;
-=======
                 if (isset($item['locale'][$prefLocale])) {
                     $item['s_title'] = $item['locale'][$prefLocale]['s_title'];
                     $item['s_description'] = $item['locale'][$prefLocale]['s_description'];
@@ -764,7 +754,6 @@
                     $item['s_title'] = $data['s_title'];
                     $item['s_description'] = $data['s_description'];
                     unset($data);
->>>>>>> 290f9652
                 }
                 $results[] = $item;
             }
