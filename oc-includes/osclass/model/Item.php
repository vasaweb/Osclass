--- conflicted
+++ resolved
@@ -477,7 +477,6 @@
         }
 
         /**
-<<<<<<< HEAD
          * Find enabled items which are going to expired
          *
          * @access public
@@ -491,44 +490,6 @@
             $this->dao->from($this->getTableName().' i, '.DB_TABLE_PREFIX.'t_item_location l');
             $this->dao->where('l.fk_i_item_id = i.pk_i_id');
             $this->dao->where('hourdiff = '.$hours);
-=======
-         * Find enable items according the type
-         *
-         * @access public
-         * @since unknown
-         * @param int $userId User id
-         * @param int $start beginning from $start
-         * @param int $end ending
-         * @param string $itemType type item(active, expired, pending validate, premium, all)
-         * @return array of items
-         */
-        public function findItemTypesByUserID($userId, $start = 0, $end = null, $itemType = false)
-        {
-            $this->dao->from($this->getTableName());
-            $this->dao->where('b_enabled', 1);
-            $this->dao->where("fk_i_user_id = $userId");
-
-            if($itemType == 'active') {
-                $this->dao->where('b_active', 1);
-                $this->dao->where('dt_expiration > \'' . date('Y-m-d H:i:s') . '\'');
-
-            } elseif($itemType == 'expired'){
-                $this->dao->where('dt_expiration < \'' . date('Y-m-d H:i:s') . '\'');
-
-            } elseif($itemType == 'pending_validate'){
-                $this->dao->where('b_active', 0);
-
-            } elseif($itemType == 'premium'){
-                  $this->dao->where('b_premium', 1);
-            }
-
-            $this->dao->orderBy('pk_i_id', 'DESC');
-            if($end!=null) {
-                $this->dao->limit($start, $end);
-            } else if ($start > 0 ) {
-                $this->dao->limit($start);
-            }
->>>>>>> aa4a406e
 
             $result = $this->dao->get();
             if($result == false) {
@@ -539,7 +500,6 @@
         }
 
         /**
-<<<<<<< HEAD
          * Find enabled items which are going to expired
          *
          * @access public
@@ -553,49 +513,14 @@
             $this->dao->from($this->getTableName().' i, '.DB_TABLE_PREFIX.'t_item_location l');
             $this->dao->where('l.fk_i_item_id = i.pk_i_id');
             $this->dao->where('daydiff = '.$days);
-=======
-         * Count enabled items according the type
-         *
-         * @access public
-         * @since unknown
-         * @param int $userId User id
-         * @param string $itemType (active, expired, pending validate, premium, all)
-         * @return int number of items
-         */
-        public function countItemTypesByUserID($userId, $itemType = false)
-        {
-            $this->dao->select('count(pk_i_id) as total');
-            $this->dao->from($this->getTableName());
-            $this->dao->where('b_enabled', 1);
-            $this->dao->where("fk_i_user_id = $userId");
-            $this->dao->orderBy('pk_i_id', 'DESC');
-
-            if($itemType == 'active') {
-                $this->dao->where('b_active', 1);
-                $this->dao->where("dt_expiration > '" . date('Y-m-d H:i:s') . "'");
-
-            } elseif($itemType == 'expired'){
-                $this->dao->where("dt_expiration <= '" . date('Y-m-d H:i:s') . "'");
-
-            } elseif($itemType == 'pending_validate'){
-                $this->dao->where('b_active', 0);
-
-            } elseif($itemType == 'premium'){
-                  $this->dao->where('b_premium', 1);
-            }
->>>>>>> aa4a406e
-
-            $result = $this->dao->get();
-            if($result == false) {
-                return array();
-            }
-<<<<<<< HEAD
+
+            $result = $this->dao->get();
+            if($result == false) {
+                return array();
+            }
+
             $items  = $result->result();
             return $this->extendData($items);
-=======
-            $items  = $result->row();
-            return $items['total'];
->>>>>>> aa4a406e
         }
 
         /**
@@ -616,6 +541,91 @@
             );
             $this->dao->where($array_where);
             $this->dao->orderBy('i.pk_i_id', 'DESC');
+
+            $result = $this->dao->get();
+            if($result == false) {
+                return array();
+            }
+            $items  = $result->row();
+            return $items['total'];
+        }
+
+        /**
+         * Find enable items according the type
+         *
+         * @access public
+         * @since unknown
+         * @param int $userId User id
+         * @param int $start beginning from $start
+         * @param int $end ending
+         * @param string $itemType type item(active, expired, pending validate, premium, all)
+         * @return array of items
+         */
+        public function findItemTypesByUserID($userId, $start = 0, $end = null, $itemType = false)
+        {
+            $this->dao->from($this->getTableName());
+            $this->dao->where('b_enabled', 1);
+            $this->dao->where("fk_i_user_id = $userId");
+
+            if($itemType == 'active') {
+                $this->dao->where('b_active', 1);
+                $this->dao->where('dt_expiration > \'' . date('Y-m-d H:i:s') . '\'');
+
+            } elseif($itemType == 'expired'){
+                $this->dao->where('dt_expiration < \'' . date('Y-m-d H:i:s') . '\'');
+
+            } elseif($itemType == 'pending_validate'){
+                $this->dao->where('b_active', 0);
+
+            } elseif($itemType == 'premium'){
+                $this->dao->where('b_premium', 1);
+            }
+
+            $this->dao->orderBy('pk_i_id', 'DESC');
+            if($end!=null) {
+                $this->dao->limit($start, $end);
+            } else if ($start > 0 ) {
+                $this->dao->limit($start);
+            }
+
+            $result = $this->dao->get();
+            if($result == false) {
+                return array();
+            }
+            $items  = $result->result();
+            return $this->extendData($items);
+        }
+
+        /**
+         * Count enabled items according the type
+         *
+         * @access public
+         * @since unknown
+         * @param int $userId User id
+         * @param string $itemType (active, expired, pending validate, premium, all)
+         * @return int number of items
+         */
+        public function countItemTypesByUserID($userId, $itemType = false)
+        {
+            $this->dao->select('count(pk_i_id) as total');
+            $this->dao->from($this->getTableName());
+            $this->dao->where('b_enabled', 1);
+            $this->dao->where("fk_i_user_id = $userId");
+            $this->dao->orderBy('pk_i_id', 'DESC');
+
+            if($itemType == 'active') {
+                $this->dao->where('b_active', 1);
+                $this->dao->where("dt_expiration > '" . date('Y-m-d H:i:s') . "'");
+
+            } elseif($itemType == 'expired'){
+                $this->dao->where("dt_expiration <= '" . date('Y-m-d H:i:s') . "'");
+
+            } elseif($itemType == 'pending_validate'){
+                $this->dao->where('b_active', 0);
+
+            } elseif($itemType == 'premium'){
+                $this->dao->where('b_premium', 1);
+            }
 
             $result = $this->dao->get();
             if($result == false) {
