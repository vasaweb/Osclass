<?php if ( !defined('ABS_PATH') ) exit('ABS_PATH is not loaded. Direct access is not allowed.');

    /**
     * Osclass – software for creating and publishing online classified advertising platforms
     *
     * Copyright (C) 2012 OSCLASS
     *
     * This program is free software: you can redistribute it and/or modify it under the terms
     * of the GNU Affero General Public License as published by the Free Software Foundation,
     * either version 3 of the License, or (at your option) any later version.
     *
     * This program is distributed in the hope that it will be useful, but WITHOUT ANY WARRANTY;
     * without even the implied warranty of MERCHANTABILITY or FITNESS FOR A PARTICULAR PURPOSE.
     * See the GNU Affero General Public License for more details.
     *
     * You should have received a copy of the GNU Affero General Public
     * License along with this program. If not, see <http://www.gnu.org/licenses/>.
     */

    Class UserActions
    {
        var $is_admin;
        var $manager;

        function __construct($is_admin)
        {
            $this->is_admin = $is_admin;
            $this->manager  = User::newInstance();
        }

        //add...
        function add()
        {
            $success    = 0;
            $error      = false;
            if( !$error && (osc_recaptcha_private_key() != '') && !$this->is_admin ) {
                if( !osc_check_recaptcha() ) {
                    $error = 4;
                }
            }

            if( !$error && Params::getParam('s_password', false, false) == '' ) {
                $error = 6;
            }

            if( !$error && Params::getParam('s_password', false, false) != Params::getParam('s_password2', false, false) ) {
                $error = 7;
            }

            $input = $this->prepareData(true);

            if( !$error && !osc_validate_email($input['s_email']) ) {
                $error = 5;
            }

            $email_taken = $this->manager->findByEmail($input['s_email']);
            if( !$error && $email_taken != null ) {
                osc_run_hook('register_email_taken', $input['s_email']);
                $error = 3;
            }

            if(!$error && $input['s_username']!='') {
                $username_taken = $this->manager->findByUsername($input['s_username']);
                if( !$error && $username_taken != null ) {
                    $error = 8;
                }
                if(osc_is_username_blacklisted($input['s_username'])) {
                    $error = 9;
                }
            }

            // hook pre add or edit
            osc_run_hook('pre_user_post');

            if( is_numeric($error) && $error > 0) {
                osc_run_hook('user_register_failed', $error);
                return $error;
            }


            $this->manager->insert($input);
            $userId = $this->manager->dao->insertedId();

            if($input['s_username']=='') {
                $this->manager->update(
                                 array('s_username' => $userId)
                                ,array('pk_i_id'  => $userId)
                );
            }

            if ( is_array( Params::getParam('s_info') ) ) {
                foreach (Params::getParam('s_info') as $key => $value) {
                    $this->manager->updateDescription($userId, $key, $value);
                }
            }

            Log::newInstance()->insertLog('user', 'add', $userId, $input['s_email'], $this->is_admin ? 'admin' : 'user', $this->is_admin ? osc_logged_admin_id() : $userId);

            // update items with s_contact_email the same as new user email
            $aItems = Item::newInstance()->findByEmail( $input['s_email'] );
            foreach( $aItems as $aux ) {
                if( Item::newInstance()->update(array('fk_i_user_id' => $userId, 's_contact_name' => $input['s_name']), array('pk_i_id' => $aux['pk_i_id']) ) ) {
                    $this->manager->increaseNumItems($userId);
                }
            }
            // update alerts user id with the same email
            $aAlerts = Alerts::newInstance()->findByEmail( $input['s_email'] );
            foreach( $aAlerts as $aux ) {
                Alerts::newInstance()->update(array('fk_i_user_id' => $userId), array('s_email' => $input['s_email']));
            }

            $user = $this->manager->findByPrimaryKey($userId);

            if( osc_notify_new_user() && !$this->is_admin ) {
                osc_run_hook('hook_email_admin_new_user', $user);
            }

            if( osc_user_validation_enabled() && !$this->is_admin ) {
                osc_run_hook('hook_email_user_validation', $user, $input);
                $success = 1;
            } else {
                $this->manager->update(
                                 array('b_active' => '1')
                                ,array('pk_i_id'  => $userId)
                );
                $success = 2;
            }

            osc_run_hook('user_register_completed', $userId);
            return $success;
        }

        //edit...
        function edit($userId)
        {

            $input = $this->prepareData(false);

            // hook pre add or edit
            osc_run_hook('pre_user_post');

<<<<<<< HEAD
            $user_email = $this->manager->findByEmail($input['s_email']);
            if(isset($user_email['pk_i_id']) && $user_email['pk_i_id']!=$userId) {
                return 3;
=======
            if($this->is_admin) {
                $user_email = $this->manager->findByEmail($input['s_email']);
                if(isset($user_email['s_email'])) {
                    return 3;
                }
>>>>>>> 77f6e98b
            }

            $this->manager->update($input, array('pk_i_id' => $userId));

            if($this->is_admin) {
                Item::newInstance()->update( array('s_contact_name' => $input['s_name'], 's_contact_email' => $input['s_email']), array('fk_i_user_id' => $userId) );
                ItemComment::newInstance()->update( array('s_author_name' => $input['s_name'], 's_author_email' => $input['s_email']), array('fk_i_user_id' => $userId) );
                Alerts::newInstance()->update( array('s_email' => $input['s_email']), array('fk_i_user_id' => $userId) );

                Log::newInstance()->insertLog( 'user', 'edit', $userId, $input['s_email'], $this->is_admin ? 'admin' : 'user', $this->is_admin ? osc_logged_admin_id() : osc_logged_user_id() );
            } else {
                Item::newInstance()->update( array('s_contact_name' => $input['s_name']), array('fk_i_user_id' => $userId) );
                ItemComment::newInstance()->update( array('s_author_name' => $input['s_name']), array('fk_i_user_id' => $userId) );
                $user = $this->manager->findByPrimaryKey($userId);

                Log::newInstance()->insertLog('user', 'edit', $userId, $user['s_email'], $this->is_admin ? 'admin' : 'user', $this->is_admin ? osc_logged_admin_id() : osc_logged_user_id() );
            }

            Session::newInstance()->_set('userName', $input['s_name']);
            $phone = ($input['s_phone_mobile'])? $input['s_phone_mobile'] : $input['s_phone_land'];
            Session::newInstance()->_set('userPhone', $phone);

            if ( is_array( Params::getParam('s_info') ) ) {
                foreach (Params::getParam('s_info') as $key => $value) {
                    $this->manager->updateDescription($userId, $key, $value);
                }
            }

            osc_run_hook('user_edit_completed', $userId);

            if ( $this->is_admin ) {
                $iUpdated = 0;
                if( (Params::getParam("b_enabled") != '') && (Params::getParam("b_enabled") == 1 ) ) {
                    $iUpdated += $this->manager->update( array('b_enabled' => 1), array('pk_i_id' => $userId) );
                } else {
                    $iUpdated += $this->manager->update( array('b_enabled' => 0), array('pk_i_id' => $userId) );
                }

                if( (Params::getParam("b_active") != '') && (Params::getParam("b_active") == 1) ) {
                    $iUpdated += $this->manager->update( array('b_active' => 1), array('pk_i_id' => $userId) );
                } else {
                    $iUpdated += $this->manager->update( array('b_active' => 0), array('pk_i_id' => $userId) );
                }

                if($iUpdated > 0) {
                    return 2;
                }
            }

            return 0;
        }

        function recover_password()
        {
            $user = User::newInstance()->findByEmail( Params::getParam('s_email') );
            Session::newInstance()->_set( 'recover_time', time() );

            if ( (osc_recaptcha_private_key() != '') ) {
                if( !osc_check_recaptcha() ) {
                    return 2; // BREAK THE PROCESS, THE RECAPTCHA IS WRONG
                }
            }

            if( !$user || ($user['b_enabled'] == 0) ) {
                return 1;
            }

            $code = osc_genRandomPassword(30);
            $date = date('Y-m-d H:i:s');
            User::newInstance()->update(
                array('s_pass_code' => $code, 's_pass_date' => $date, 's_pass_ip' => $_SERVER['REMOTE_ADDR']),
                array('pk_i_id'     => $user['pk_i_id'])
            );

            $password_url = osc_forgot_user_password_confirm_url($user['pk_i_id'], $code);
            osc_run_hook('hook_email_user_forgot_password', $user, $password_url);

            return 0;
        }

        function prepareData($is_add)
        {
            $input = array();

            if ( $is_add ) {
                $input['s_secret']    = osc_genRandomPassword();
                $input['dt_reg_date'] = date('Y-m-d H:i:s');
            } else {
                $input['dt_mod_date'] = date('Y-m-d H:i:s');
            }

            //only for administration, in the public website this two params are edited separately
            if ( $this->is_admin || $is_add ) {
                $input['s_email'] = Params::getParam('s_email');

                if( Params::getParam('s_password', false, false) != Params::getParam('s_password2', false, false) ) {
                    return 1;
                }

                //if we want to change the password
                if( Params::getParam('s_password', false, false) != '') {
                    $input['s_password'] = sha1( Params::getParam('s_password', false, false) );
                }
                $input['s_username']     = osc_sanitize_username(Params::getParam('s_username'));
            }

            $input['s_name']         = Params::getParam('s_name');
            $input['s_website']      = Params::getParam('s_website');
            $input['s_phone_land']   = Params::getParam('s_phone_land');
            $input['s_phone_mobile'] = Params::getParam('s_phone_mobile');

            //locations...
            $country = Country::newInstance()->findByCode( Params::getParam('countryId') );
            if(count($country) > 0) {
                $countryId   = $country['pk_c_code'];
                $countryName = $country['s_name'];
            } else {
                $countryId   = null;
                $countryName = Params::getParam('country');
            }

            if( intval( Params::getParam('regionId') ) ) {
                $region = Region::newInstance()->findByPrimaryKey( Params::getParam('regionId') );
                if( count($region) > 0 ) {
                    $regionId   = $region['pk_i_id'];
                    $regionName = $region['s_name'];
                }
            } else {
                $regionId   = null;
                $regionName = Params::getParam('region');
            }

            if( intval( Params::getParam('cityId') ) ) {
                $city = City::newInstance()->findByPrimaryKey( Params::getParam('cityId') );
                if( count($city) > 0 ) {
                    $cityId   = $city['pk_i_id'];
                    $cityName = $city['s_name'];
                }
            } else {
                $cityId   = null;
                $cityName = Params::getParam('city');
            }

            $input['fk_c_country_code'] = $countryId;
            $input['s_country'] = $countryName;
            $input['fk_i_region_id'] = $regionId;
            $input['s_region']       = $regionName;
            $input['fk_i_city_id']   = $cityId;
            $input['s_city']         = $cityName;
            $input['s_city_area']    = Params::getParam('cityArea');
            $input['s_address']      = Params::getParam('address');
            $input['s_zip']          = Params::getParam('zip');
            $input['b_company']      = (Params::getParam('b_company') != '' && Params::getParam('b_company') != 0) ? 1 : 0;

            return($input);
        }

        public function activate($user_id)
        {
            $user = $this->manager->findByPrimaryKey($user_id);

            if( !$user ) {
                return false;
            }

            $this->manager->update( array('b_active' => 1), array('pk_i_id' => $user_id) );

            if( !$this->is_admin ) {
                osc_run_hook('hook_email_admin_new_user', $user);
            }

            Log::newInstance()->insertLog('user', 'activate', $user_id, $user['s_email'], $this->is_admin ? 'admin' : 'user', $this->is_admin ? osc_logged_admin_id() : osc_logged_user_id() );

            if( $user['b_enabled'] == 1 ) {
                $mItem = new ItemActions(true);
                $items = Item::newInstance()->findByUserID($user_id);
                foreach($items as $item) {
                    $mItem->enable($item['pk_i_id']);
                }
            }

            return true;
        }

        public function deactivate($user_id)
        {
            $user = $this->manager->findByPrimaryKey($user_id);

            if( !$user ) {
                return false;
            }

            $this->manager->update( array('b_active' => 0), array('pk_i_id' => $user_id) );

            Log::newInstance()->insertLog('user', 'deactivate', $user_id, $user['s_email'], $this->is_admin ? 'admin' : 'user', $this->is_admin ? osc_logged_admin_id() : osc_logged_user_id() );

            if( $user['b_enabled'] == 1 ) {
                $mItem = new ItemActions(true);
                $items = Item::newInstance()->findByUserID($user_id);
                foreach($items as $item) {
                    $mItem->disable($item['pk_i_id']);
                }
            }

            return true;
        }

        public function enable($user_id)
        {
            $user = $this->manager->findByPrimaryKey($user_id);

            if( !$user ) {
                return false;
            }

            $this->manager->update( array('b_enabled' => 1), array('pk_i_id' => $user_id) );

            Log::newInstance()->insertLog('user', 'enable', $user_id, $user['s_email'], $this->is_admin ? 'admin' : 'user', $this->is_admin ? osc_logged_admin_id() : osc_logged_user_id() );

            if( $user['b_active'] == 1 ) {
                $mItem = new ItemActions(true);
                $items = Item::newInstance()->findByUserID($user_id);
                foreach($items as $item) {
                    $mItem->enable($item['pk_i_id']);
                }
            }

            return true;
        }

        public function disable($user_id)
        {
            $user = $this->manager->findByPrimaryKey($user_id);

            if( !$user ) {
                return false;
            }

            $this->manager->update( array('b_enabled' => 0), array('pk_i_id' => $user_id) );

            Log::newInstance()->insertLog('user', 'disable', $user_id, $user['s_email'], $this->is_admin ? 'admin' : 'user', $this->is_admin ? osc_logged_admin_id() : osc_logged_user_id());

            if( $user['b_active'] == 1 ) {
                $mItem = new ItemActions(true);
                $items = Item::newInstance()->findByUserID($user_id);
                foreach($items as $item) {
                    $mItem->disable($item['pk_i_id']);
                }
            }

            return true;
        }

        public function resend_activation($user_id)
        {
            $user = $this->manager->findByPrimaryKey($user_id);
            $input['s_secret'] = $user['s_secret'];

            if( !$user  || $user['b_active']==1) {
                return 0;
            }

            if( osc_user_validation_enabled() ) {
                osc_run_hook('hook_email_user_validation', $user, $input);
                return 1;
            }

            return 0;
        }

        public function bootstrap_login($user_id)
        {
            $user = User::newInstance()->findByPrimaryKey( $user_id );

            if( !$user ) {
                return 0;
            }

            if( !$user['b_active'] ) {
                return 1;
            }

            if( !$user['b_enabled'] ) {
                return 2;
            }

            //we are logged in... let's go!
            Session::newInstance()->_set('userId', $user['pk_i_id']);
            Session::newInstance()->_set('userName', $user['s_name']);
            Session::newInstance()->_set('userEmail', $user['s_email']);
            $phone = ($user['s_phone_mobile']) ? $user['s_phone_mobile'] : $user['s_phone_land'];
            Session::newInstance()->_set('userPhone', $phone);

            return 3;
        }
    }

?><|MERGE_RESOLUTION|>--- conflicted
+++ resolved
@@ -139,17 +139,11 @@
             // hook pre add or edit
             osc_run_hook('pre_user_post');
 
-<<<<<<< HEAD
-            $user_email = $this->manager->findByEmail($input['s_email']);
-            if(isset($user_email['pk_i_id']) && $user_email['pk_i_id']!=$userId) {
-                return 3;
-=======
             if($this->is_admin) {
                 $user_email = $this->manager->findByEmail($input['s_email']);
-                if(isset($user_email['s_email'])) {
+                if(isset($user_email['pk_i_id']) && $user_email['pk_i_id']!=$userId) {
                     return 3;
                 }
->>>>>>> 77f6e98b
             }
 
             $this->manager->update($input, array('pk_i_id' => $userId));
