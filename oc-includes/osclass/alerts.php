<?php

/*
 *      OSCLass – software for creating and publishing online classified
 *                           advertising platforms
 *
 *                        Copyright (C) 2010 OSCLASS
 *
 *       This program is free software: you can redistribute it and/or
 *     modify it under the terms of the GNU Affero General Public License
 *     as published by the Free Software Foundation, either version 3 of
 *            the License, or (at your option) any later version.
 *
 *     This program is distributed in the hope that it will be useful, but
 *         WITHOUT ANY WARRANTY; without even the implied warranty of
 *        MERCHANTABILITY or FITNESS FOR A PARTICULAR PURPOSE.  See the
 *             GNU Affero General Public License for more details.
 *
 *      You should have received a copy of the GNU Affero General Public
 * License along with this program.  If not, see <http://www.gnu.org/licenses/>.
 */

function osc_runAlert($type = null) {

    if ($type == null) {
        return;
    }

    $internal_name = 'alert_email_hourly' ;
    switch ($type) {
        case 'HOURLY':
            $internal_name = 'alert_email_hourly' ;
        break;
        case 'DAILY':
            $internal_name = 'alert_email_daily' ;
        break;
        case 'WEEKLY':
            $internal_name = 'alert_email_weekly' ;
        break;
        case 'INSTANT':
            $internal_name = 'alert_email_instant' ;
        break;
    }

    $active = TRUE;
    $searches = Alerts::newInstance()->getAlertsByTypeGroup($type,$active) ;
    foreach ($searches as $s_search) {
        $a_search = Search::newInstance();

        // Get if there're new ads on this search
        $a_search = osc_unserialize(base64_decode($s_search['s_search'])) ;
        $crons = Cron::newInstance()->getCronByType($type);
        if (isset($crons[0])) {
            $last_exec = $crons[0]['d_last_exec'] ;
        } else {
            $last_exec = '0000-00-00 00:00:00' ;
        }

        $a_search->addConditions(sprintf(" %st_item.dt_pub_date > '%s' ", DB_TABLE_PREFIX, $last_exec)) ;

        $totalItems = $a_search->count();
        $items = $a_search->search();

        if (count($items) > 0) {
            //If we have new items from last check
            //Catch the user subscribed to this search
<<<<<<< HEAD
            $users = Alerts::newInstance()->getUsersBySearchAndType($s_search['s_search'], $type, $active) ;
=======
            $users = Alerts::newInstance()->getUsersBySearchAndType($s_search['s_search'], $type) ;
>>>>>>> edad8f6f

            if (count($users) > 0 ) {
                
                $prefLocale = osc_language() ;
                $page = Page::newInstance()->findByInternalName($internal_name) ;
<<<<<<< HEAD
=======
                
                $page = Page::newInstance()->findByInternalName($internal_name) ;

>>>>>>> edad8f6f
                $page_description = $page['locale'] ;

                $_title = $page_description[$prefLocale]['s_title'] ;
                $_body  = $page_description[$prefLocale]['s_text'] ;

                $ads = "";
                foreach ($items as $item) {
<<<<<<< HEAD

                    $ads .= "<a href='".osc_item_url_ns($item['pk_i_id'])."'>" . $item['s_title'] . "</a><br/>" ;
=======
                    $ads .= '<a href="'. osc_item_url_ns($item['pk_i_id']).'">' . $item['s_title'] . '</a><br/>' ;
>>>>>>> edad8f6f
                }

                foreach ($users as $user)
                {
                    if($user['fk_i_user_id']!=0) {
                        $user = User::newInstance()->findByPrimaryKey($user['fk_i_user_id']);
                    } else {
                        $user['s_name'] = $user['s_email'];
                    }
                    
<<<<<<< HEAD
                    $unsub_link = osc_user_unsubscribe_alert_url($user['s_email'], $s_search['s_secret']);//osc_create_url(array('file' => 'user', 'action' => 'unsub_alert', 'email' => $user['s_email'], 'alert' => $s_search['s_search'])) ;

                    $unsub_link = "<a href='". $unsub_link ."'>unsubscribe alert</a>";
=======
                    $unsub_link = osc_user_unsubscribe_alert_url($user['s_email'], $s_search['s_search'] );//osc_create_url(array('file' => 'user', 'action' => 'unsub_alert', 'email' => $user['s_email'], 'alert' => $s_search['s_search'])) ;

                    $unsub_link = '<a href="'.($unsub_link).'">unsubscribe alert</a>';
>>>>>>> edad8f6f

                    $words = array() ;
                    $words[] = array('{USER_NAME}', '{USER_EMAIL}', '{ADS}', '{UNSUB_LINK}') ;
                    $words[] = array($user['s_name'], $user['s_email'], $ads, $unsub_link) ;
                    $title = osc_mailBeauty($_title, $words) ;
                    $body = osc_mailBeauty($_body, $words) ;

                    $params = array(
                        'subject' => $title
                        ,'to' => $user['s_email']
                        ,'to_name' => $user['s_name']
                        ,'body' => $body
                        ,'alt_body' => $body
                    ) ;
                    
                    osc_sendMail($params) ;
                }
            }
        }
    }
}

?><|MERGE_RESOLUTION|>--- conflicted
+++ resolved
@@ -64,22 +64,13 @@
         if (count($items) > 0) {
             //If we have new items from last check
             //Catch the user subscribed to this search
-<<<<<<< HEAD
             $users = Alerts::newInstance()->getUsersBySearchAndType($s_search['s_search'], $type, $active) ;
-=======
-            $users = Alerts::newInstance()->getUsersBySearchAndType($s_search['s_search'], $type) ;
->>>>>>> edad8f6f
 
             if (count($users) > 0 ) {
                 
                 $prefLocale = osc_language() ;
                 $page = Page::newInstance()->findByInternalName($internal_name) ;
-<<<<<<< HEAD
-=======
-                
-                $page = Page::newInstance()->findByInternalName($internal_name) ;
 
->>>>>>> edad8f6f
                 $page_description = $page['locale'] ;
 
                 $_title = $page_description[$prefLocale]['s_title'] ;
@@ -87,12 +78,7 @@
 
                 $ads = "";
                 foreach ($items as $item) {
-<<<<<<< HEAD
-
-                    $ads .= "<a href='".osc_item_url_ns($item['pk_i_id'])."'>" . $item['s_title'] . "</a><br/>" ;
-=======
                     $ads .= '<a href="'. osc_item_url_ns($item['pk_i_id']).'">' . $item['s_title'] . '</a><br/>' ;
->>>>>>> edad8f6f
                 }
 
                 foreach ($users as $user)
@@ -103,15 +89,9 @@
                         $user['s_name'] = $user['s_email'];
                     }
                     
-<<<<<<< HEAD
                     $unsub_link = osc_user_unsubscribe_alert_url($user['s_email'], $s_search['s_secret']);//osc_create_url(array('file' => 'user', 'action' => 'unsub_alert', 'email' => $user['s_email'], 'alert' => $s_search['s_search'])) ;
 
                     $unsub_link = "<a href='". $unsub_link ."'>unsubscribe alert</a>";
-=======
-                    $unsub_link = osc_user_unsubscribe_alert_url($user['s_email'], $s_search['s_search'] );//osc_create_url(array('file' => 'user', 'action' => 'unsub_alert', 'email' => $user['s_email'], 'alert' => $s_search['s_search'])) ;
-
-                    $unsub_link = '<a href="'.($unsub_link).'">unsubscribe alert</a>';
->>>>>>> edad8f6f
 
                     $words = array() ;
                     $words[] = array('{USER_NAME}', '{USER_EMAIL}', '{ADS}', '{UNSUB_LINK}') ;
