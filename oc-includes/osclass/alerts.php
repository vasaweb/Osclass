--- conflicted
+++ resolved
@@ -1,65 +1,27 @@
 <?php
-<<<<<<< HEAD
-/**
- * OSClass – software for creating and publishing online classified advertising platforms
-=======
 
 /*
  *      OSCLass – software for creating and publishing online classified
  *                           advertising platforms
->>>>>>> 56e6c20e
  *
- * Copyright (C) 2010 OSCLASS
+ *                        Copyright (C) 2010 OSCLASS
  *
- * This program is free software: you can redistribute it and/or modify it under the terms
- * of the GNU Affero General Public License as published by the Free Software Foundation,
- * either version 3 of the License, or (at your option) any later version.
+ *       This program is free software: you can redistribute it and/or
+ *     modify it under the terms of the GNU Affero General Public License
+ *     as published by the Free Software Foundation, either version 3 of
+ *            the License, or (at your option) any later version.
  *
- * This program is distributed in the hope that it will be useful, but WITHOUT ANY WARRANTY;
- * without even the implied warranty of MERCHANTABILITY or FITNESS FOR A PARTICULAR PURPOSE.
- * See the GNU Affero General Public License for more details.
+ *     This program is distributed in the hope that it will be useful, but
+ *         WITHOUT ANY WARRANTY; without even the implied warranty of
+ *        MERCHANTABILITY or FITNESS FOR A PARTICULAR PURPOSE.  See the
+ *             GNU Affero General Public License for more details.
  *
- * You should have received a copy of the GNU Affero General Public
- * License along with this program. If not, see <http://www.gnu.org/licenses/>.
+ *      You should have received a copy of the GNU Affero General Public
+ * License along with this program.  If not, see <http://www.gnu.org/licenses/>.
  */
 
 function osc_runAlert($type = null) {
 
-<<<<<<< HEAD
-    if($type==null) { return; };
-
-    $mAlerts = new Alerts();
-
-    $internal_name = 'alert_email_hourly';
-    switch($type) {
-        case 'HOURLY':
-            $internal_name = 'alert_email_hourly';
-            break;
-
-        case 'DAILY':
-            $internal_name = 'alert_email_daily';
-            break;
-
-        case 'WEEKLY':
-            $internal_name = 'alert_email_weekly';
-            break;
-
-        case 'INSTANT':
-            $internal_name = 'alert_email_instant';
-            break;
-    }
-
-    $searches = $mAlerts->getAlertsByTypeGroup($type);
-
-    foreach($searches as $s_search) {
-        $a_search = new Search();
-
-        // Get if there're new ads on this search
-        $a_search = osc_unserialize(base64_decode($s_search['s_search']));
-
-        $crons = Cron::newInstance()->getCronByType($type);
-        if(isset($crons[0])) {
-=======
     if ($type == null) {
         return;
     }
@@ -89,7 +51,6 @@
         $a_search = osc_unserialize(base64_decode($s_search['s_search']));
         $crons = Cron::newInstance()->getCronByType($type);
         if (isset($crons[0])) {
->>>>>>> 56e6c20e
             $last_exec = $crons[0]['d_last_exec'];
         } else {
             $last_exec = '0000-00-00 00:00:00';
@@ -100,18 +61,6 @@
         $totalItems = $a_search->count();
         $items = $a_search->search();
 
-<<<<<<< HEAD
-        if(count($items)>0) {
-            // If we have new items from last check
-            // Catch the user subscribed to this search
-            $users = Alerts::newInstance()->getUsersBySearchAndType($search['s_search'], $type);
-            if(count($users>0)) {
-                $mPages = new Page();
-
-                $prefLocale = Preference::newInstance()->findValueByName('language');
-                $page = $mPages->findByInternalName($internal_name);
-                $page = $page['locale'][$prefLocale];
-=======
 
         if (count($items) > 0) {
             //If we have new items from last check
@@ -126,36 +75,10 @@
                 $page = array();
                 $data = osc_unserialize($_page['s_data']);
                 $page = $data[$prefLocale];
->>>>>>> 56e6c20e
                 unset($data);
                 unset($_page);
 
                 $ads = "";
-<<<<<<< HEAD
-                foreach($items as $item) {
-                    $ads .= "<a>".$item['s_title']."</a><br/>";
-                }
-
-                foreach($users as $user) {
-                    $urlParams = array('file'   => 'user',
-                                       'action' => 'unsub_alert',
-                                       'email'  => $user['s_email'],
-                                       'alert'  => $s_search['s_search']);
-                    $unsub_link = osc_createURL($urlParams);
-
-                    $words = array();
-                    $words = array( '{USER_NAME}', '{USER_EMAIL}', '{ADS}', '{UNSUB_LINK}' );
-                    $words = array( $user['s_name'], $user['s_email'], $ads, $unsub_link );
-                    $title = osc_mailBeauty($page['s_title'], $words);
-                    $body = osc_mailBeauty($page['s_body'], $words);
-
-                    $emailParams = array('subject'  => $title,
-                                         'to'       => $user['s_email'],
-                                         'to_name'  => $user['s_name'],
-                                         'body'     => $body,
-                                         'alt_body' => $body);
-                    osc_sendMail($emailParams);
-=======
                 foreach ($items as $item) {
                     $ads .= "<a>" . $item['s_title'] . "</a><br/>" ;
                 }
@@ -179,7 +102,6 @@
                     ) ;
                     
                     osc_sendMail($params) ;
->>>>>>> 56e6c20e
                 }
             }
         }
