--- conflicted
+++ resolved
@@ -116,7 +116,6 @@
         osc_changeVersionTo(220) ;
     }
 
-<<<<<<< HEAD
     if(osc_version() < 230) {
         $conn->osc_dbExec(sprintf("CREATE TABLE %st_item_description_tmp (
     fk_i_item_id INT UNSIGNED NOT NULL,
@@ -140,12 +139,6 @@
         $conn->osc_dbExec(sprintf("ALTER TABLE %st_item_description ADD FULLTEXT(s_description, s_title);", DB_TABLE_PREFIX));
         osc_changeVersionTo(230) ;
     }    
-    
-=======
-    if(osc_version() < 221) {
-        osc_changeVersionTo(221) ;
-    }
->>>>>>> 1051d436
 
     if(Params::getParam('action') == '') {
         $title   = 'OSClass &raquo; Updated correctly' ;
