--- conflicted
+++ resolved
@@ -24,12 +24,8 @@
 
     $version = osc_version() ;
     Preference::newInstance()->update(array('s_value' => time()), array( 's_section' => 'osclass', 's_name' => 'last_version_check'));
-<<<<<<< HEAD
 
-    osc_changeVersionTo(201) ;
-=======
     osc_changeVersionTo(202) ;
->>>>>>> 894ee2e4
 
     $conn = getConnection();
     $conn->osc_dbExec(sprintf("INSERT INTO %st_preference VALUES ,('osclass', 'save_latest_searches', '1', 'BOOLEAN'),('osclass', 'purge_latest_searches', '1000', 'STRING')", DB_TABLE_PREFIX));
