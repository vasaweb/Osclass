--- conflicted
+++ resolved
@@ -99,7 +99,6 @@
         // Delete enabled_item_validation in t_preference
         $conn->osc_dbExec(sprintf("DELETE FROM %st_preference WHERE s_name = 'enabled_item_validation'", DB_TABLE_PREFIX));
 
-<<<<<<< HEAD
         // insert two new e-mail notifications
         $conn->osc_dbExec(sprintf("INSERT INTO %st_pages (s_internal_name, b_indelible, dt_pub_date) VALUES ('email_alert_validation', 1, NOW() )", DB_TABLE_PREFIX));
         $conn->osc_dbExec(sprintf("INSERT INTO %st_pages_description (fk_i_pages_id, fk_c_locale_code, s_title, s_text) VALUES (%d, 'en_US', 'Please validate your alert', '<p>Hi {USER_NAME},</p>\n<p>Please validate your alert registration by clicking on the following link: {VALIDATION_LINK}</p>\n<p>Thank you!</p>\n<p>Regards,</p>\n<p>{WEB_TITLE}</p>')", DB_TABLE_PREFIX, $conn->get_last_id()));
@@ -112,7 +111,6 @@
     if(osc_version() < 211) {
         osc_changeVersionTo(211) ;
     }
-=======
     // UNCOMMENT THEESE LINES IF YOU'RE A DEVELOPER
     //osc_changeVersionTo(202) ;
     if(osc_version() < 220) {
@@ -120,9 +118,7 @@
         $conn->osc_dbExec(sprintf("INSERT INTO %st_preference VALUES ('osclass', 'watermark_text_color', '', 'STRING')", DB_TABLE_PREFIX));
         $conn->osc_dbExec(sprintf("INSERT INTO %st_preference VALUES ('osclass', 'watermark_image','', 'STRING')", DB_TABLE_PREFIX));
     }
-    
-    if(Params::getParam('action') == '') {
->>>>>>> bfbd8791
+
 
     if(Params::getParam('action') == '') {
         $title   = 'OSClass &raquo; Updated correctly' ;
