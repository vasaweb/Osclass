--- conflicted
+++ resolved
@@ -444,15 +444,11 @@
         osc_calculate_location_slug(osc_subdomain_type());
     }
 
-<<<<<<< HEAD
     if(osc_version() < 330) {
         @unlink(osc_lib_path() . 'osclass/classes/Watermark.php');
     }
 
-    osc_changeVersionTo(321);
-=======
-    osc_changeVersionTo(322);
->>>>>>> a92d568d
+    osc_changeVersionTo(330);
 
     echo '<div class="well ui-rounded-corners separate-top-medium">';
     echo '<p>'.__('Osclass &raquo; Updated correctly').'</p>';
