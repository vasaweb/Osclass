<?php
    /**
     * OSClass – software for creating and publishing online classified advertising platforms
     *
     * Copyright (C) 2010 OSCLASS
     *
     * This program is free software: you can redistribute it and/or modify it under the terms
     * of the GNU Affero General Public License as published by the Free Software Foundation,
     * either version 3 of the License, or (at your option) any later version.
     *
     * This program is distributed in the hope that it will be useful, but WITHOUT ANY WARRANTY;
     * without even the implied warranty of MERCHANTABILITY or FITNESS FOR A PARTICULAR PURPOSE.
     * See the GNU Affero General Public License for more details.
     *
     * You should have received a copy of the GNU Affero General Public
     * License along with this program. If not, see <http://www.gnu.org/licenses/>.
     */

    if(!defined('ABS_PATH')) {
        define('ABS_PATH', dirname(dirname(dirname(__FILE__))) . '/');
    }

    require_once ABS_PATH . 'oc-load.php';
    require_once LIB_PATH . 'osclass/helpers/hErrors.php' ;
    
    if( !defined('AUTO_UPGRADE') && Params::getParam('skipdb') == '' ) {
        if(file_exists(osc_lib_path() . 'osclass/installer/struct.sql')) {
            $sql  = file_get_contents(osc_lib_path() . 'osclass/installer/struct.sql');
            $conn = getConnection();
            $error_queries = $conn->osc_updateDB(str_replace('/*TABLE_PREFIX*/', DB_TABLE_PREFIX, $sql));
        }
        if(!$error_queries[0]) {
            $skip_db_link = osc_base_url() . "oc-includes/osclass/upgrade-funcs.php?skipdb=true";
            $title    = __('OSClass &raquo; Has some errors') ;
            $message  = __('We encountered some problems updating the database structure. The following queries failed:');
            $message .= "<br/><br/>" . implode("<br>", $error_queries[2]);
            $message .= "<br/><br/>" . sprintf(__('These errors could be false-positive errors. If you\'re sure that is the case, you could <a href="%s">continue with the upgrade</a>, or <a href="http://forums.osclass.org/">ask in our forums</a>.'), $skip_db_link);
            osc_die($title, $message) ;
        }
    }

    // UPDATE DATABASE
    if( !defined('AUTO_UPGRADE') ) {
        if(file_exists(osc_lib_path() . 'osclass/installer/struct.sql')) {
            $sql = file_get_contents(osc_lib_path() . 'osclass/installer/struct.sql');
            $conn = getConnection();
            $conn->osc_updateDB(str_replace('/*TABLE_PREFIX*/', DB_TABLE_PREFIX, $sql));
        }
    }

    Preference::newInstance()->update(array('s_value' => time()), array( 's_section' => 'osclass', 's_name' => 'last_version_check'));

    $conn = getConnection();

    if(osc_version() < 210) {
        $conn->osc_dbExec(sprintf("INSERT INTO %st_preference VALUES ('osclass', 'save_latest_searches', '0', 'BOOLEAN')", DB_TABLE_PREFIX));
        $conn->osc_dbExec(sprintf("INSERT INTO %st_preference VALUES ('osclass', 'purge_latest_searches', '1000', 'STRING')", DB_TABLE_PREFIX));
        $conn->osc_dbExec(sprintf("INSERT INTO %st_preference VALUES ('osclass', 'selectable_parent_categories', '1', 'BOOLEAN')", DB_TABLE_PREFIX));
        $conn->osc_dbExec(sprintf("INSERT INTO %st_preference VALUES ('osclass', 'ping_search_engines', '1', 'BOOLEAN')", DB_TABLE_PREFIX));
        $conn->osc_dbExec(sprintf("INSERT INTO %st_preference VALUES ('osclass', 'numImages@items', '0', 'BOOLEAN')", DB_TABLE_PREFIX));
        $enableItemValidation = (getBoolPreference('enabled_item_validation') ? 0 : -1);
        $conn->osc_dbExec(sprintf("INSERT INTO %st_preference VALUES ('osclass', 'moderate_items', '$enableItemValidation', 'INTEGER')", DB_TABLE_PREFIX));
        $conn->osc_dbExec(sprintf("INSERT INTO %st_preference VALUES ('osclass', 'items_wait_time', '0', 'INTEGER')", DB_TABLE_PREFIX));
        $conn->osc_dbExec(sprintf("INSERT INTO %st_preference VALUES ('osclass', 'comments_per_page', '10', 'INTEGER')", DB_TABLE_PREFIX));
        $conn->osc_dbExec(sprintf("INSERT INTO %st_preference VALUES ('osclass', 'reg_user_post_comments', '0', 'BOOLEAN')", DB_TABLE_PREFIX));
        $conn->osc_dbExec(sprintf("INSERT INTO %st_preference VALUES ('osclass', 'reg_user_can_contact', '0', 'BOOLEAN')", DB_TABLE_PREFIX));
        $conn->osc_dbExec(sprintf("INSERT INTO %st_preference VALUES ('osclass', 'allow_report_osclass', '1', 'BOOLEAN')", DB_TABLE_PREFIX));
        
        $users = User::newInstance()->listAll();
        foreach($users as $user) {
            $comments = count(ItemComment::newInstance()->findByAuthorID($user['pk_i_id']));
            $items    = count(Item::newInstance()->findByUserIDEnabled($user['pk_i_id']));
            User::newInstance()->update(array( 'i_items' => $items, 'i_comments' => $comments )
                                       ,array( 'pk_i_id' => $user['pk_i_id'] ) ) ;
            // CHANGE FROM b_enabled to b_active
            User::newInstance()->update(array( 'b_active' => $user['b_enabled'], 'b_enabled' => 1 )
                                       ,array( 'pk_i_id'  => $user['pk_i_id'] ) ) ;
        }
        unset($users);
        
        $items = $conn->osc_dbFetchResults(sprintf("SELECT * FROM %st_item", DB_TABLE_PREFIX));
        foreach($items as $item) {
            Item::newInstance()->update(array("b_active" => ($item['e_status'] == 'ACTIVE' ? 1 : 0 ) , 'b_enabled' => 1)
                                       ,array('pk_i_id'  => $item['pk_i_id']));
        }
        unset($items);
        
        $comments = $conn->osc_dbFetchResults(sprintf("SELECT * FROM %st_item_comment", DB_TABLE_PREFIX));
        foreach($comments as $comment) {
            ItemComment::newInstance()->update(array("b_active" => ($comment['e_status'] == 'ACTIVE' ? 1 : 0), 'b_enabled' => 1)
                                              ,array('pk_i_id'  => $comment['pk_i_id']));
        }
        unset($comments);

        // Drop e_status column in t_item and t_item_comment
        $conn->osc_dbExec(sprintf("ALTER TABLE %st_item DROP e_status", DB_TABLE_PREFIX));
        $conn->osc_dbExec(sprintf("ALTER TABLE %st_item_comment DROP e_status", DB_TABLE_PREFIX));
        // Delete enabled_item_validation in t_preference
        $conn->osc_dbExec(sprintf("DELETE FROM %st_preference WHERE s_name = 'enabled_item_validation'", DB_TABLE_PREFIX));

        // insert two new e-mail notifications
        $conn->osc_dbExec(sprintf("INSERT INTO %st_pages (s_internal_name, b_indelible, dt_pub_date) VALUES ('email_alert_validation', 1, '%s' )", DB_TABLE_PREFIX, date('Y-m-d H:i:s')));
        $conn->osc_dbExec(sprintf("INSERT INTO %st_pages_description (fk_i_pages_id, fk_c_locale_code, s_title, s_text) VALUES (%d, 'en_US', 'Please validate your alert', '<p>Hi {USER_NAME},</p>\n<p>Please validate your alert registration by clicking on the following link: {VALIDATION_LINK}</p>\n<p>Thank you!</p>\n<p>Regards,</p>\n<p>{WEB_TITLE}</p>')", DB_TABLE_PREFIX, $conn->get_last_id()));
        $conn->osc_dbExec(sprintf("INSERT INTO %st_pages (s_internal_name, b_indelible, dt_pub_date) VALUES ('email_comment_validated', 1, '%s' )", DB_TABLE_PREFIX, date('Y-m-d H:i:s')));
        $conn->osc_dbExec(sprintf("INSERT INTO %st_pages_description (fk_i_pages_id, fk_c_locale_code, s_title, s_text) VALUES (%d, 'en_US', '{WEB_TITLE} - Your comment has been approved', '<p>Hi {COMMENT_AUTHOR},</p>\n<p>Your comment has been approved on the following item: {ITEM_URL}</p>\n<p>Regards,</p>\n<p>{WEB_TITLE}</p>')", DB_TABLE_PREFIX, $conn->get_last_id()));
        
        osc_changeVersionTo(210) ;
    }

    if(osc_version() < 220) {
        $conn->osc_dbExec(sprintf("INSERT INTO %st_preference VALUES ('osclass', 'watermark_text', '', 'STRING')", DB_TABLE_PREFIX));
        $conn->osc_dbExec(sprintf("INSERT INTO %st_preference VALUES ('osclass', 'watermark_text_color', '', 'STRING')", DB_TABLE_PREFIX));
        $conn->osc_dbExec(sprintf("INSERT INTO %st_preference VALUES ('osclass', 'watermark_image','', 'STRING')", DB_TABLE_PREFIX));
        $conn->osc_dbExec(sprintf("INSERT INTO %st_preference VALUES ('osclass', 'watermark_place', 'centre', 'STRING')", DB_TABLE_PREFIX));
        osc_changeVersionTo(220) ;
    }
    
    // XXX: REMOVE THIS ON RELEASE
    osc_changeVersionTo(229) ;


    if(osc_version() < 230) {
        $conn->osc_dbExec(sprintf("CREATE TABLE %st_item_description_tmp (
    fk_i_item_id INT UNSIGNED NOT NULL,
    fk_c_locale_code CHAR(5) NOT NULL,
    s_title VARCHAR(100) NOT NULL,
    s_description MEDIUMTEXT NOT NULL,
    s_what VARCHAR(100) NULL,

<<<<<<< HEAD
        PRIMARY KEY (fk_i_item_id, fk_c_locale_code),
        INDEX (fk_i_item_id),
        FOREIGN KEY (fk_i_item_id) REFERENCES %st_item (pk_i_id),
        FOREIGN KEY (fk_c_locale_code) REFERENCES %st_locale (pk_c_code)
) ENGINE=MyISAM DEFAULT CHARACTER SET 'UTF8' COLLATE 'UTF8_GENERAL_CI';", DB_TABLE_PREFIX, DB_TABLE_PREFIX, DB_TABLE_PREFIX));
        
        $descriptions = $conn->osc_dbFetchResults("SELECT * FROM %st_item_description", DB_TABLE_PREFIX);
        foreach($descriptions as $d) {
            $conn->osc_dbExec(sprintf("INSERT INTO %st_item_description_tmp (`fk_i_item_id` ,`fk_c_locale_code` ,`s_title` ,`s_description` ,`s_what`) VALUES ('%d',  '%s',  '%s',  '%s',  '%s')", DB_TABLE_PREFIX, $d['fk_i_item_id'], $d['fk_c_locale_code'], $d['s_title'], $d['s_description'], $d['s_what']));
        }
        $conn->osc_dbExec(sprintf("RENAME TABLE `%st_item_description` TO `%st_item_description_old`", DB_TABLE_PREFIX, DB_TABLE_PREFIX));
        $conn->osc_dbExec(sprintf("RENAME TABLE `%st_item_description_tmp` TO `%st_item_description`", DB_TABLE_PREFIX, DB_TABLE_PREFIX));
        $conn->osc_dbExec(sprintf("ALTER TABLE %st_item_description ADD FULLTEXT(s_description, s_title);", DB_TABLE_PREFIX));
        
        
        $conn->osc_dbExec(sprintf("INSERT INTO %st_preference VALUES ('osclass', 'installed_plugins', '%s', 'STRING')", DB_TABLE_PREFIX, osc_get_preference('active_plugins')));
        $conn->osc_dbExec(sprintf("INSERT INTO %st_preference VALUES ('osclass', 'mailserver_pop', '', 'STRING')", DB_TABLE_PREFIX));
        $conn->osc_dbExec(sprintf("INSERT INTO %st_preference VALUES ('osclass', 'use_imagick', '0', 'BOOLEAN')", DB_TABLE_PREFIX));
        $timezone = 'Europe/Madrid';
        if(ini_get('date.timezone')!='') {
            $timezone = ini_get('date.timezone');
        };
        if(date_default_timezone_get()!='') {
            $timezone = date_default_timezone_get();
        };
        $conn->osc_dbExec(sprintf("INSERT INTO %st_preference VALUES ('osclass', 'timezone', '%s', 'STRING')", DB_TABLE_PREFIX, $timezone));

        // alert table pages order improvement
        $conn->osc_dbExec(sprintf("ALTER TABLE %st_pages ADD COLUMN i_order INT(3) NOT NULL DEFAULT 0  AFTER dt_mod_date ;", DB_TABLE_PREFIX));
        // order pages
        $aPages = $conn->osc_dbFetchResults("SELECT pk_i_id FROM %st_pages WHERE b_indelible = 0", DB_TABLE_PREFIX);
        foreach($aPages as $key => $page) {
            $conn->osc_dbExec(sprintf("UPDATE %st_pages SET i_order = %d WHERE pk_i_id = %d ;", DB_TABLE_PREFIX, $key, $page['pk_i_id']) );
        }

        $conn->osc_dbExec(sprintf("INSERT INTO %st_pages (s_internal_name, b_indelible, dt_pub_date) VALUES ('email_item_validation_non_register_user', 1, '%s' )", DB_TABLE_PREFIX, date('Y-m-d H:i:s')));
        $conn->osc_dbExec(sprintf("INSERT INTO %st_pages_description (fk_i_pages_id, fk_c_locale_code, s_title, s_text) VALUES (%d, 'en_US', '{WEB_TITLE} - Validate your ad', '<p>Hi {USER_NAME},</p>\n<p>You\'re receiving this e-mail because an ad has been published at {WEB_TITLE}. Please validate this item by clicking on the link at the end of this e-mail. If you didn\'t publish this ad, please ignore this e-mail.</p>\n<p>Ad details:</p>\n<p>Contact name: {USER_NAME}<br />Contact e-mail: {USER_EMAIL}</p>\n<p>{ITEM_DESCRIPTION_ALL_LANGUAGES}</p>\n<p>Price: {ITEM_PRICE}<br />Country: {ITEM_COUNTRY}<br />Region: {ITEM_REGION}<br />City: {ITEM_CITY}<br />Url: {ITEM_URL}<br /><br />Validate your ad: {VALIDATION_LINK}</p>\n\n<p>You\'re not registered at {WEB_TITLE}, but you can still edit or delete the item {ITEM_TITLE} for a short period of time.</p>\n<p>You can edit your item by following this link: {EDIT_LINK}</p>\n<p>You can delete your item by following this link: {DELETE_LINK}</p>\n\n<p>If you register as a user to post items, you will have full access to editing options.</p>\n<p>Regards,</p>\n{WEB_TITLE}</div>')", DB_TABLE_PREFIX, $conn->get_last_id()));

        $conn->osc_dbExec(sprintf("INSERT INTO %st_pages (s_internal_name, b_indelible, dt_pub_date) VALUES ('email_admin_new_user', 1, '%s' )", DB_TABLE_PREFIX, date('Y-m-d H:i:s')));
        $conn->osc_dbExec(sprintf("INSERT INTO %st_pages_description (fk_i_pages_id, fk_c_locale_code, s_title, s_text) VALUES (%d, 'en_US', '{WEB_TITLE} - New user', '<div><p>Dear {WEB_TITLE} admin,</p>\n<p>You\'re receiving this email because a new user has been created at {WEB_TITLE}.</p>\n<p>User details:</p>\n<p>Name: {USER_NAME}<br />E-mail: {USER_EMAIL}</p>\n<p>Regards,</p>\n<p>{WEB_TITLE}</p></div>')", DB_TABLE_PREFIX, $conn->get_last_id()));
        $conn->osc_dbExec(sprintf("INSERT INTO %st_preference VALUES ('osclass', 'notify_new_user', '1', 'BOOLEAN')", DB_TABLE_PREFIX));


        $conn->osc_dbExec(sprintf("UPDATE %st_locale SET s_currency_format = '{NUMBER} {CURRENCY}'", DB_TABLE_PREFIX) );
        $items = $conn->osc_dbFetchResults("SELECT pk_i_id, f_price FROM %st_item", DB_TABLE_PREFIX);
        foreach($items as $item) {
            $conn->osc_dbExec("UPDATE %st_item SET i_price = %d WHERE pk_i_id = %d", DB_TABLE_PREFIX, (1000000*$item['f_price']), $item['pk_i_id']);
        }

        
        osc_changeVersionTo(230) ;
=======
    if(osc_version() < 223) {
        osc_changeVersionTo(223) ;
>>>>>>> 8a28b1f7
    }

    if(Params::getParam('action') == '') {
        $title   = 'OSClass &raquo; Updated correctly' ;
        $message = 'OSClass has been updated successfully. <a href="http://forums.osclass.org/">Need more help?</a>';
        osc_die($title, $message) ;
    }

?><|MERGE_RESOLUTION|>--- conflicted
+++ resolved
@@ -118,7 +118,6 @@
     // XXX: REMOVE THIS ON RELEASE
     osc_changeVersionTo(229) ;
 
-
     if(osc_version() < 230) {
         $conn->osc_dbExec(sprintf("CREATE TABLE %st_item_description_tmp (
     fk_i_item_id INT UNSIGNED NOT NULL,
@@ -127,7 +126,6 @@
     s_description MEDIUMTEXT NOT NULL,
     s_what VARCHAR(100) NULL,
 
-<<<<<<< HEAD
         PRIMARY KEY (fk_i_item_id, fk_c_locale_code),
         INDEX (fk_i_item_id),
         FOREIGN KEY (fk_i_item_id) REFERENCES %st_item (pk_i_id),
@@ -179,10 +177,6 @@
 
         
         osc_changeVersionTo(230) ;
-=======
-    if(osc_version() < 223) {
-        osc_changeVersionTo(223) ;
->>>>>>> 8a28b1f7
     }
 
     if(Params::getParam('action') == '') {
