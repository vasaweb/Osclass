<?php if ( ! defined('ABS_PATH')) exit('ABS_PATH is not loaded. Direct access is not allowed.');
    /**
     * OSClass – software for creating and publishing online classified advertising platforms
     *
     * Copyright (C) 2010 OSCLASS
     *
     * This program is free software: you can redistribute it and/or modify it under the terms
     * of the GNU Affero General Public License as published by the Free Software Foundation,
     * either version 3 of the License, or (at your option) any later version.
     *
     * This program is distributed in the hope that it will be useful, but WITHOUT ANY WARRANTY;
     * without even the implied warranty of MERCHANTABILITY or FITNESS FOR A PARTICULAR PURPOSE.
     * See the GNU Affero General Public License for more details.
     *
     * You should have received a copy of the GNU Affero General Public
     * License along with this program. If not, see <http://www.gnu.org/licenses/>.
     */

    set_time_limit(0);

    error_log(' ------- START upgrade-funcs ------- ');

    if(!defined('ABS_PATH')) {
        define('ABS_PATH', dirname(dirname(dirname(__FILE__))) . '/');
    }

    require_once ABS_PATH . 'oc-load.php';
    require_once LIB_PATH . 'osclass/helpers/hErrors.php' ;

    if( !defined('AUTO_UPGRADE') ) {
        if(file_exists(osc_lib_path() . 'osclass/installer/struct.sql')) {
            $sql  = file_get_contents(osc_lib_path() . 'osclass/installer/struct.sql');

            $conn = DBConnectionClass::newInstance();
            $c_db = $conn->getOsclassDb() ;
            $comm = new DBCommandClass( $c_db ) ;

            $error_queries = $comm->updateDB( str_replace('/*TABLE_PREFIX*/', DB_TABLE_PREFIX, $sql) ) ;   
        }

        if( Params::getParam('skipdb') == '' ){
            if(!$error_queries[0]) {
                $skip_db_link = osc_admin_base_url(true) . "?page=upgrade&action=upgrade-funcs&skipdb=true";
                $title    = __('OSClass &raquo; Has some errors') ;
                $message  = __('We encountered some problems updating the database structure. The following queries failed:');
                $message .= "<br/><br/>" . implode("<br>", $error_queries[2]);
                $message .= "<br/><br/>" . sprintf(__('These errors could be false-positive errors. If you\'re sure that is the case, you could <a href="%s">continue with the upgrade</a>, or <a href="http://forums.osclass.org/">ask in our forums</a>.'), $skip_db_link);
                osc_die($title, $message) ;
            }
        }
    }
    $aMessages = array();
    Preference::newInstance()->update(array('s_value' => time()), array( 's_section' => 'osclass', 's_name' => 'last_version_check'));

    $conn = DBConnectionClass::newInstance();
    $c_db = $conn->getOsclassDb() ;
    $comm = new DBCommandClass( $c_db ) ;

    if(osc_version() < 210) {
        $comm->query(sprintf("INSERT INTO %st_preference VALUES ('osclass', 'save_latest_searches', '0', 'BOOLEAN')", DB_TABLE_PREFIX));
        $comm->query(sprintf("INSERT INTO %st_preference VALUES ('osclass', 'purge_latest_searches', '1000', 'STRING')", DB_TABLE_PREFIX));
        $comm->query(sprintf("INSERT INTO %st_preference VALUES ('osclass', 'selectable_parent_categories', '1', 'BOOLEAN')", DB_TABLE_PREFIX));
        $comm->query(sprintf("INSERT INTO %st_preference VALUES ('osclass', 'ping_search_engines', '1', 'BOOLEAN')", DB_TABLE_PREFIX));
        $comm->query(sprintf("INSERT INTO %st_preference VALUES ('osclass', 'numImages@items', '0', 'BOOLEAN')", DB_TABLE_PREFIX));
        $enableItemValidation = (getBoolPreference('enabled_item_validation') ? 0 : -1);
        $comm->query(sprintf("INSERT INTO %st_preference VALUES ('osclass', 'moderate_items', '$enableItemValidation', 'INTEGER')", DB_TABLE_PREFIX));
        $comm->query(sprintf("INSERT INTO %st_preference VALUES ('osclass', 'items_wait_time', '0', 'INTEGER')", DB_TABLE_PREFIX));
        $comm->query(sprintf("INSERT INTO %st_preference VALUES ('osclass', 'comments_per_page', '10', 'INTEGER')", DB_TABLE_PREFIX));
        $comm->query(sprintf("INSERT INTO %st_preference VALUES ('osclass', 'reg_user_post_comments', '0', 'BOOLEAN')", DB_TABLE_PREFIX));
        $comm->query(sprintf("INSERT INTO %st_preference VALUES ('osclass', 'reg_user_can_contact', '0', 'BOOLEAN')", DB_TABLE_PREFIX));
        $comm->query(sprintf("INSERT INTO %st_preference VALUES ('osclass', 'allow_report_osclass', '1', 'BOOLEAN')", DB_TABLE_PREFIX));

        // populate b_active/b_enabled (t_item_comment)
        $result   = $comm->query(sprintf("SELECT * FROM %st_item_comment", DB_TABLE_PREFIX));
        $comments = $result->result();
        foreach($comments as $comment) {
            ItemComment::newInstance()->update(array("b_active" => ($comment['e_status'] == 'ACTIVE' ? 1 : 0), 'b_enabled' => 1)
                                              ,array('pk_i_id'  => $comment['pk_i_id']));
        }
        unset($comments);

        // populate b_active/b_enabled (t_item)
        $result  = $comm->query(sprintf("SELECT * FROM %st_item", DB_TABLE_PREFIX));
        $items   = $result->result();
        foreach($items as $item) {
            Item::newInstance()->update(array("b_active" => ($item['e_status'] == 'ACTIVE' ? 1 : 0 ) , 'b_enabled' => 1)
                                       ,array('pk_i_id'  => $item['pk_i_id']));
        }
        unset($items); 

        // populate i_items/i_comments/b_active/b_enabled (t_user)
        $users = User::newInstance()->listAll();
        foreach($users as $user) {
            $comments  = count(ItemComment::newInstance()->findByAuthorID($user['pk_i_id']) );
            $items    = count(Item::newInstance()->findByUserIDEnabled($user['pk_i_id']));
            User::newInstance()->update(array( 'i_items' => $items, 'i_comments' => $comments )
                                       ,array( 'pk_i_id' => $user['pk_i_id'] ) ) ;
            // CHANGE FROM b_enabled to b_active
            User::newInstance()->update(array( 'b_active' => $user['b_enabled'], 'b_enabled' => 1 )
                                       ,array( 'pk_i_id'  => $user['pk_i_id'] ) ) ;
        }
        unset($users);

        // Drop e_status column in t_item and t_item_comment
        $comm->query(sprintf("ALTER TABLE %st_item DROP e_status", DB_TABLE_PREFIX));
        $comm->query(sprintf("ALTER TABLE %st_item_comment DROP e_status", DB_TABLE_PREFIX));
        // Delete enabled_item_validation in t_preference
        $comm->query(sprintf("DELETE FROM %st_preference WHERE s_name = 'enabled_item_validation'", DB_TABLE_PREFIX));

        // insert two new e-mail notifications
        $comm->query(sprintf("INSERT INTO %st_pages (s_internal_name, b_indelible, dt_pub_date) VALUES ('email_alert_validation', 1, '%s' )", DB_TABLE_PREFIX, date('Y-m-d H:i:s')));
        $comm->query(sprintf("INSERT INTO %st_pages_description (fk_i_pages_id, fk_c_locale_code, s_title, s_text) VALUES (%d, 'en_US', 'Please validate your alert', '<p>Hi {USER_NAME},</p>\n<p>Please validate your alert registration by clicking on the following link: {VALIDATION_LINK}</p>\n<p>Thank you!</p>\n<p>Regards,</p>\n<p>{WEB_TITLE}</p>')", DB_TABLE_PREFIX, $comm->insertedId()));
        $comm->query(sprintf("INSERT INTO %st_pages (s_internal_name, b_indelible, dt_pub_date) VALUES ('email_comment_validated', 1, '%s' )", DB_TABLE_PREFIX, date('Y-m-d H:i:s')));
        $comm->query(sprintf("INSERT INTO %st_pages_description (fk_i_pages_id, fk_c_locale_code, s_title, s_text) VALUES (%d, 'en_US', '{WEB_TITLE} - Your comment has been approved', '<p>Hi {COMMENT_AUTHOR},</p>\n<p>Your comment has been approved on the following item: {ITEM_URL}</p>\n<p>Regards,</p>\n<p>{WEB_TITLE}</p>')", DB_TABLE_PREFIX, $comm->insertedId()));
    }

    if(osc_version() < 220) {
        $comm->query(sprintf("INSERT INTO %st_preference VALUES ('osclass', 'watermark_text', '', 'STRING')", DB_TABLE_PREFIX));
        $comm->query(sprintf("INSERT INTO %st_preference VALUES ('osclass', 'watermark_text_color', '', 'STRING')", DB_TABLE_PREFIX));
        $comm->query(sprintf("INSERT INTO %st_preference VALUES ('osclass', 'watermark_image','', 'STRING')", DB_TABLE_PREFIX));
        $comm->query(sprintf("INSERT INTO %st_preference VALUES ('osclass', 'watermark_place', 'centre', 'STRING')", DB_TABLE_PREFIX));
    }

    if(osc_version() < 230) {
        $comm->query(sprintf("
CREATE TABLE %st_item_description_tmp (
    fk_i_item_id INT UNSIGNED NOT NULL,
    fk_c_locale_code CHAR(5) NOT NULL,
    s_title VARCHAR(100) NOT NULL,
    s_description MEDIUMTEXT NOT NULL,
    s_what LONGTEXT NULL,

        PRIMARY KEY (fk_i_item_id, fk_c_locale_code),
        INDEX (fk_i_item_id),
        FOREIGN KEY (fk_i_item_id) REFERENCES %st_item (pk_i_id),
        FOREIGN KEY (fk_c_locale_code) REFERENCES %st_locale (pk_c_code)
) ENGINE=MyISAM DEFAULT CHARACTER SET 'UTF8' COLLATE 'UTF8_GENERAL_CI';", DB_TABLE_PREFIX, DB_TABLE_PREFIX, DB_TABLE_PREFIX));

        $result = $comm->query(sprintf("SELECT * FROM %st_item_description", DB_TABLE_PREFIX) );
        $descriptions = $result->result();
        foreach($descriptions as $d) {
            $sql = sprintf("INSERT INTO %st_item_description_tmp (`fk_i_item_id` ,`fk_c_locale_code` ,`s_title` ,`s_description` ,`s_what`) VALUES ('%d',  '%s',  '%s',  '%s',  '%s')", DB_TABLE_PREFIX, $d['fk_i_item_id'], $d['fk_c_locale_code'], $comm->connId->real_escape_string($d['s_title']), $comm->connId->real_escape_string($d['s_description']), $comm->connId->real_escape_string($d['s_what']) );
            $comm->query($sql);
        }
        $comm->query(sprintf("RENAME TABLE `%st_item_description` TO `%st_item_description_old`", DB_TABLE_PREFIX, DB_TABLE_PREFIX));
        $comm->query(sprintf("RENAME TABLE `%st_item_description_tmp` TO `%st_item_description`", DB_TABLE_PREFIX, DB_TABLE_PREFIX));
        $comm->query(sprintf("ALTER TABLE %st_item_description ADD FULLTEXT s_description (s_description, s_title);", DB_TABLE_PREFIX));

        // remove old tables if have the same number of rows 
        $nItemDesc      = $comm->query(sprintf('SELECT count(*) as total FROM %st_item_description', DB_TABLE_PREFIX));
        $nItemDesc      = $nItemDesc->row();
        $nItemDescOld   = $comm->query(sprintf('SELECT count(*) as total FROM %st_item_description_old', DB_TABLE_PREFIX));
        $nItemDescOld   = $nItemDescOld->row();
        
        if( $nItemDesc['total'] == $nItemDescOld['total'] ) {
            $comm->query(sprintf('DROP TABLE %st_item_description_old' ,DB_TABLE_PREFIX) );
        }

        $comm->query(sprintf("INSERT INTO %st_preference VALUES ('osclass', 'installed_plugins', '%s', 'STRING')", DB_TABLE_PREFIX, osc_get_preference('active_plugins')));
        $comm->query(sprintf("INSERT INTO %st_preference VALUES ('osclass', 'mailserver_pop', '', 'STRING')", DB_TABLE_PREFIX));
        $comm->query(sprintf("INSERT INTO %st_preference VALUES ('osclass', 'use_imagick', '0', 'BOOLEAN')", DB_TABLE_PREFIX));
        $timezone = 'Europe/Madrid';
        if(ini_get('date.timezone')!='') {
            $timezone = ini_get('date.timezone');
        };
        if(date_default_timezone_get()!='') {
            $timezone = date_default_timezone_get();
        };
        $comm->query(sprintf("INSERT INTO %st_preference VALUES ('osclass', 'timezone', '%s', 'STRING')", DB_TABLE_PREFIX, $timezone));

        // alert table pages order improvement
        $comm->query(sprintf("ALTER TABLE %st_pages ADD COLUMN i_order INT(3) NOT NULL DEFAULT 0  AFTER dt_mod_date ;", DB_TABLE_PREFIX));
        // order pages
        $result = $comm->query(sprintf("SELECT pk_i_id FROM %st_pages WHERE b_indelible = 0", DB_TABLE_PREFIX) );
        $aPages = $result->result();
        foreach($aPages as $key => $page) {
            $comm->query(sprintf("UPDATE %st_pages SET i_order = %d WHERE pk_i_id = %d ;", DB_TABLE_PREFIX, $key, $page['pk_i_id']) );
        }

        $comm->query(sprintf("INSERT INTO %st_pages (s_internal_name, b_indelible, dt_pub_date) VALUES ('email_item_validation_non_register_user', 1, '%s' )", DB_TABLE_PREFIX, date('Y-m-d H:i:s')));
        $comm->query(sprintf("INSERT INTO %st_pages_description (fk_i_pages_id, fk_c_locale_code, s_title, s_text) VALUES (%d, 'en_US', '{WEB_TITLE} - Validate your ad', '<p>Hi {USER_NAME},</p>\n<p>You\'re receiving this e-mail because an ad has been published at {WEB_TITLE}. Please validate this item by clicking on the link at the end of this e-mail. If you didn\'t publish this ad, please ignore this e-mail.</p>\n<p>Ad details:</p>\n<p>Contact name: {USER_NAME}<br />Contact e-mail: {USER_EMAIL}</p>\n<p>{ITEM_DESCRIPTION_ALL_LANGUAGES}</p>\n<p>Price: {ITEM_PRICE}<br />Country: {ITEM_COUNTRY}<br />Region: {ITEM_REGION}<br />City: {ITEM_CITY}<br />Url: {ITEM_URL}<br /><br />Validate your ad: {VALIDATION_LINK}</p>\n\n<p>You\'re not registered at {WEB_TITLE}, but you can still edit or delete the item {ITEM_TITLE} for a short period of time.</p>\n<p>You can edit your item by following this link: {EDIT_LINK}</p>\n<p>You can delete your item by following this link: {DELETE_LINK}</p>\n\n<p>If you register as a user to post items, you will have full access to editing options.</p>\n<p>Regards,</p>\n{WEB_TITLE}</div>')", DB_TABLE_PREFIX, $comm->insertedId()));

        $comm->query(sprintf("INSERT INTO %st_pages (s_internal_name, b_indelible, dt_pub_date) VALUES ('email_admin_new_user', 1, '%s' )", DB_TABLE_PREFIX, date('Y-m-d H:i:s')));
        $comm->query(sprintf("INSERT INTO %st_pages_description (fk_i_pages_id, fk_c_locale_code, s_title, s_text) VALUES (%d, 'en_US', '{WEB_TITLE} - New user', '<div><p>Dear {WEB_TITLE} admin,</p>\n<p>You\'re receiving this email because a new user has been created at {WEB_TITLE}.</p>\n<p>User details:</p>\n<p>Name: {USER_NAME}<br />E-mail: {USER_EMAIL}</p>\n<p>Regards,</p>\n<p>{WEB_TITLE}</p></div>')", DB_TABLE_PREFIX, $comm->insertedId()));
        $comm->query(sprintf("INSERT INTO %st_pages (s_internal_name, b_indelible, dt_pub_date) VALUES ('email_contact_user', 1, '%s' )", DB_TABLE_PREFIX, date('Y-m-d H:i:s')));
        $comm->query(sprintf("INSERT INTO %st_pages_description (fk_i_pages_id, fk_c_locale_code, s_title, s_text) VALUES (%d, 'en_US', '{WEB_TITLE} - Someone has a question for you', '<p>Hi {CONTACT_NAME}!</p>\n<p>{USER_NAME} ({USER_EMAIL}, {USER_PHONE}) left you a message:</p>\n<p>{COMMENT}</p>\n<p>Regards,</p>\n<p>{WEB_TITLE}</p>')", DB_TABLE_PREFIX, $comm->insertedId()));
        $comm->query(sprintf("INSERT INTO %st_pages (s_internal_name, b_indelible, dt_pub_date) VALUES ('email_new_comment_user', 1, '%s' )", DB_TABLE_PREFIX, date('Y-m-d H:i:s')));
        $comm->query(sprintf("INSERT INTO %st_pages_description (fk_i_pages_id, fk_c_locale_code, s_title, s_text) VALUES (%d, 'en_US', '{WEB_TITLE} - New comment on the ad with id {ITEM_ID}', '<p>There\'s a new comment on the ad with id {ITEM_ID} <br />URL: {ITEM_URL}</p>\n<p>Title: {COMMENT_TITLE}<br />Comment: {COMMENT_TEXT}<br />Author: {COMMENT_AUTHOR}<br />Author\'s email: {COMMENT_EMAIL}</p>')", DB_TABLE_PREFIX, $comm->insertedId()));
        $comm->query(sprintf("INSERT INTO %st_preference VALUES ('osclass', 'notify_new_user', '1', 'BOOLEAN')", DB_TABLE_PREFIX));
        $comm->query(sprintf("INSERT INTO %st_preference VALUES ('osclass', 'notify_new_comment_user', '0', 'BOOLEAN')", DB_TABLE_PREFIX));

        $comm->query(sprintf("UPDATE %st_locale SET s_currency_format = '{NUMBER} {CURRENCY}'", DB_TABLE_PREFIX) );
        $result = $comm->query(sprintf("SELECT pk_i_id, f_price FROM %st_item", DB_TABLE_PREFIX));
        $items  = $result->result();
        foreach($items as $item) {
            if( $item['f_price'] == null ) {
                $sql = sprintf( "UPDATE %st_item SET i_price = NULL WHERE pk_i_id = %d", DB_TABLE_PREFIX, $item['pk_i_id']) ;
            } else {
                $sql = sprintf( "UPDATE %st_item SET i_price = %f WHERE pk_i_id = %d", DB_TABLE_PREFIX, (1000000 * $item['f_price']), $item['pk_i_id'] )  ;
            }
            $comm->query( $sql );
        }
    }

    if( osc_version() < 234 ) {
        @unlink(osc_admin_base_path()."upgrade.php");
        @unlink(osc_admin_base_path()."/themes/modern/tools/upgrade-plugins.php");
        @unlink(osc_admin_base_path()."upgrade-plugin.php");
    }

    osc_changeVersionTo(237) ;

    if( osc_version() < 240 ) {
        // We no longer use s_what column in /*TABLE_PREFIX*/t_item_description
        $comm->query( sprintf('ALTER TABLE %st_item_description DROP COLUMN s_what', DB_TABLE_PREFIX) ) ;

        @unlink(osc_admin_base_path()."/themes/modern/tools/images.php");

        // NEW REWRITE
        // Uncomment the unlink line prior to release
        //@unlink(osc_base_path()."generate_rules.php");
        osc_set_preference('rewrite_item_url', '{CATEGORIES}/{ITEM_TITLE}_{ITEM_ID}');
        osc_set_preference('rewrite_cat_url', '{CATEGORIES}/');
        osc_set_preference('rewrite_page_url', '{PAGE_SLUG}-p{PAGE_ID}');
        osc_set_preference('rewrite_search_url', 'search/');
        osc_set_preference('rewrite_search_country', 'country');
        osc_set_preference('rewrite_search_region', 'region');
        osc_set_preference('rewrite_search_city', 'city');
        osc_set_preference('rewrite_search_city_area', 'cityarea');
        osc_set_preference('rewrite_search_category', 'category');
        osc_set_preference('rewrite_search_user', 'user');
        osc_set_preference('rewrite_search_pattern', 'pattern');
        osc_set_preference('rewrite_contact', 'contact');
        osc_set_preference('rewrite_feed', 'feed');
        osc_set_preference('rewrite_language', 'language');
        osc_set_preference('rewrite_item_mark', 'item/mark');
        osc_set_preference('rewrite_item_send_friend', 'item/send-friend');
        osc_set_preference('rewrite_item_contact', 'item/contact');
        osc_set_preference('rewrite_item_new', 'item/new');
        osc_set_preference('rewrite_item_activate', 'item/activate');
        osc_set_preference('rewrite_item_edit', 'item/edit');
        osc_set_preference('rewrite_item_delete', 'item/delete');
        osc_set_preference('rewrite_item_resource_delete', 'item/resource/delete');
        osc_set_preference('rewrite_user_login', 'user/login');
        osc_set_preference('rewrite_user_dashboard', 'user/dashboard');
        osc_set_preference('rewrite_user_logout', 'user/logout');
        osc_set_preference('rewrite_user_register', 'user/register');
        osc_set_preference('rewrite_user_activate', 'user/activate');
        osc_set_preference('rewrite_user_activate_alert', 'user/activate_alert');
        osc_set_preference('rewrite_user_profile', 'user/profile');
        osc_set_preference('rewrite_user_items', 'user/items');
        osc_set_preference('rewrite_user_alerts', 'user/alerts');
        osc_set_preference('rewrite_user_recover', 'user/recover');
        osc_set_preference('rewrite_user_forgot', 'user/forgot');
        osc_set_preference('rewrite_user_change_password', 'user/change_password');
        osc_set_preference('rewrite_user_change_email', 'user/change_email');
        osc_set_preference('rewrite_user_change_email_confirm', 'user/change_email_confirm');

        osc_set_preference('last_version_check', time());
        osc_set_preference('update_core_json', '');

        $update_dt_expiration = sprintf('update %st_item as a 
                    left join %st_category  as b on b.pk_i_id = a.fk_i_category_id
                    set a.dt_expiration = date_add(a.dt_pub_date, INTERVAL b.i_expiration_days DAY) 
                    where b.i_expiration_days > 0', DB_TABLE_PREFIX, DB_TABLE_PREFIX );
        $comm->query( $update_dt_expiration ) ;

        // we need populate location table stats
        $rs = $comm->query( sprintf('SELECT pk_c_code FROM %st_country', DB_TABLE_PREFIX) );
        $aCountry = $rs->result();
        foreach($aCountry as $country) {
            // insert into country_stats with i_num_items = 0
            $comm->query( sprintf('INSERT INTO %st_country_stats (fk_c_country_code, i_num_items) VALUES (\'%s\', 0)', DB_TABLE_PREFIX, $country['pk_c_code']) ) ;
            $rs = $comm->query( sprintf('SELECT pk_i_id FROM %st_region WHERE fk_c_country_code = \'%s\'', DB_TABLE_PREFIX, $country['pk_c_code']) ); 
            $aRegion = $rs->result();
            foreach($aRegion as $region) {
                // insert into region_stats with i_num_items = 0
                $comm->query( sprintf('INSERT INTO %st_region_stats (fk_i_region_id, i_num_items) VALUES (%s, 0)', DB_TABLE_PREFIX, $region['pk_i_id']) ) ;
                $rs = $comm->query( sprintf('SELECT pk_i_id FROM %st_city WHERE fk_i_region_id = %s', DB_TABLE_PREFIX, $region['pk_i_id']) );
                $aCity = $rs->result();
                foreach($aCity as $city) {
                    // insert into city_stats with i_num_items = 0
                    $comm->query( sprintf('INSERT INTO %st_city_stats (fk_i_city_id, i_num_items) VALUES (%s, 0)', DB_TABLE_PREFIX, $city['pk_i_id']) ) ;
                }
            }
        }
        $url_location_stats = osc_admin_base_url(true)."?page=tools&action=locations";
        $aMessages[] = '<p><b>'.__('You need to calculate locations stats, please go to admin panel, tools, recalculate location stats or click') .'  <a href="'.$url_location_stats.'">'.__('here').'</a></b></p>';

        // update t_alerts - Search object serialized to json
        $aAlerts = Alerts::newInstance()->findByType('HOURLY');
        foreach($aAlerts as $hourly) {
            convertAlert($hourly);
        }
        unset($aAlerts);

        $aAlerts = Alerts::newInstance()->findByType('DAILY');
        foreach($aAlerts as $daily) {
            convertAlert($daily);
        }
        unset($aAlerts);

        $aAlerts = Alerts::newInstance()->findByType('WEEKLY');
        foreach($aAlerts as $weekly) { 
            convertAlert($weekly);
        }
        unset($aAlerts);

        // UPDATE COUNTRY PROCESS (remove fk_c_locale)
        $comm->query("CREATE TABLE ".DB_TABLE_PREFIX."t_country_aux (
    pk_c_code CHAR(2) NOT NULL,
    s_name VARCHAR(80) NOT NULL,

        PRIMARY KEY (pk_c_code),
        INDEX idx_s_name (s_name)
) ENGINE=InnoDB DEFAULT CHARACTER SET 'UTF8' COLLATE 'UTF8_GENERAL_CI';");
        $rs = $comm->query("SELECT * FROM ".DB_TABLE_PREFIX."t_country GROUP BY pk_c_code");
        $countries = $rs->result();
        foreach($countries as $c) {
            $comm->insert(DB_TABLE_PREFIX."t_country_aux", array('pk_c_code' => $c['pk_c_code'], 's_name' => $c['s_name']));
        }
        $rs = $comm->query("SHOW CREATE TABLE ".DB_TABLE_PREFIX."t_city");
        $rs = $rs->result();
        foreach($rs[0] as $r) {
            if(preg_match_all('|CONSTRAINT `([^`]+)` FOREIGN KEY \(`fk_c_country_code`\) REFERENCES `'.DB_TABLE_PREFIX.'t_country` \(`pk_c_code`\)|', $r, $matches)) {
                foreach($matches[1] as $m) {
                    $comm->query("ALTER TABLE  `".DB_TABLE_PREFIX."t_city` DROP FOREIGN KEY  `".$m."`");
                }
            }
        }
        $rs = $comm->query("SHOW CREATE TABLE ".DB_TABLE_PREFIX."t_region");
        $rs = $rs->result();
        foreach($rs[0] as $r) {
            if(preg_match_all('|CONSTRAINT `([^`]+)` FOREIGN KEY \(`fk_c_country_code`\) REFERENCES `'.DB_TABLE_PREFIX.'t_country` \(`pk_c_code`\)|', $r, $matches)) {
                foreach($matches[1] as $m) {
                    $comm->query("ALTER TABLE  `".DB_TABLE_PREFIX."t_region` DROP FOREIGN KEY  `".$m."`");
                }
            }
        }
        $rs = $comm->query("SHOW CREATE TABLE ".DB_TABLE_PREFIX."t_country_stats");
        $rs = $rs->result();
        foreach($rs[0] as $r) {
            if(preg_match_all('|CONSTRAINT `([^`]+)` FOREIGN KEY \(`fk_c_country_code`\) REFERENCES `'.DB_TABLE_PREFIX.'t_country` \(`pk_c_code`\)|', $r, $matches)) {
                foreach($matches[1] as $m) {
                    $comm->query("ALTER TABLE  `".DB_TABLE_PREFIX."t_country_stats` DROP FOREIGN KEY  `".$m."`");
                }
            }
        }
        $rs = $comm->query("SHOW CREATE TABLE ".DB_TABLE_PREFIX."t_item_location");
        $rs = $rs->result();
        foreach($rs[0] as $r) {
            if(preg_match_all('|CONSTRAINT `([^`]+)` FOREIGN KEY \(`fk_c_country_code`\) REFERENCES `'.DB_TABLE_PREFIX.'t_country` \(`pk_c_code`\)|', $r, $matches)) {
                foreach($matches[1] as $m) {
                    $comm->query("ALTER TABLE  `".DB_TABLE_PREFIX."t_item_location` DROP FOREIGN KEY  `".$m."`");
                }
            }
        }
        $rs = $comm->query("SHOW CREATE TABLE ".DB_TABLE_PREFIX."t_user");
        $rs = $rs->result();
        foreach($rs[0] as $r) {
            if(preg_match_all('|CONSTRAINT `([^`]+)` FOREIGN KEY \(`fk_c_country_code`\) REFERENCES `'.DB_TABLE_PREFIX.'t_country` \(`pk_c_code`\)|', $r, $matches)) {
                foreach($matches[1] as $m) {
                    $comm->query("ALTER TABLE  `".DB_TABLE_PREFIX."t_user` DROP FOREIGN KEY  `".$m."`");
                }
            }
        }
        $comm->query("DROP TABLE ".DB_TABLE_PREFIX."t_country");
        $comm->query("RENAME TABLE  `".DB_TABLE_PREFIX."t_country_aux` TO  `".DB_TABLE_PREFIX."t_country`");
        $comm->query("ALTER TABLE ".DB_TABLE_PREFIX."t_city ADD FOREIGN KEY (fk_c_country_code) REFERENCES ".DB_TABLE_PREFIX."t_country (pk_c_code)");
        $comm->query("ALTER TABLE ".DB_TABLE_PREFIX."t_region ADD FOREIGN KEY (fk_c_country_code) REFERENCES ".DB_TABLE_PREFIX."t_country (pk_c_code)");
        $comm->query("ALTER TABLE ".DB_TABLE_PREFIX."t_country_stats ADD FOREIGN KEY (fk_c_country_code) REFERENCES ".DB_TABLE_PREFIX."t_country (pk_c_code)");
        $comm->query("ALTER TABLE ".DB_TABLE_PREFIX."t_item_location ADD FOREIGN KEY (fk_c_country_code) REFERENCES ".DB_TABLE_PREFIX."t_country (pk_c_code)");
        $comm->query("ALTER TABLE ".DB_TABLE_PREFIX."t_user ADD FOREIGN KEY (fk_c_country_code) REFERENCES ".DB_TABLE_PREFIX."t_country (pk_c_code)");
    }

<<<<<<< HEAD
    osc_changeVersionTo(240) ;
    
=======
>>>>>>> e1f847d1
    if(osc_version() < 241) {
        $comm->query(sprintf("INSERT INTO %st_preference VALUES ('osclass', 'use_imagick', '0', 'BOOLEAN')", DB_TABLE_PREFIX));
    }

<<<<<<< HEAD
    osc_changeVersionTo(300);
=======
    osc_changeVersionTo(241) ;
>>>>>>> e1f847d1

    echo '<div style="border: 1px solid rgb(204, 204, 204); background: none repeat scroll 0% 0% rgb(238, 238, 238);"> <div style="padding: 20px;">';
    echo '<p>'.__('OSClass &raquo; Updated correctly').'</p>' ;
    echo '<p>'.__('OSClass has been updated successfully. <a href="http://forums.osclass.org/">Need more help?</a>').'</p>';
    foreach($aMessages as $msg){
        echo "<p>".$msg."</p>";
    }
    echo "</div></div>";

    /**
     * Convert alerts < 2.4, updating s_search with json encoded to based64.
     *
     * @param string $alert base64+serialized
     */
    function convertAlert($alert)
    {
        // decode search model
        $data = base64_decode($alert['s_search']);
        if (is_serialized($data)) { // don't attempt to unserialize data that wasn't serialized going in
            $data = unserialize($data);
            // if search model, convert alert
            if(get_class($data) == 'Search') {
                // get json 
                $json = $data->toJson(true);
                // insert new alert with json 
                $aCondition = array(
                    's_email'       => $alert['s_email'],
                    'b_active'      => $alert['b_active'],
                    'e_type'        => $alert['e_type']
                );
                if($alert['fk_i_user_id']!='') {
                    $aCondition['fk_i_user_id'] = (int)$alert['fk_i_user_id'];
                }
                if($alert['s_secret']!='') {
                    $aCondition['s_secret']     = $alert['s_secret']; 
                }
                Alerts::newInstance()->update(array('s_search' => base64_encode($json)), $aCondition);
            }
        }
    }

?><|MERGE_RESOLUTION|>--- conflicted
+++ resolved
@@ -373,20 +373,15 @@
         $comm->query("ALTER TABLE ".DB_TABLE_PREFIX."t_user ADD FOREIGN KEY (fk_c_country_code) REFERENCES ".DB_TABLE_PREFIX."t_country (pk_c_code)");
     }
 
-<<<<<<< HEAD
     osc_changeVersionTo(240) ;
     
-=======
->>>>>>> e1f847d1
     if(osc_version() < 241) {
         $comm->query(sprintf("INSERT INTO %st_preference VALUES ('osclass', 'use_imagick', '0', 'BOOLEAN')", DB_TABLE_PREFIX));
     }
 
-<<<<<<< HEAD
+    osc_changeVersionTo(241) ;
+
     osc_changeVersionTo(300);
-=======
-    osc_changeVersionTo(241) ;
->>>>>>> e1f847d1
 
     echo '<div style="border: 1px solid rgb(204, 204, 204); background: none repeat scroll 0% 0% rgb(238, 238, 238);"> <div style="padding: 20px;">';
     echo '<p>'.__('OSClass &raquo; Updated correctly').'</p>' ;
