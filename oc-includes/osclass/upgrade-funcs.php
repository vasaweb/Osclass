<?php if ( ! defined('ABS_PATH')) exit('ABS_PATH is not loaded. Direct access is not allowed.');
    /**
     * Osclass – software for creating and publishing online classified advertising platforms
     *
     * Copyright (C) 2012 OSCLASS
     *
     * This program is free software: you can redistribute it and/or modify it under the terms
     * of the GNU Affero General Public License as published by the Free Software Foundation,
     * either version 3 of the License, or (at your option) any later version.
     *
     * This program is distributed in the hope that it will be useful, but WITHOUT ANY WARRANTY;
     * without even the implied warranty of MERCHANTABILITY or FITNESS FOR A PARTICULAR PURPOSE.
     * See the GNU Affero General Public License for more details.
     *
     * You should have received a copy of the GNU Affero General Public
     * License along with this program. If not, see <http://www.gnu.org/licenses/>.
     */

    set_time_limit(0);

    error_log(' ------- START upgrade-funcs ------- ');

    if(!defined('ABS_PATH')) {
        define('ABS_PATH', dirname(dirname(dirname(__FILE__))) . '/');
    }

    require_once ABS_PATH . 'oc-load.php';
    require_once LIB_PATH . 'osclass/helpers/hErrors.php';

    if( !defined('AUTO_UPGRADE') ) {
        if(file_exists(osc_lib_path() . 'osclass/installer/struct.sql')) {
            $sql  = file_get_contents(osc_lib_path() . 'osclass/installer/struct.sql');

            $conn = DBConnectionClass::newInstance();
            $c_db = $conn->getOsclassDb();
            $comm = new DBCommandClass( $c_db );

            $error_queries = $comm->updateDB( str_replace('/*TABLE_PREFIX*/', DB_TABLE_PREFIX, $sql) );
        }

        if( Params::getParam('skipdb') == '' ){
            if(!$error_queries[0]) {
                $skip_db_link = osc_admin_base_url(true) . "?page=upgrade&action=upgrade-funcs&skipdb=true";
                $title    = __('Osclass &raquo; Has some errors');
                $message  = __("We've encountered some problems while updating the database structure. The following queries failed:");
                $message .= "<br/><br/>" . implode("<br>", $error_queries[2]);
                $message .= "<br/><br/>" . sprintf(__("These errors could be false-positive errors. If you're sure that is the case, you can <a href=\"%s\">continue with the upgrade</a>, or <a href=\"http://forums.osclass.org/\">ask in our forums</a>."), $skip_db_link);
                osc_die($title, $message);
            }
        }
    }
    $aMessages = array();
    Preference::newInstance()->update(array('s_value' => time()), array( 's_section' => 'osclass', 's_name' => 'last_version_check'));

    $conn = DBConnectionClass::newInstance();
    $c_db = $conn->getOsclassDb();
    $comm = new DBCommandClass( $c_db );

    if(osc_version() < 210) {
        $comm->query(sprintf("INSERT INTO %st_preference VALUES ('osclass', 'save_latest_searches', '0', 'BOOLEAN')", DB_TABLE_PREFIX));
        $comm->query(sprintf("INSERT INTO %st_preference VALUES ('osclass', 'purge_latest_searches', '1000', 'STRING')", DB_TABLE_PREFIX));
        $comm->query(sprintf("INSERT INTO %st_preference VALUES ('osclass', 'selectable_parent_categories', '1', 'BOOLEAN')", DB_TABLE_PREFIX));
        $comm->query(sprintf("INSERT INTO %st_preference VALUES ('osclass', 'ping_search_engines', '1', 'BOOLEAN')", DB_TABLE_PREFIX));
        $comm->query(sprintf("INSERT INTO %st_preference VALUES ('osclass', 'numImages@items', '0', 'BOOLEAN')", DB_TABLE_PREFIX));
        $enableItemValidation = (getBoolPreference('enabled_item_validation') ? 0 : -1);
        $comm->query(sprintf("INSERT INTO %st_preference VALUES ('osclass', 'moderate_items', '$enableItemValidation', 'INTEGER')", DB_TABLE_PREFIX));
        $comm->query(sprintf("INSERT INTO %st_preference VALUES ('osclass', 'items_wait_time', '0', 'INTEGER')", DB_TABLE_PREFIX));
        $comm->query(sprintf("INSERT INTO %st_preference VALUES ('osclass', 'comments_per_page', '10', 'INTEGER')", DB_TABLE_PREFIX));
        $comm->query(sprintf("INSERT INTO %st_preference VALUES ('osclass', 'reg_user_post_comments', '0', 'BOOLEAN')", DB_TABLE_PREFIX));
        $comm->query(sprintf("INSERT INTO %st_preference VALUES ('osclass', 'reg_user_can_contact', '0', 'BOOLEAN')", DB_TABLE_PREFIX));
        $comm->query(sprintf("INSERT INTO %st_preference VALUES ('osclass', 'allow_report_osclass', '1', 'BOOLEAN')", DB_TABLE_PREFIX));

        // populate b_active/b_enabled (t_item_comment)
        $result   = $comm->query(sprintf("SELECT * FROM %st_item_comment", DB_TABLE_PREFIX));
        $comments = $result->result();
        foreach($comments as $comment) {
            ItemComment::newInstance()->update(array("b_active" => ($comment['e_status'] == 'ACTIVE' ? 1 : 0), 'b_enabled' => 1)
                                              ,array('pk_i_id'  => $comment['pk_i_id']));
        }
        unset($comments);

        // populate b_active/b_enabled (t_item)
        $result  = $comm->query(sprintf("SELECT * FROM %st_item", DB_TABLE_PREFIX));
        $items   = $result->result();
        foreach($items as $item) {
            Item::newInstance()->update(array("b_active" => ($item['e_status'] == 'ACTIVE' ? 1 : 0 ) , 'b_enabled' => 1)
                                       ,array('pk_i_id'  => $item['pk_i_id']));
        }
        unset($items);

        // populate i_items/i_comments/b_active/b_enabled (t_user)
        $users = User::newInstance()->listAll();
        foreach($users as $user) {
            $comments  = count(ItemComment::newInstance()->findByAuthorID($user['pk_i_id']) );
            $items    = count(Item::newInstance()->findByUserIDEnabled($user['pk_i_id']));
            User::newInstance()->update(array( 'i_items' => $items, 'i_comments' => $comments )
                                       ,array( 'pk_i_id' => $user['pk_i_id'] ) );
            // CHANGE FROM b_enabled to b_active
            User::newInstance()->update(array( 'b_active' => $user['b_enabled'], 'b_enabled' => 1 )
                                       ,array( 'pk_i_id'  => $user['pk_i_id'] ) );
        }
        unset($users);

        // Drop e_status column in t_item and t_item_comment
        $comm->query(sprintf("ALTER TABLE %st_item DROP e_status", DB_TABLE_PREFIX));
        $comm->query(sprintf("ALTER TABLE %st_item_comment DROP e_status", DB_TABLE_PREFIX));
        // Delete enabled_item_validation in t_preference
        $comm->query(sprintf("DELETE FROM %st_preference WHERE s_name = 'enabled_item_validation'", DB_TABLE_PREFIX));

        // insert two new e-mail notifications
        $comm->query(sprintf("INSERT INTO %st_pages (s_internal_name, b_indelible, dt_pub_date) VALUES ('email_alert_validation', 1, '%s' )", DB_TABLE_PREFIX, date('Y-m-d H:i:s')));
        $comm->query(sprintf("INSERT INTO %st_pages_description (fk_i_pages_id, fk_c_locale_code, s_title, s_text) VALUES (%d, 'en_US', 'Please validate your alert', '<p>Hi {USER_NAME},</p>\n<p>Please validate your alert registration by clicking on the following link: {VALIDATION_LINK}</p>\n<p>Thank you!</p>\n<p>Regards,</p>\n<p>{WEB_TITLE}</p>')", DB_TABLE_PREFIX, $comm->insertedId()));
        $comm->query(sprintf("INSERT INTO %st_pages (s_internal_name, b_indelible, dt_pub_date) VALUES ('email_comment_validated', 1, '%s' )", DB_TABLE_PREFIX, date('Y-m-d H:i:s')));
        $comm->query(sprintf("INSERT INTO %st_pages_description (fk_i_pages_id, fk_c_locale_code, s_title, s_text) VALUES (%d, 'en_US', '{WEB_TITLE} - Your comment has been approved', '<p>Hi {COMMENT_AUTHOR},</p>\n<p>Your comment has been approved on the following item: {ITEM_URL}</p>\n<p>Regards,</p>\n<p>{WEB_TITLE}</p>')", DB_TABLE_PREFIX, $comm->insertedId()));
    }

    if(osc_version() < 220) {
        $comm->query(sprintf("INSERT INTO %st_preference VALUES ('osclass', 'watermark_text', '', 'STRING')", DB_TABLE_PREFIX));
        $comm->query(sprintf("INSERT INTO %st_preference VALUES ('osclass', 'watermark_text_color', '', 'STRING')", DB_TABLE_PREFIX));
        $comm->query(sprintf("INSERT INTO %st_preference VALUES ('osclass', 'watermark_image','', 'STRING')", DB_TABLE_PREFIX));
        $comm->query(sprintf("INSERT INTO %st_preference VALUES ('osclass', 'watermark_place', 'centre', 'STRING')", DB_TABLE_PREFIX));
    }

    if(osc_version() < 230) {
        $comm->query(sprintf("
CREATE TABLE %st_item_description_tmp (
    fk_i_item_id INT UNSIGNED NOT NULL,
    fk_c_locale_code CHAR(5) NOT NULL,
    s_title VARCHAR(100) NOT NULL,
    s_description MEDIUMTEXT NOT NULL,
    s_what LONGTEXT NULL,

        PRIMARY KEY (fk_i_item_id, fk_c_locale_code),
        INDEX (fk_i_item_id),
        FOREIGN KEY (fk_i_item_id) REFERENCES %st_item (pk_i_id),
        FOREIGN KEY (fk_c_locale_code) REFERENCES %st_locale (pk_c_code)
) ENGINE=MyISAM DEFAULT CHARACTER SET 'UTF8' COLLATE 'UTF8_GENERAL_CI';", DB_TABLE_PREFIX, DB_TABLE_PREFIX, DB_TABLE_PREFIX));

        $result = $comm->query(sprintf("SELECT * FROM %st_item_description", DB_TABLE_PREFIX) );
        $descriptions = $result->result();
        foreach($descriptions as $d) {
            $sql = sprintf("INSERT INTO %st_item_description_tmp (`fk_i_item_id` ,`fk_c_locale_code` ,`s_title` ,`s_description` ,`s_what`) VALUES ('%d',  '%s',  '%s',  '%s',  '%s')", DB_TABLE_PREFIX, $d['fk_i_item_id'], $d['fk_c_locale_code'], $comm->connId->real_escape_string($d['s_title']), $comm->connId->real_escape_string($d['s_description']), $comm->connId->real_escape_string($d['s_what']) );
            $comm->query($sql);
        }
        $comm->query(sprintf("RENAME TABLE `%st_item_description` TO `%st_item_description_old`", DB_TABLE_PREFIX, DB_TABLE_PREFIX));
        $comm->query(sprintf("RENAME TABLE `%st_item_description_tmp` TO `%st_item_description`", DB_TABLE_PREFIX, DB_TABLE_PREFIX));
        $comm->query(sprintf("ALTER TABLE %st_item_description ADD FULLTEXT s_description (s_description, s_title);", DB_TABLE_PREFIX));

        // remove old tables if have the same number of rows
        $nItemDesc      = $comm->query(sprintf('SELECT count(*) as total FROM %st_item_description', DB_TABLE_PREFIX));
        $nItemDesc      = $nItemDesc->row();
        $nItemDescOld   = $comm->query(sprintf('SELECT count(*) as total FROM %st_item_description_old', DB_TABLE_PREFIX));
        $nItemDescOld   = $nItemDescOld->row();

        if( $nItemDesc['total'] == $nItemDescOld['total'] ) {
            $comm->query(sprintf('DROP TABLE %st_item_description_old' ,DB_TABLE_PREFIX) );
        }

        $comm->query(sprintf("INSERT INTO %st_preference VALUES ('osclass', 'installed_plugins', '%s', 'STRING')", DB_TABLE_PREFIX, osc_get_preference('active_plugins')));
        $comm->query(sprintf("INSERT INTO %st_preference VALUES ('osclass', 'mailserver_pop', '', 'STRING')", DB_TABLE_PREFIX));
        $comm->query(sprintf("INSERT INTO %st_preference VALUES ('osclass', 'use_imagick', '0', 'BOOLEAN')", DB_TABLE_PREFIX));
        $timezone = 'Europe/Madrid';
        if(ini_get('date.timezone')!='') {
            $timezone = ini_get('date.timezone');
        };
        if(date_default_timezone_get()!='') {
            $timezone = date_default_timezone_get();
        };
        $comm->query(sprintf("INSERT INTO %st_preference VALUES ('osclass', 'timezone', '%s', 'STRING')", DB_TABLE_PREFIX, $timezone));

        // alert table pages order improvement
        $comm->query(sprintf("ALTER TABLE %st_pages ADD COLUMN i_order INT(3) NOT NULL DEFAULT 0  AFTER dt_mod_date;", DB_TABLE_PREFIX));
        // order pages
        $result = $comm->query(sprintf("SELECT pk_i_id FROM %st_pages WHERE b_indelible = 0", DB_TABLE_PREFIX) );
        $aPages = $result->result();
        foreach($aPages as $key => $page) {
            $comm->query(sprintf("UPDATE %st_pages SET i_order = %d WHERE pk_i_id = %d;", DB_TABLE_PREFIX, $key, $page['pk_i_id']) );
        }

        $comm->query(sprintf("INSERT INTO %st_pages (s_internal_name, b_indelible, dt_pub_date) VALUES ('email_item_validation_non_register_user', 1, '%s' )", DB_TABLE_PREFIX, date('Y-m-d H:i:s')));
        $comm->query(sprintf("INSERT INTO %st_pages_description (fk_i_pages_id, fk_c_locale_code, s_title, s_text) VALUES (%d, 'en_US', '{WEB_TITLE} - Validate your ad', '<p>Hi {USER_NAME},</p>\n<p>You\'re receiving this e-mail because an ad has been published at {WEB_TITLE}. Please validate this item by clicking on the link at the end of this e-mail. If you didn\'t publish this ad, please ignore this e-mail.</p>\n<p>Ad details:</p>\n<p>Contact name: {USER_NAME}<br />Contact e-mail: {USER_EMAIL}</p>\n<p>{ITEM_DESCRIPTION_ALL_LANGUAGES}</p>\n<p>Price: {ITEM_PRICE}<br />Country: {ITEM_COUNTRY}<br />Region: {ITEM_REGION}<br />City: {ITEM_CITY}<br />Url: {ITEM_URL}<br /><br />Validate your ad: {VALIDATION_LINK}</p>\n\n<p>You\'re not registered at {WEB_TITLE}, but you can still edit or delete the item {ITEM_TITLE} for a short period of time.</p>\n<p>You can edit your item by following this link: {EDIT_LINK}</p>\n<p>You can delete your item by following this link: {DELETE_LINK}</p>\n\n<p>If you register as a user to post items, you will have full access to editing options.</p>\n<p>Regards,</p>\n{WEB_TITLE}</div>')", DB_TABLE_PREFIX, $comm->insertedId()));

        $comm->query(sprintf("INSERT INTO %st_pages (s_internal_name, b_indelible, dt_pub_date) VALUES ('email_admin_new_user', 1, '%s' )", DB_TABLE_PREFIX, date('Y-m-d H:i:s')));
        $comm->query(sprintf("INSERT INTO %st_pages_description (fk_i_pages_id, fk_c_locale_code, s_title, s_text) VALUES (%d, 'en_US', '{WEB_TITLE} - New user', '<div><p>Dear {WEB_TITLE} admin,</p>\n<p>You\'re receiving this email because a new user has been created at {WEB_TITLE}.</p>\n<p>User details:</p>\n<p>Name: {USER_NAME}<br />E-mail: {USER_EMAIL}</p>\n<p>Regards,</p>\n<p>{WEB_TITLE}</p></div>')", DB_TABLE_PREFIX, $comm->insertedId()));
        $comm->query(sprintf("INSERT INTO %st_pages (s_internal_name, b_indelible, dt_pub_date) VALUES ('email_contact_user', 1, '%s' )", DB_TABLE_PREFIX, date('Y-m-d H:i:s')));
        $comm->query(sprintf("INSERT INTO %st_pages_description (fk_i_pages_id, fk_c_locale_code, s_title, s_text) VALUES (%d, 'en_US', '{WEB_TITLE} - Someone has a question for you', '<p>Hi {CONTACT_NAME}!</p>\n<p>{USER_NAME} ({USER_EMAIL}, {USER_PHONE}) left you a message:</p>\n<p>{COMMENT}</p>\n<p>Regards,</p>\n<p>{WEB_TITLE}</p>')", DB_TABLE_PREFIX, $comm->insertedId()));
        $comm->query(sprintf("INSERT INTO %st_pages (s_internal_name, b_indelible, dt_pub_date) VALUES ('email_new_comment_user', 1, '%s' )", DB_TABLE_PREFIX, date('Y-m-d H:i:s')));
        $comm->query(sprintf("INSERT INTO %st_pages_description (fk_i_pages_id, fk_c_locale_code, s_title, s_text) VALUES (%d, 'en_US', '{WEB_TITLE} - New comment on the ad with id {ITEM_ID}', '<p>There\'s a new comment on the ad with id {ITEM_ID} <br />URL: {ITEM_URL}</p>\n<p>Title: {COMMENT_TITLE}<br />Comment: {COMMENT_TEXT}<br />Author: {COMMENT_AUTHOR}<br />Author\'s email: {COMMENT_EMAIL}</p>')", DB_TABLE_PREFIX, $comm->insertedId()));
        $comm->query(sprintf("INSERT INTO %st_preference VALUES ('osclass', 'notify_new_user', '1', 'BOOLEAN')", DB_TABLE_PREFIX));
        $comm->query(sprintf("INSERT INTO %st_preference VALUES ('osclass', 'notify_new_comment_user', '0', 'BOOLEAN')", DB_TABLE_PREFIX));

        $comm->query(sprintf("UPDATE %st_locale SET s_currency_format = '{NUMBER} {CURRENCY}'", DB_TABLE_PREFIX) );
        $result = $comm->query(sprintf("SELECT pk_i_id, f_price FROM %st_item", DB_TABLE_PREFIX));
        $items  = $result->result();
        foreach($items as $item) {
            if( $item['f_price'] == null ) {
                $sql = sprintf( "UPDATE %st_item SET i_price = NULL WHERE pk_i_id = %d", DB_TABLE_PREFIX, $item['pk_i_id']);
            } else {
                $sql = sprintf( "UPDATE %st_item SET i_price = %f WHERE pk_i_id = %d", DB_TABLE_PREFIX, (1000000 * $item['f_price']), $item['pk_i_id'] );
            }
            $comm->query( $sql );
        }
    }

    if( osc_version() < 234 ) {
        @unlink(osc_admin_base_path()."upgrade.php");
        @unlink(osc_admin_base_path()."/themes/modern/tools/upgrade-plugins.php");
        @unlink(osc_admin_base_path()."upgrade-plugin.php");
    }

    if( osc_version() < 240 ) {
        // We no longer use s_what column in /*TABLE_PREFIX*/t_item_description
        $comm->query( sprintf('ALTER TABLE %st_item_description DROP COLUMN s_what', DB_TABLE_PREFIX) );

        @unlink(osc_admin_base_path()."/themes/modern/tools/images.php");

        // NEW REWRITE
        // Uncomment the unlink line prior to release
        //@unlink(osc_base_path()."generate_rules.php");
        osc_set_preference('rewrite_item_url', '{CATEGORIES}/{ITEM_TITLE}_{ITEM_ID}');
        osc_set_preference('rewrite_cat_url', '{CATEGORIES}/');
        osc_set_preference('rewrite_page_url', '{PAGE_SLUG}-p{PAGE_ID}');
        osc_set_preference('rewrite_search_url', 'search/');
        osc_set_preference('rewrite_search_country', 'country');
        osc_set_preference('rewrite_search_region', 'region');
        osc_set_preference('rewrite_search_city', 'city');
        osc_set_preference('rewrite_search_city_area', 'cityarea');
        osc_set_preference('rewrite_search_category', 'category');
        osc_set_preference('rewrite_search_user', 'user');
        osc_set_preference('rewrite_search_pattern', 'pattern');
        osc_set_preference('rewrite_contact', 'contact');
        osc_set_preference('rewrite_feed', 'feed');
        osc_set_preference('rewrite_language', 'language');
        osc_set_preference('rewrite_item_mark', 'item/mark');
        osc_set_preference('rewrite_item_send_friend', 'item/send-friend');
        osc_set_preference('rewrite_item_contact', 'item/contact');
        osc_set_preference('rewrite_item_new', 'item/new');
        osc_set_preference('rewrite_item_activate', 'item/activate');
        osc_set_preference('rewrite_item_edit', 'item/edit');
        osc_set_preference('rewrite_item_delete', 'item/delete');
        osc_set_preference('rewrite_item_resource_delete', 'item/resource/delete');
        osc_set_preference('rewrite_user_login', 'user/login');
        osc_set_preference('rewrite_user_dashboard', 'user/dashboard');
        osc_set_preference('rewrite_user_logout', 'user/logout');
        osc_set_preference('rewrite_user_register', 'user/register');
        osc_set_preference('rewrite_user_activate', 'user/activate');
        osc_set_preference('rewrite_user_activate_alert', 'user/activate_alert');
        osc_set_preference('rewrite_user_profile', 'user/profile');
        osc_set_preference('rewrite_user_items', 'user/items');
        osc_set_preference('rewrite_user_alerts', 'user/alerts');
        osc_set_preference('rewrite_user_recover', 'user/recover');
        osc_set_preference('rewrite_user_forgot', 'user/forgot');
        osc_set_preference('rewrite_user_change_password', 'user/change_password');
        osc_set_preference('rewrite_user_change_email', 'user/change_email');
        osc_set_preference('rewrite_user_change_email_confirm', 'user/change_email_confirm');

        osc_set_preference('last_version_check', time());
        osc_set_preference('update_core_json', '');

        $update_dt_expiration = sprintf('update %st_item as a
                    left join %st_category  as b on b.pk_i_id = a.fk_i_category_id
                    set a.dt_expiration = date_add(a.dt_pub_date, INTERVAL b.i_expiration_days DAY)
                    where b.i_expiration_days > 0', DB_TABLE_PREFIX, DB_TABLE_PREFIX );
        $comm->query( $update_dt_expiration );

        // we need populate location table stats
        $rs = $comm->query( sprintf('SELECT pk_c_code FROM %st_country', DB_TABLE_PREFIX) );
        $aCountry = $rs->result();
        foreach($aCountry as $country) {
            // insert into country_stats with i_num_items = 0
            $comm->query( sprintf('INSERT INTO %st_country_stats (fk_c_country_code, i_num_items) VALUES (\'%s\', 0)', DB_TABLE_PREFIX, $country['pk_c_code']) );
            $rs = $comm->query( sprintf('SELECT pk_i_id FROM %st_region WHERE fk_c_country_code = \'%s\'', DB_TABLE_PREFIX, $country['pk_c_code']) );
            $aRegion = $rs->result();
            foreach($aRegion as $region) {
                // insert into region_stats with i_num_items = 0
                $comm->query( sprintf('INSERT INTO %st_region_stats (fk_i_region_id, i_num_items) VALUES (%s, 0)', DB_TABLE_PREFIX, $region['pk_i_id']) );
                $rs = $comm->query( sprintf('SELECT pk_i_id FROM %st_city WHERE fk_i_region_id = %s', DB_TABLE_PREFIX, $region['pk_i_id']) );
                $aCity = $rs->result();
                foreach($aCity as $city) {
                    // insert into city_stats with i_num_items = 0
                    $comm->query( sprintf('INSERT INTO %st_city_stats (fk_i_city_id, i_num_items) VALUES (%s, 0)', DB_TABLE_PREFIX, $city['pk_i_id']) );
                }
            }
        }
        $url_location_stats = osc_admin_base_url(true)."?page=tools&action=locations";
        $aMessages[] = '<p><b>'.__('You need to calculate location stats, please go to admin panel, tools, recalculate location stats or click') .'  <a href="'.$url_location_stats.'">'.__('here').'</a></b></p>';

        // update t_alerts - Search object serialized to json
        $aAlerts = Alerts::newInstance()->findByType('HOURLY');
        foreach($aAlerts as $hourly) {
            convertAlert($hourly);
        }
        unset($aAlerts);

        $aAlerts = Alerts::newInstance()->findByType('DAILY');
        foreach($aAlerts as $daily) {
            convertAlert($daily);
        }
        unset($aAlerts);

        $aAlerts = Alerts::newInstance()->findByType('WEEKLY');
        foreach($aAlerts as $weekly) {
            convertAlert($weekly);
        }
        unset($aAlerts);

        // UPDATE COUNTRY PROCESS (remove fk_c_locale)
        $comm->query("CREATE TABLE ".DB_TABLE_PREFIX."t_country_aux (
    pk_c_code CHAR(2) NOT NULL,
    s_name VARCHAR(80) NOT NULL,

        PRIMARY KEY (pk_c_code),
        INDEX idx_s_name (s_name)
) ENGINE=InnoDB DEFAULT CHARACTER SET 'UTF8' COLLATE 'UTF8_GENERAL_CI';");
        $rs = $comm->query("SELECT * FROM ".DB_TABLE_PREFIX."t_country GROUP BY pk_c_code");
        $countries = $rs->result();
        foreach($countries as $c) {
            $comm->insert(DB_TABLE_PREFIX."t_country_aux", array('pk_c_code' => $c['pk_c_code'], 's_name' => $c['s_name']));
        }
        $rs = $comm->query("SHOW CREATE TABLE ".DB_TABLE_PREFIX."t_city");
        $rs = $rs->result();
        foreach($rs[0] as $r) {
            if(preg_match_all('|CONSTRAINT `([^`]+)` FOREIGN KEY \(`fk_c_country_code`\) REFERENCES `'.DB_TABLE_PREFIX.'t_country` \(`pk_c_code`\)|', $r, $matches)) {
                foreach($matches[1] as $m) {
                    $comm->query("ALTER TABLE  `".DB_TABLE_PREFIX."t_city` DROP FOREIGN KEY  `".$m."`");
                }
            }
        }
        $rs = $comm->query("SHOW CREATE TABLE ".DB_TABLE_PREFIX."t_region");
        $rs = $rs->result();
        foreach($rs[0] as $r) {
            if(preg_match_all('|CONSTRAINT `([^`]+)` FOREIGN KEY \(`fk_c_country_code`\) REFERENCES `'.DB_TABLE_PREFIX.'t_country` \(`pk_c_code`\)|', $r, $matches)) {
                foreach($matches[1] as $m) {
                    $comm->query("ALTER TABLE  `".DB_TABLE_PREFIX."t_region` DROP FOREIGN KEY  `".$m."`");
                }
            }
        }
        $rs = $comm->query("SHOW CREATE TABLE ".DB_TABLE_PREFIX."t_country_stats");
        $rs = $rs->result();
        foreach($rs[0] as $r) {
            if(preg_match_all('|CONSTRAINT `([^`]+)` FOREIGN KEY \(`fk_c_country_code`\) REFERENCES `'.DB_TABLE_PREFIX.'t_country` \(`pk_c_code`\)|', $r, $matches)) {
                foreach($matches[1] as $m) {
                    $comm->query("ALTER TABLE  `".DB_TABLE_PREFIX."t_country_stats` DROP FOREIGN KEY  `".$m."`");
                }
            }
        }
        $rs = $comm->query("SHOW CREATE TABLE ".DB_TABLE_PREFIX."t_item_location");
        $rs = $rs->result();
        foreach($rs[0] as $r) {
            if(preg_match_all('|CONSTRAINT `([^`]+)` FOREIGN KEY \(`fk_c_country_code`\) REFERENCES `'.DB_TABLE_PREFIX.'t_country` \(`pk_c_code`\)|', $r, $matches)) {
                foreach($matches[1] as $m) {
                    $comm->query("ALTER TABLE  `".DB_TABLE_PREFIX."t_item_location` DROP FOREIGN KEY  `".$m."`");
                }
            }
        }
        $rs = $comm->query("SHOW CREATE TABLE ".DB_TABLE_PREFIX."t_user");
        $rs = $rs->result();
        foreach($rs[0] as $r) {
            if(preg_match_all('|CONSTRAINT `([^`]+)` FOREIGN KEY \(`fk_c_country_code`\) REFERENCES `'.DB_TABLE_PREFIX.'t_country` \(`pk_c_code`\)|', $r, $matches)) {
                foreach($matches[1] as $m) {
                    $comm->query("ALTER TABLE  `".DB_TABLE_PREFIX."t_user` DROP FOREIGN KEY  `".$m."`");
                }
            }
        }
        $comm->query("DROP TABLE ".DB_TABLE_PREFIX."t_country");
        // hack
        $comm->query("SET FOREIGN_KEY_CHECKS = 0");
        $comm->query("RENAME TABLE  `".DB_TABLE_PREFIX."t_country_aux` TO  `".DB_TABLE_PREFIX."t_country`");
        $comm->query("ALTER TABLE ".DB_TABLE_PREFIX."t_city ADD FOREIGN KEY (fk_c_country_code) REFERENCES ".DB_TABLE_PREFIX."t_country (pk_c_code)");
        $comm->query("ALTER TABLE ".DB_TABLE_PREFIX."t_region ADD FOREIGN KEY (fk_c_country_code) REFERENCES ".DB_TABLE_PREFIX."t_country (pk_c_code)");
        $comm->query("ALTER TABLE ".DB_TABLE_PREFIX."t_country_stats ADD FOREIGN KEY (fk_c_country_code) REFERENCES ".DB_TABLE_PREFIX."t_country (pk_c_code)");
        $comm->query("ALTER TABLE ".DB_TABLE_PREFIX."t_item_location ADD FOREIGN KEY (fk_c_country_code) REFERENCES ".DB_TABLE_PREFIX."t_country (pk_c_code)");
        $comm->query("ALTER TABLE ".DB_TABLE_PREFIX."t_user ADD FOREIGN KEY (fk_c_country_code) REFERENCES ".DB_TABLE_PREFIX."t_country (pk_c_code)");
        // hack
        $comm->query("SET FOREIGN_KEY_CHECKS = 1");
    }

    if(osc_version() < 241) {
        $comm->query(sprintf("INSERT INTO %st_preference VALUES ('osclass', 'use_imagick', '0', 'BOOLEAN')", DB_TABLE_PREFIX));
    }

    if(osc_version() < 300) {
        $comm->query(sprintf("ALTER TABLE %st_user DROP s_pass_answer", DB_TABLE_PREFIX));
        $comm->query(sprintf("ALTER TABLE %st_user DROP s_pass_question", DB_TABLE_PREFIX));
        osc_set_preference('marketURL', 'http://market.osclass.org/api/');
        osc_set_preference('marketAllowExternalSources', '0', 'BOOLEAN');
    }

    if(osc_version() < 310) {
        $comm->query(sprintf("ALTER TABLE  %st_pages ADD  `s_meta` TEXT NULL", DB_TABLE_PREFIX));
        $comm->query(sprintf("ALTER TABLE  %st_pages ADD  `b_link` TINYINT(1) NOT NULL DEFAULT 1", DB_TABLE_PREFIX));
        $comm->query(sprintf("UPDATE %st_alerts SET dt_date = '%s' ", DB_TABLE_PREFIX, date("Y-m-d H:i:s")));

        // remove files moved to controller folder
        @unlink(osc_base_path() . 'ajax.php');
        @unlink(osc_base_path() . 'contact.php');
        @unlink(osc_base_path() . 'custom.php');
        @unlink(osc_base_path() . 'item.php');
        @unlink(osc_base_path() . 'language.php');
        @unlink(osc_base_path() . 'login.php');
        @unlink(osc_base_path() . 'main.php');
        @unlink(osc_base_path() . 'page.php');
        @unlink(osc_base_path() . 'register.php');
        @unlink(osc_base_path() . 'search.php');
        @unlink(osc_base_path() . 'user-non-secure.php');
        @unlink(osc_base_path() . 'user.php');
        @unlink(osc_base_path() . 'readme.php');

        @unlink(osc_lib_path() . 'osclass/plugins.php');
        @unlink(osc_lib_path() . 'osclass/feeds.php');

        $comm->query(sprintf('UPDATE %st_user t, (SELECT pk_i_id FROM %st_user) t1 SET t.s_username = t1.pk_i_id WHERE t.pk_i_id = t1.pk_i_id', DB_TABLE_PREFIX, DB_TABLE_PREFIX));
        osc_set_preference('username_blacklist', 'admin,user', 'osclass', 'STRING');
        osc_set_preference('rewrite_user_change_username', 'username/change');
        osc_set_preference('csrf_name', 'CSRF'.mt_rand(0,mt_getrandmax()));

        @mkdir(CONTENT_PATH.'uploads/page-images');

    }

    if(osc_version() < 320) {
        osc_set_preference('osclass', 'mailserver_mail_from', '', 'STRING');
        osc_set_preference('osclass', 'mailserver_name_from', '', 'STRING');
<<<<<<< HEAD
        $comm->query(sprintf("ALTER TABLE  %st_category ADD  `b_price_enabled` TINYINT(1) NOT NULL DEFAULT 1", DB_TABLE_PREFIX));
=======

        $comm->query(sprintf("ALTER TABLE %st_item_meta DROP PRIMARY KEY, ADD PRIMARY KEY(fk_i_item_id, fk_i_field_id, s_multi)", DB_TABLE_PREFIX));
>>>>>>> d4a62558
    }


    osc_changeVersionTo(311);

    echo '<div class="well ui-rounded-corners separate-top-medium">';
    echo '<p>'.__('Osclass &raquo; Updated correctly').'</p>';
    echo '<p>'.__('Osclass has been updated successfully. <a href="http://forums.osclass.org/">Need more help?</a>').'</p>';
    foreach($aMessages as $msg) {
        echo "<p>".$msg."</p>";
    }
    echo "</div>";

    /**
     * Convert alerts < 2.4, updating s_search with json encoded to based64.
     *
     * @param string $alert base64+serialized
     */
    function convertAlert($alert)
    {
        // decode search model
        $data = base64_decode($alert['s_search']);
        if (is_serialized($data)) { // don't attempt to unserialize data that wasn't serialized going in
            $data = unserialize($data);
            // if search model, convert alert
            if(get_class($data) == 'Search') {
                // get json
                $json = $data->toJson(true);
                // insert new alert with json
                $aCondition = array(
                    's_email'       => $alert['s_email'],
                    'b_active'      => $alert['b_active'],
                    'e_type'        => $alert['e_type']
                );
                if($alert['fk_i_user_id']!='') {
                    $aCondition['fk_i_user_id'] = (int)$alert['fk_i_user_id'];
                }
                if($alert['s_secret']!='') {
                    $aCondition['s_secret']     = $alert['s_secret'];
                }
                Alerts::newInstance()->update(array('s_search' => base64_encode($json)), $aCondition);
            }
        }
    }

?><|MERGE_RESOLUTION|>--- conflicted
+++ resolved
@@ -421,12 +421,9 @@
     if(osc_version() < 320) {
         osc_set_preference('osclass', 'mailserver_mail_from', '', 'STRING');
         osc_set_preference('osclass', 'mailserver_name_from', '', 'STRING');
-<<<<<<< HEAD
+
         $comm->query(sprintf("ALTER TABLE  %st_category ADD  `b_price_enabled` TINYINT(1) NOT NULL DEFAULT 1", DB_TABLE_PREFIX));
-=======
-
         $comm->query(sprintf("ALTER TABLE %st_item_meta DROP PRIMARY KEY, ADD PRIMARY KEY(fk_i_item_id, fk_i_field_id, s_multi)", DB_TABLE_PREFIX));
->>>>>>> d4a62558
     }
 
 
