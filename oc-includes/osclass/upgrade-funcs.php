--- conflicted
+++ resolved
@@ -427,17 +427,14 @@
 
         osc_set_preference('subdomain_type', '');
         osc_set_preference('subdomain_host', '');
-<<<<<<< HEAD
-
         // email_new_admin
         $comm->query(sprintf("INSERT INTO %st_pages (s_internal_name, b_indelible, dt_pub_date) VALUES ('email_new_admin', 1, '%s' )", DB_TABLE_PREFIX, date('Y-m-d H:i:s')));
         $comm->query(sprintf("INSERT INTO %st_pages_description (fk_i_pages_id, fk_c_locale_code, s_title, s_text) VALUES (%d, 'en_US', '{WEB_TITLE} - Success creating admin account!', '<p>Hi {ADMIN_NAME},</p><p>The admin of {WEB_LINK} has created an account for you,</p><ul><li>Username: {USERNAME}</li><li>Password: {PASSWORD}</li></ul><p>You can access the admin panel here {WEB_ADMIN_LINK}.</p><p>Thank you!</p><p>Regards,</p>')", DB_TABLE_PREFIX, $comm->insertedId()));
-=======
+
         osc_set_preference('warn_expiration', '0', 'osclass', 'INTEGER');
 
         $comm->query(sprintf("INSERT INTO %st_pages (s_internal_name, b_indelible, dt_pub_date) VALUES ('email_warn_expiration', 1, '%s' )", DB_TABLE_PREFIX, date('Y-m-d H:i:s')));
         $comm->query(sprintf("INSERT INTO %st_pages_description (fk_i_pages_id, fk_c_locale_code, s_title, s_text) VALUES (%d, 'en_US', '{WEB_TITLE} - Your ad is about to expire', '<p>Hi {USER_NAME},</p><p>Your listing <a href=\"{ITEM_URL}\">{ITEM_TITLE}</a> is about to expire at {WEB_LINK}.')", DB_TABLE_PREFIX, $comm->insertedId()));
->>>>>>> c13985c1
     }
 
 
