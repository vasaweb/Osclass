--- conflicted
+++ resolved
@@ -1167,7 +1167,6 @@
     }
     osc_add_hook('hook_email_new_comment_user', 'fn_email_new_comment_user');
 
-<<<<<<< HEAD
     function fn_email_new_admin($data) {
 
         $name       = trim($data['s_name']);
@@ -1177,31 +1176,17 @@
 
         $mPages = new Page();
         $aPage = $mPages->findByInternalName('email_new_admin');
-=======
-
-    function fn_email_warn_expiration($aItem) {
-        $itemId      = $aItem['id'];
-        $admin_email = osc_contact_email();
-
-        View::newInstance()->_exportVariableToView('item', $aItem);
-        $itemURL = osc_item_url();
-        $itemURL = '<a href="'.$itemURL.'" >'.$itemURL.'</a>';
-
-        $mPages = new Page();
-        $aPage = $mPages->findByInternalName('email_warn_expiration');
->>>>>>> c13985c1
-        $locale = osc_current_user_locale();
-
-        $content = array();
-        if(isset($aPage['locale'][$locale]['s_title'])) {
-            $content = $aPage['locale'][$locale];
-        } else {
-            $content = current($aPage['locale']);
-        }
-
-        $words   = array();
-        $words[] = array(
-<<<<<<< HEAD
+        $locale = osc_current_user_locale();
+
+        $content = array();
+        if(isset($aPage['locale'][$locale]['s_title'])) {
+            $content = $aPage['locale'][$locale];
+        } else {
+            $content = current($aPage['locale']);
+        }
+
+        $words   = array();
+        $words[] = array(
             '{ADMIN_NAME}',
             '{USERNAME}',
             '{PASSWORD}',
@@ -1221,7 +1206,35 @@
             'subject'   => $title_email,
             'to'        => $data['s_email'],
             'to_name'   => $data['s_name'],
-=======
+            'body'      => $body_email,
+            'alt_body'  => $body_email
+        );
+        osc_sendMail($emailParams);
+    }
+    osc_add_hook('hook_email_new_admin', 'fn_email_new_admin');
+
+
+    function fn_email_warn_expiration($aItem) {
+        $itemId      = $aItem['id'];
+        $admin_email = osc_contact_email();
+
+        View::newInstance()->_exportVariableToView('item', $aItem);
+        $itemURL = osc_item_url();
+        $itemURL = '<a href="'.$itemURL.'" >'.$itemURL.'</a>';
+
+        $mPages = new Page();
+        $aPage = $mPages->findByInternalName('email_warn_expiration');
+        $locale = osc_current_user_locale();
+
+        $content = array();
+        if(isset($aPage['locale'][$locale]['s_title'])) {
+            $content = $aPage['locale'][$locale];
+        } else {
+            $content = current($aPage['locale']);
+        }
+
+        $words   = array();
+        $words[] = array(
             '{ITEM_TITLE}',
             '{ITEM_ID}',
             '{ITEM_EXPIRATION_DATE}',
@@ -1247,17 +1260,12 @@
             'subject'   => $title_email,
             'to'        => $aItem['s_contact_email'],
             'to_name'   => $aItem['s_contact_name'],
->>>>>>> c13985c1
             'body'      => $body_email,
             'alt_body'  => $body_email
         );
         osc_sendMail($emailParams);
     }
-<<<<<<< HEAD
-    osc_add_hook('hook_email_new_admin', 'fn_email_new_admin');
-=======
     osc_add_hook('hook_email_warn_expiration', 'fn_email_warn_expiration');
->>>>>>> c13985c1
 
     /* file end: ./oc-includes/osclass/emails.php */
 ?>