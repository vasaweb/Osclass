<?php if ( ! defined('ABS_PATH')) exit('ABS_PATH is not loaded. Direct access is not allowed.');

    /**
     * Osclass – software for creating and publishing online classified advertising platforms
     *
     * Copyright (C) 2012 OSCLASS
     *
     * This program is free software: you can redistribute it and/or modify it under the terms
     * of the GNU Affero General Public License as published by the Free Software Foundation,
     * either version 3 of the License, or (at your option) any later version.
     *
     * This program is distributed in the hope that it will be useful, but WITHOUT ANY WARRANTY;
     * without even the implied warranty of MERCHANTABILITY or FITNESS FOR A PARTICULAR PURPOSE.
     * See the GNU Affero General Public License for more details.
     *
     * You should have received a copy of the GNU Affero General Public
     * License along with this program. If not, see <http://www.gnu.org/licenses/>.
     */

    function fn_email_alert_validation($alert, $email, $secret) {
        $user['s_name'] = "";

        // send alert validation email
        $prefLocale = osc_language();
        $page = Page::newInstance()->findByInternalName('email_alert_validation');
        $page_description = $page['locale'];

        $_title = osc_apply_filter('email_title', osc_apply_filter('email_alert_validation_title', $page_description[$prefLocale]['s_title']));
        $_body  = osc_apply_filter('email_description', osc_apply_filter('email_alert_validation_description', $page_description[$prefLocale]['s_text']));

        $validation_link = osc_user_activate_alert_url( $alert['pk_i_id'], $secret, $email );

        $words   = array();
        $words[] = array(
            '{USER_NAME}',
            '{USER_EMAIL}',
            '{VALIDATION_LINK}'
        );
        $words[] = array(
            $user['s_name'],
            $email,
            $validation_link
        );
        $title = osc_apply_filter('email_alert_validation_title_after', osc_mailBeauty($_title, $words));
        $body  = osc_apply_filter('email_alert_validation_description_after', osc_mailBeauty($_body , $words));

        $params = array(
            'subject'  => $title,
            'from'     => osc_contact_email(),
            'to'       => $email,
            'to_name'  => $user['s_name'],
            'body'     => $body,
            'alt_body' => $body
        );

        osc_sendMail($params);
    }
    osc_add_hook('hook_email_alert_validation', 'fn_email_alert_validation');

    function fn_alert_email_hourly($user, $ads, $s_search) {
        $prefLocale = osc_language();
        $page = Page::newInstance()->findByInternalName('alert_email_hourly');
        $page_description = $page['locale'];

        $_title = osc_apply_filter('email_title', osc_apply_filter('alert_email_hourly_title', $page_description[$prefLocale]['s_title']));
        $_body  = osc_apply_filter('email_description', osc_apply_filter('alert_email_hourly_description', $page_description[$prefLocale]['s_text']));

        if( $user['fk_i_user_id'] != 0 ) {
            $user = User::newInstance()->findByPrimaryKey($user['fk_i_user_id']);
        } else {
            $user['s_name'] = $user['s_email'];
        }

        $unsub_link = osc_user_unsubscribe_alert_url($s_search['pk_i_id'], $user['s_email'], $s_search['s_secret']);
        $unsub_link = '<a href="' . $unsub_link . '">' . __('unsubscribe alert') . '</a>';

        $words   = array();
        $words[] = array(
            '{USER_NAME}',
            '{USER_EMAIL}',
            '{ADS}',
            '{UNSUB_LINK}'
        );
        $words[] = array(
            $user['s_name'],
            $user['s_email'],
            $ads,
            $unsub_link
        );
        $title = osc_apply_filter('alert_email_hourly_title_after', osc_mailBeauty($_title, $words));
        $body  = osc_apply_filter('alert_email_hourly_description_after', osc_mailBeauty($_body, $words));

        $params = array(
            'subject'  => $title,
            'from'     => osc_contact_email(),
            'to'       => $user['s_email'],
            'to_name'  => $user['s_name'],
            'body'     => $body,
            'alt_body' => $body
        );

        osc_sendMail($params);
    }
    osc_add_hook('hook_alert_email_hourly', 'fn_alert_email_hourly');

    function fn_alert_email_daily($user, $ads, $s_search) {
        $prefLocale = osc_language();
        $page = Page::newInstance()->findByInternalName('alert_email_daily');
        $page_description = $page['locale'];

        $_title = osc_apply_filter('email_title', osc_apply_filter('alert_email_daily_title', $page_description[$prefLocale]['s_title']));
        $_body  = osc_apply_filter('email_description', osc_apply_filter('alert_email_daily_description', $page_description[$prefLocale]['s_text']));

        if( $user['fk_i_user_id'] != 0 ) {
            $user = User::newInstance()->findByPrimaryKey($user['fk_i_user_id']);
        } else {
            $user['s_name'] = $user['s_email'];
        }

        $unsub_link = osc_user_unsubscribe_alert_url($s_search['pk_i_id'], $user['s_email'], $s_search['s_secret']);
        $unsub_link = '<a href="' . $unsub_link . '">' . __('unsubscribe alert') . '</a>';

        $words   = array();
        $words[] = array(
            '{USER_NAME}',
            '{USER_EMAIL}',
            '{ADS}',
            '{UNSUB_LINK}'
        );
        $words[] = array(
            $user['s_name'],
            $user['s_email'],
            $ads,
            $unsub_link
        );
        $title = osc_apply_filter('alert_email_daily_title_after', osc_mailBeauty($_title, $words));
        $body  = osc_apply_filter('alert_email_daily_description_after', osc_mailBeauty($_body, $words));

        $params = array(
            'subject'  => $title,
            'from'     => osc_contact_email(),
            'to'       => $user['s_email'],
            'to_name'  => $user['s_name'],
            'body'     => $body,
            'alt_body' => $body
        );

        osc_sendMail($params);
    }
    osc_add_hook('hook_alert_email_daily', 'fn_alert_email_daily');

    function fn_alert_email_weekly($user, $ads, $s_search) {
        $prefLocale = osc_language();
        $page = Page::newInstance()->findByInternalName('alert_email_weekly');
        $page_description = $page['locale'];

        $_title = osc_apply_filter('email_title', osc_apply_filter('alert_email_weekly_title', $page_description[$prefLocale]['s_title']));
        $_body  = osc_apply_filter('email_description', osc_apply_filter('alert_email_weekly_description', $page_description[$prefLocale]['s_text']));

        if( $user['fk_i_user_id'] != 0 ) {
            $user = User::newInstance()->findByPrimaryKey($user['fk_i_user_id']);
        } else {
            $user['s_name'] = $user['s_email'];
        }

        $unsub_link = osc_user_unsubscribe_alert_url($s_search['pk_i_id'], $user['s_email'], $s_search['s_secret']);
        $unsub_link = '<a href="' . $unsub_link . '">' . __('unsubscribe alert') . '</a>';

        $words   = array();
        $words[] = array(
            '{USER_NAME}',
            '{USER_EMAIL}',
            '{ADS}',
            '{UNSUB_LINK}'
        );
        $words[] = array(
            $user['s_name'],
            $user['s_email'],
            $ads,
            $unsub_link
        );
        $title = osc_apply_filter('alert_email_weekly_title_after', osc_mailBeauty($_title, $words));
        $body  = osc_apply_filter('alert_email_weekly_description_after', osc_mailBeauty($_body, $words));

        $params = array(
            'subject'  => $title,
            'from'     => osc_contact_email(),
            'to'       => $user['s_email'],
            'to_name'  => $user['s_name'],
            'body'     => $body,
            'alt_body' => $body
        );

        osc_sendMail($params);
    }
    osc_add_hook('hook_alert_email_weekly', 'fn_alert_email_weekly');

    function fn_alert_email_instant($user, $ads, $s_search) {
        $prefLocale = osc_language();
        $page = Page::newInstance()->findByInternalName('alert_email_instant');
        $page_description = $page['locale'];

        $_title = osc_apply_filter('email_title', osc_apply_filter('alert_email_instant_title', $page_description[$prefLocale]['s_title']));
        $_body  = osc_apply_filter('email_description', osc_apply_filter('alert_email_instant_description', $page_description[$prefLocale]['s_text']));

        if( $user['fk_i_user_id'] != 0 ) {
            $user = User::newInstance()->findByPrimaryKey($user['fk_i_user_id']);
        } else {
            $user['s_name'] = $user['s_email'];
        }

        $unsub_link = osc_user_unsubscribe_alert_url($s_search['pk_i_id'], $user['s_email'], $s_search['s_secret']);
        $unsub_link = '<a href="' . $unsub_link . '">' . __('unsubscribe alert') . '</a>';

        $words   = array();
        $words[] = array(
            '{USER_NAME}',
            '{USER_EMAIL}',
            '{ADS}',
            '{UNSUB_LINK}'
        );
        $words[] = array(
            $user['s_name'],
            $user['s_email'],
            $ads,
            $unsub_link
        );
        $title = osc_apply_filter('alert_email_instant_title_after', osc_mailBeauty($_title, $words));
        $body  = osc_apply_filter('alert_email_instant_description_after', osc_mailBeauty($_body, $words));

        $params = array(
            'subject'  => $title,
            'from'     => osc_contact_email(),
            'to'       => $user['s_email'],
            'to_name'  => $user['s_name'],
            'body'     => $body,
            'alt_body' => $body
        );

        osc_sendMail($params);
    }
    osc_add_hook('hook_alert_email_instant', 'fn_alert_email_instant');

    function fn_email_comment_validated($aComment) {
        $mPages = new Page();
        $locale = osc_current_user_locale();
        $aPage = $mPages->findByInternalName('email_comment_validated');

        if(isset($aPage['locale'][$locale]['s_title'])) {
            $content = $aPage['locale'][$locale];
        } else {
            $content = current($aPage['locale']);
        }

        if (!is_null($content)) {
            $words   = array();
            $words[] = array(
                '{COMMENT_AUTHOR}',
                '{COMMENT_EMAIL}',
                '{COMMENT_TITLE}',
                '{COMMENT_BODY}',
                '{ITEM_URL}',
                '{ITEM_LINK}',
                '{ITEM_TITLE}'
            );
            $words[] = array(
                $aComment['s_author_name'],
                $aComment['s_author_email'],
                $aComment['s_title'],
                $aComment['s_body'],
                osc_item_url(),
                '<a href="' . osc_item_url() . '">' . osc_item_url() . '</a>',
                osc_item_title()
            );
            $title = osc_apply_filter('email_comment_validated_title_after', osc_mailBeauty(osc_apply_filter('email_title', osc_apply_filter('email_comment_validated_title', $content['s_title'])), $words));
            $body = osc_apply_filter('email_comment_validated_description_after', osc_mailBeauty(osc_apply_filter('email_description', osc_apply_filter('email_comment_validated_description', $content['s_text'])), $words));

            $emailParams = array(
                'subject'  => $title,
                'from'     => osc_contact_email(),
                'to'       => $aComment['s_author_email'],
                'to_name'  => $aComment['s_author_name'],
                'body'     => $body,
                'alt_body' => $body
            );
            osc_sendMail($emailParams);
        }
    }
    osc_add_hook('hook_email_comment_validated', 'fn_email_comment_validated');

    function fn_email_new_item_non_register_user($item) {
        $mPages = new Page();
        $aPage = $mPages->findByInternalName('email_new_item_non_register_user');
        $locale = osc_current_user_locale();

        if(isset($aPage['locale'][$locale]['s_title'])) {
            $content = $aPage['locale'][$locale];
        } else {
            $content = current($aPage['locale']);
        }

        $item_url = osc_item_url();
        $item_url = '<a href="'.$item_url.'" >'.$item_url.'</a>';
        $edit_url = osc_item_edit_url( $item['s_secret'], $item['pk_i_id'] );
        $delete_url = osc_item_delete_url( $item['s_secret'],  $item['pk_i_id'] );

        $words   = array();
        $words[] = array(
            '{ITEM_ID}',
            '{USER_NAME}',
            '{USER_EMAIL}',
            '{ITEM_TITLE}',
            '{ITEM_URL}',
            '{ITEM_LINK}',
            '{EDIT_LINK}',
            '{EDIT_URL}',
            '{DELETE_LINK}',
            '{DELETE_URL}'
        );
        $words[] = array(
            $item['pk_i_id'],
            $item['s_contact_name'],
            $item['s_contact_email'],
            $item['s_title'],
            osc_item_url(),
            $item_url,
            '<a href="' . $edit_url . '">' . $edit_url . '</a>',
            $edit_url,
            '<a href="' . $delete_url . '">' . $delete_url . '</a>',
            $delete_url
        );
        $title   = osc_apply_filter('email_new_item_non_register_user_title_after', osc_mailBeauty(osc_apply_filter('email_title', osc_apply_filter('email_new_item_non_register_user_title', $content['s_title'])), $words));
        $body    = osc_apply_filter('email_new_item_non_register_user_description_after', osc_mailBeauty(osc_apply_filter('email_description', osc_apply_filter('email_new_item_non_register_user_description', $content['s_text'])), $words));

        $emailParams = array(
            'subject'  => $title,
            'from'     => osc_contact_email(),
            'to'       => $item['s_contact_email'],
            'to_name'  => $item['s_contact_name'],
            'body'     => $body,
            'alt_body' => $body
        );

        osc_sendMail($emailParams);
    }
    osc_add_hook('hook_email_new_item_non_register_user', 'fn_email_new_item_non_register_user');

    function fn_email_user_forgot_password($user, $password_url) {
        $aPage = Page::newInstance()->findByInternalName('email_user_forgot_password');
        $locale = osc_current_user_locale();

        if(isset($aPage['locale'][$locale]['s_title'])) {
            $content = $aPage['locale'][$locale];
        } else {
            $content = current($aPage['locale']);
        }

        if (!is_null($content)) {
            $words   = array();
            $words[] = array(
                '{USER_NAME}',
                '{USER_EMAIL}',
                '{PASSWORD_LINK}',
                '{PASSWORD_URL}',
                '{DATE_TIME}'
            );
            $words[] = array(
                $user['s_name'],
                $user['s_email'],
                '<a href="' . $password_url . '">' . $password_url . '</a>',
                $password_url,
                date('Y-m-d H:i:') . '00'
            );
            $title = osc_apply_filter('email_user_forgot_pass_word_title_after', osc_mailBeauty(osc_apply_filter('email_title', osc_apply_filter('email_user_forgot_pass_word_title', $content['s_title'])), $words));
            $body = osc_apply_filter('email_user_forgot_password_description_after', osc_mailBeauty(osc_apply_filter('email_description', osc_apply_filter('email_user_forgot_password_description', $content['s_text'])), $words));

            $emailParams = array(
                'subject'  => $title,
                'from'     => osc_contact_email(),
                'to'       => $user['s_email'],
                'to_name'  => $user['s_name'],
                'body'     => $body,
                'alt_body' => $body
            );

            osc_sendMail($emailParams);
        }
    }
    osc_add_hook('hook_email_user_forgot_password', 'fn_email_user_forgot_password');

    function fn_email_user_registration($user) {
        $pageManager = new Page();
        $locale = osc_current_user_locale();
        $aPage = $pageManager->findByInternalName('email_user_registration');

        if(isset($aPage['locale'][$locale]['s_title'])) {
            $content = $aPage['locale'][$locale];
        } else {
            $content = current($aPage['locale']);
        }

        if (!is_null($content)) {
            $words   = array();
            $words[] = array(
                '{USER_NAME}',
                '{USER_EMAIL}'
            );
            $words[] = array(
                $user['s_name'],
                $user['s_email']
            );
            $title = osc_apply_filter('email_user_registration_title_after', osc_mailBeauty(osc_apply_filter('email_title', osc_apply_filter('email_user_registration_title', $content['s_title'])), $words));
            $body = osc_apply_filter('email_user_regsitration_description_after', osc_mailBeauty(osc_apply_filter('email_description', osc_apply_filter('email_user_regsitration_description', $content['s_text'])), $words));

            $emailParams = array(
                'subject'  => $title,
                'from'     => osc_contact_email(),
                'to'       => $user['s_email'],
                'to_name'  => $user['s_name'],
                'body'     => $body,
                'alt_body' => $body
            );

            osc_sendMail($emailParams);
        }
    }
    osc_add_hook('hook_email_user_registration', 'fn_email_user_registration');

    function fn_email_new_email($new_email, $validation_url) {
        $locale = osc_current_user_locale();
        $aPage = Page::newInstance()->findByInternalName('email_new_email');

        if(isset($aPage['locale'][$locale]['s_title'])) {
            $content = $aPage['locale'][$locale];
        } else {
            $content = current($aPage['locale']);
        }

        if (!is_null($content)) {
            $words   = array();
            $words[] = array(
                '{USER_NAME}',
                '{USER_EMAIL}',
                '{VALIDATION_LINK}',
                '{VALIDATION_URL}'
            );
            $words[] = array(
                Session::newInstance()->_get('userName'),
                Params::getParam('new_email'),
                '<a href="' . $validation_url . '" >' . $validation_url . '</a>',
                $validation_url
            );
            $title = osc_apply_filter('email_new_email_title_after', osc_mailBeauty(osc_apply_filter('email_title', osc_apply_filter('email_new_email_title', $content['s_title'])), $words));
            $body = osc_apply_filter('email_new_email_description_after', osc_mailBeauty(osc_apply_filter('email_description', osc_apply_filter('email_new_email_description', $content['s_text'])), $words));

            $params = array(
                'subject'  => $title,
                'from'     => osc_contact_email(),
                'to'       => $new_email,
                'to_name'  => Session::newInstance()->_get('userName'),
                'body'     => $body,
                'alt_body' => $body
            );
            osc_sendMail($params);
            osc_add_flash_ok_message( _m("We've sent you an e-mail. Follow its instructions to validate the changes"));
        } else {
            osc_add_flash_error_message( _m("We tried to sent you an e-mail, but it failed. Please, contact an administrator"));
        }
    }
    osc_add_hook('hook_email_new_email', 'fn_email_new_email');

    function fn_email_user_validation($user, $input) {
        $mPages = new Page();
        $locale = osc_current_user_locale();
        $aPage = $mPages->findByInternalName('email_user_validation');

        if(isset($aPage['locale'][$locale]['s_title'])) {
            $content = $aPage['locale'][$locale];
        } else {
            $content = current($aPage['locale']);
        }

        if (!is_null($content)) {
            $validation_url = osc_user_activate_url($user['pk_i_id'], $input['s_secret']);
            $words   = array();
            $words[] = array(
                '{USER_NAME}',
                '{USER_EMAIL}',
                '{VALIDATION_LINK}',
                '{VALIDATION_URL}'
            );
            $words[] = array(
                $user['s_name'],
                $user['s_email'],
                '<a href="' . $validation_url . '" >' . $validation_url . '</a>',
                $validation_url
            );
            $title = osc_apply_filter('email_user_validation_title_after', osc_mailBeauty(osc_apply_filter('email_title', osc_apply_filter('email_user_validation_title', $content['s_title'])), $words));
            $body = osc_apply_filter('email_user_validation_description_after', osc_mailBeauty(osc_apply_filter('email_description', osc_apply_filter('email_user_validation_description', $content['s_text'])), $words));

            $emailParams = array(
                'subject'  => $title,
                'from'     => osc_contact_email(),
                'to'       => $user['s_email'],
                'to_name'  => $user['s_name'],
                'body'     => $body,
                'alt_body' => $body
            );
            osc_sendMail($emailParams);
        }
    }
    osc_add_hook('hook_email_user_validation', 'fn_email_user_validation');

    function fn_email_send_friend($aItem) {
        $mPages = new Page();
        $aPage = $mPages->findByInternalName('email_send_friend');
        $locale = osc_current_user_locale();

        if(isset($aPage['locale'][$locale]['s_title'])) {
            $content = $aPage['locale'][$locale];
        } else {
            $content = current($aPage['locale']);
        }

        $item_url = osc_item_url();
        $item_url = '<a href="'.$item_url.'" >'.$item_url.'</a>';

        $words   = array();
        $words[] = array(
            '{FRIEND_NAME}',
            '{USER_NAME}',
            '{USER_EMAIL}',
            '{FRIEND_EMAIL}',
            '{ITEM_TITLE}',
            '{COMMENT}',
            '{ITEM_URL}',
            '{ITEM_LINK}'
        );
        $words[] = array(
            $aItem['friendName'],
            $aItem['yourName'],
            $aItem['yourEmail'],
            $aItem['friendEmail'],
            $aItem['s_title'],
            $aItem['message'],
            osc_item_url(),
            $item_url
        );

        $title = osc_apply_filter('email_send_friend_title_after', osc_mailBeauty(osc_apply_filter('email_title', osc_apply_filter('email_send_friend_title', $content['s_title'])), $words));
        $body  = osc_apply_filter('email_send_friend_description_after', osc_mailBeauty(osc_apply_filter('email_description', osc_apply_filter('email_send_friend_description', $content['s_text'])), $words));

        $params = array(
            'from'      => osc_contact_email(),
            'from_name' => osc_page_title(),
            'reply_to'  => $aItem['yourEmail'],
            'subject'   => $title,
            'to'        => $aItem['friendEmail'],
            'to_name'   => $aItem['friendName'],
            'body'      => $body
        );

        if( osc_notify_contact_friends() ) {
            $params['add_bcc'] = osc_contact_email();
        }

        osc_sendMail($params);
    }
    osc_add_hook('hook_email_send_friend', 'fn_email_send_friend');

    function fn_email_item_inquiry($aItem) {
        $id         = $aItem['id'];
        $yourEmail  = $aItem['yourEmail'];
        $yourName   = $aItem['yourName'];
        $phoneNumber= $aItem['phoneNumber'];
        $message    = nl2br( strip_tags( $aItem['message'] ) );

        $path = null;
        $item = Item::newInstance()->findByPrimaryKey( $id );
        View::newInstance()->_exportVariableToView('item', $item);

        $mPages = new Page();
        $aPage  = $mPages->findByInternalName('email_item_inquiry');
        $locale = osc_current_user_locale();

        if( isset($aPage['locale'][$locale]['s_title']) ) {
            $content = $aPage['locale'][$locale];
        } else {
            $content = current($aPage['locale']);
        }

        $item_url = osc_item_url();
        $item_url = '<a href="' . $item_url . '" >' . $item_url . '</a>';

        $words   = array();
        $words[] = array(
            '{CONTACT_NAME}',
            '{USER_NAME}',
            '{USER_EMAIL}',
            '{USER_PHONE}',
            '{ITEM_TITLE}',
            '{ITEM_URL}',
            '{ITEM_LINK}',
            '{COMMENT}'
        );

        $words[] = array(
            $item['s_contact_name'],
            $yourName,
            $yourEmail,
            $phoneNumber,
            $item['s_title'],
            osc_item_url(),
            $item_url,
            $message
        );

        $title = osc_apply_filter('email_item_inquiry_title_after', osc_mailBeauty(osc_apply_filter('email_title', osc_apply_filter('email_item_inquiry_title', $content['s_title'])), $words));
        $body  = osc_apply_filter('email_item_inquiry_description_after', osc_mailBeauty(osc_apply_filter('email_description', osc_apply_filter('email_item_inquiry_description', $content['s_text'])), $words));

        $from      = osc_contact_email();
        $from_name = osc_page_title();

        $emailParams = array(
            'from'      => $from,
            'from_name' => $from_name,
            'subject'   => $title,
            'to'        => $item['s_contact_email'],
            'to_name'   => $item['s_contact_name'],
            'body'      => $body,
            'alt_body'  => $body,
            'reply_to'  => $yourEmail
        );

        if( osc_notify_contact_item() ) {
            $emailParams['add_bcc'] = osc_contact_email();
        }

        if( osc_item_attachment() ) {
            $attachment   = Params::getFiles('attachment');
            $resourceName = $attachment['name'];
            $tmpName      = $attachment['tmp_name'];
            $path         = osc_uploads_path() . time() . '_' . $resourceName;

            if( !is_writable(osc_uploads_path()) ) {
                osc_add_flash_error_message( _m('There has been some errors sending the message') );
            }

            if( !move_uploaded_file($tmpName, $path) ) {
                unset($path);
            }
        }

        if( isset($path) ) {
            $emailParams['attachment'] = $path;
        }

        osc_sendMail($emailParams);

        @unlink($path);
    }
    osc_add_hook('hook_email_item_inquiry', 'fn_email_item_inquiry');

    function fn_email_new_comment_admin($aItem) {
        $authorName  = trim(strip_tags($aItem['authorName']));
        $authorEmail = trim(strip_tags($aItem['authorEmail']));
        $body        = trim($aItem['body']);
        // only \n -> <br/>
        $body        = nl2br(strip_tags($body));
        $title       = $aItem['title'];
        $itemId      = $aItem['id'];
        $admin_email = osc_contact_email();

        $item = Item::newInstance()->findByPrimaryKey($itemId);
        View::newInstance()->_exportVariableToView('item', $item);
        $itemURL = osc_item_url();
        $itemURL = '<a href="'.$itemURL.'" >'.$itemURL.'</a>';

        $mPages = new Page();
        $aPage = $mPages->findByInternalName('email_new_comment_admin');
        $locale = osc_current_user_locale();

        if(isset($aPage['locale'][$locale]['s_title'])) {
            $content = $aPage['locale'][$locale];
        } else {
            $content = current($aPage['locale']);
        }

        $words   = array();
        $words[] = array(
            '{COMMENT_AUTHOR}',
            '{COMMENT_EMAIL}',
            '{COMMENT_TITLE}',
            '{COMMENT_TEXT}',
            '{ITEM_TITLE}',
            '{ITEM_ID}',
            '{ITEM_URL}',
            '{ITEM_LINK}'
        );
        $words[] = array(
            $authorName,
            $authorEmail,
            $title,
            $body,
            $item['s_title'],
            $itemId,
            osc_item_url(),
            $itemURL
        );
        $title_email = osc_apply_filter('email_new_comment_admin_title_after', osc_mailBeauty(osc_apply_filter('email_title', osc_apply_filter('email_new_comment_admin_title', $content['s_title'])), $words));
        $body_email = osc_apply_filter('email_new_comment_admin_description_after', osc_mailBeauty(osc_apply_filter('email_description', osc_apply_filter('email_new_comment_admin_description', $content['s_text'])), $words));

        $emailParams = array(
            'from'      => osc_contact_email(),
            'to'        => $admin_email,
            'to_name'   => __('Admin mail system'),
            'subject'   => $title_email,
            'body'      => $body_email,
            'alt_body'  => $body_email
        );
        osc_sendMail($emailParams);
    }
    osc_add_hook('hook_email_new_comment_admin', 'fn_email_new_comment_admin');

    function fn_email_item_validation($item) {
        View::newInstance()->_exportVariableToView('item', $item);
        $contactEmail   = $item['s_contact_email'];
        $contactName    = $item['s_contact_name'];
        $mPages = new Page();
        $locale = osc_current_user_locale();
        $aPage = $mPages->findByInternalName('email_item_validation');

        if(isset($aPage['locale'][$locale]['s_title'])) {
            $content = $aPage['locale'][$locale];
        } else {
            $content = current($aPage['locale']);
        }

        $item_url = osc_item_url();
        $item_url = '<a href="'.$item_url.'" >'.$item_url.'</a>';

        $all = '';

        if (isset($item['locale'])) {
            foreach ($item['locale'] as $locale => $data) {
                $locale_name = OSCLocale::newInstance()->findByCode($locale);
                $all .= '<br/>';
                if (isset($locale_name[0]) && isset($locale_name[0]['s_name'])) {
                    $all .= __('Language') . ': ' . $locale_name[0]['s_name'] . '<br/>';
                } else {
                    $all .= __('Language') . ': ' . $locale . '<br/>';
                }
                $all .= __('Title') . ': ' . $data['s_title'] . '<br/>';
                $all .= __('Description') . ': ' . $data['s_description'] . '<br/>';
                $all .= '<br/>';
            }
        } else {
            $all .= __('Title') . ': ' . $item['s_title'] . '<br/>';
            $all .= __('Description') . ': ' . $item['s_description'] . '<br/>';
        }

        // Format activation URL
        $validation_url = osc_item_activate_url( $item['s_secret'], $item['pk_i_id'] );

        $words   = array();
        $words[] = array(
            '{ITEM_DESCRIPTION_ALL_LANGUAGES}',
            '{ITEM_DESCRIPTION}',
            '{ITEM_COUNTRY}',
            '{ITEM_PRICE}',
            '{ITEM_REGION}',
            '{ITEM_CITY}',
            '{ITEM_ID}',
            '{USER_NAME}',
            '{USER_EMAIL}',
            '{ITEM_TITLE}',
            '{ITEM_URL}',
            '{VALIDATION_LINK}',
            '{VALIDATION_URL}'
        );
        $words[] = array(
            $all,
            $item['s_description'],
            $item['s_country'],
            osc_format_price($item['i_price']),
            $item['s_region'],
            $item['s_city'],
            $item['pk_i_id'],
            $item['s_contact_name'],
            $item['s_contact_email'],
            $item['s_title'],
            $item_url,
            '<a href="' . $validation_url . '" >' . $validation_url . '</a>',
            $validation_url
        );
        $title = osc_apply_filter('email_item_validation_title_after', osc_mailBeauty(osc_apply_filter('email_title', osc_apply_filter('email_item_validation_title', $content['s_title'])), $words));
        $body = osc_apply_filter('email_item_validation_description_after', osc_mailBeauty(osc_apply_filter('email_description', osc_apply_filter('email_item_validation_description', $content['s_text'])), $words));

        $emailParams =  array (
            'subject'  => $title,
            'from'     => osc_contact_email(),
            'to'       => $contactEmail,
            'to_name'  => $contactName,
            'body'     => $body,
            'alt_body' => $body
        );
        osc_sendMail($emailParams);
    }
    osc_add_hook('hook_email_item_validation', 'fn_email_item_validation');

    function fn_email_admin_new_item($item) {
        View::newInstance()->_exportVariableToView('item', $item);
        $title  = osc_item_title();
        $mPages = new Page();
        $locale = osc_current_user_locale();
        $aPage = $mPages->findByInternalName('email_admin_new_item');

        if(isset($aPage['locale'][$locale]['s_title'])) {
            $content = $aPage['locale'][$locale];
        } else {
            $content = current($aPage['locale']);
        }

        $item_url = osc_item_url();
        $item_url = '<a href="'.$item_url.'" >'.$item_url.'</a>';

        $all = '';

        if (isset($item['locale'])) {
            foreach ($item['locale'] as $locale => $data) {
                $locale_name = OSCLocale::newInstance()->findByCode($locale);
                $all .= '<br/>';
                if (isset($locale_name[0]) && isset($locale_name[0]['s_name'])) {
                    $all .= __('Language') . ': ' . $locale_name[0]['s_name'] . '<br/>';
                } else {
                    $all .= __('Language') . ': ' . $locale . '<br/>';
                }
                $all .= __('Title') . ': ' . $data['s_title'] . '<br/>';
                $all .= __('Description') . ': ' . $data['s_description'] . '<br/>';
                $all .= '<br/>';
            }
        } else {
            $all .= __('Title') . ': ' . $item['s_title'] . '<br/>';
            $all .= __('Description') . ': ' . $item['s_description'] . '<br/>';
        }

        // Format activation URL
        $validation_url = osc_item_activate_url( $item['s_secret'], $item['pk_i_id'] );

        // Format admin edit URL
        $admin_edit_url =  osc_item_admin_edit_url( $item['pk_i_id'] );

        $words   = array();
        $words[] = array(
            '{EDIT_LINK}',
            '{EDIT_URL}',
            '{ITEM_DESCRIPTION_ALL_LANGUAGES}',
            '{ITEM_DESCRIPTION}',
            '{ITEM_COUNTRY}',
            '{ITEM_PRICE}',
            '{ITEM_REGION}',
            '{ITEM_CITY}',
            '{ITEM_ID}',
            '{USER_NAME}',
            '{USER_EMAIL}',
            '{ITEM_TITLE}',
            '{ITEM_URL}',
            '{VALIDATION_LINK}',
            '{VALIDATION_URL}'
        );
        $words[] = array(
            '<a href="' . $admin_edit_url . '" >' . $admin_edit_url . '</a>',
            $admin_edit_url,
            $all,
            $item['s_description'],
            $item['s_country'],
            osc_format_price($item['i_price']),
            $item['s_region'],
            $item['s_city'],
            $item['pk_i_id'],
            $item['s_contact_name'],
            $item['s_contact_email'],
            $item['s_title'],
            $item_url,
            '<a href="' . $validation_url . '" >' . $validation_url . '</a>',
            $validation_url
        );
        $title = osc_apply_filter('email_admin_new_item_title_after', osc_mailBeauty(osc_apply_filter('email_title', osc_apply_filter('email_admin_new_item_title', $content['s_title'])), $words));
        $body  = osc_apply_filter('email_admin_new_item_description_after', osc_mailBeauty(osc_apply_filter('email_description', osc_apply_filter('email_admin_new_item_description', $content['s_text'])), $words));

        $emailParams = array(
            'subject'  => $title,
            'from'     => osc_contact_email(),
            'to'       => osc_contact_email(),
            'to_name'  => 'admin',
            'body'     => $body,
            'alt_body' => $body
        );
        osc_sendMail($emailParams);
    }
    osc_add_hook('hook_email_admin_new_item', 'fn_email_admin_new_item');

    function fn_email_item_validation_non_register_user($item) {
        View::newInstance()->_exportVariableToView('item', $item);

        $mPages = new Page();
        $aPage = $mPages->findByInternalName('email_item_validation_non_register_user');
        $locale = osc_current_user_locale();

        if(isset($aPage['locale'][$locale]['s_title'])) {
            $content = $aPage['locale'][$locale];
        } else {
            $content = current($aPage['locale']);
        }

        $item_url = osc_item_url();
        $item_url = '<a href="'.$item_url.'" >'.$item_url.'</a>';
        $edit_url = osc_item_edit_url( $item['s_secret'], $item['pk_i_id'] );
        $delete_url = osc_item_delete_url( $item['s_secret'],  $item['pk_i_id'] );

        $all = '';

        if (isset($item['locale'])) {
            foreach ($item['locale'] as $locale => $data) {
                $locale_name = OSCLocale::newInstance()->findByCode($locale);
                $all .= '<br/>';
                if (isset($locale_name[0]) && isset($locale_name[0]['s_name'])) {
                    $all .= __('Language') . ': ' . $locale_name[0]['s_name'] . '<br/>';
                } else {
                    $all .= __('Language') . ': ' . $locale . '<br/>';
                }
                $all .= __('Title') . ': ' . $data['s_title'] . '<br/>';
                $all .= __('Description') . ': ' . $data['s_description'] . '<br/>';
                $all .= '<br/>';
            }
        } else {
            $all .= __('Title') . ': ' . $item['s_title'] . '<br/>';
            $all .= __('Description') . ': ' . $item['s_description'] . '<br/>';
        }

        // Format activation URL
        $validation_url = osc_item_activate_url( $item['s_secret'], $item['pk_i_id'] );

        $words   = array();
        $words[] = array(
            '{ITEM_DESCRIPTION_ALL_LANGUAGES}',
            '{ITEM_DESCRIPTION}',
            '{ITEM_COUNTRY}',
            '{ITEM_PRICE}',
            '{ITEM_REGION}',
            '{ITEM_CITY}',
            '{ITEM_ID}',
            '{USER_NAME}',
            '{USER_EMAIL}',
            '{ITEM_TITLE}',
            '{ITEM_URL}',
            '{VALIDATION_LINK}',
            '{VALIDATION_URL}',
            '{EDIT_LINK}',
            '{EDIT_URL}',
            '{DELETE_LINK}',
            '{DELETE_URL}'
        );
        $words[] = array(
            $all,
            $item['s_description'],
            $item['s_country'],
            osc_format_price($item['i_price']),
            $item['s_region'],
            $item['s_city'],
            $item['pk_i_id'],
            $item['s_contact_name'],
            $item['s_contact_email'],
            $item['s_title'],
            $item_url,
            '<a href="' . $validation_url . '" >' . $validation_url . '</a>',
            $validation_url,
            '<a href="' . $edit_url . '">' . $edit_url . '</a>',
            $edit_url,
            '<a href="' . $delete_url . '">' . $delete_url . '</a>',
            $delete_url
        );
        $title = osc_apply_filter('email_item_validation_non_register_user_title_after', osc_mailBeauty(osc_apply_filter('email_title', osc_apply_filter('email_item_validation_non_register_user_title', $content['s_title'])), $words));
        $body = osc_apply_filter('email_item_validation_non_register_user_description_after', osc_mailBeauty(osc_apply_filter('email_description', osc_apply_filter('email_item_validation_non_register_user_description', $content['s_text'])), $words));

        $emailParams = array(
            'subject'  => $title,
            'from'     => osc_contact_email(),
            'to'       => $item['s_contact_email'],
            'to_name'  => $item['s_contact_name'],
            'body'     => $body,
            'alt_body' => $body
        );

        osc_sendMail($emailParams);
    }
    osc_add_hook('hook_email_item_validation_non_register_user', 'fn_email_item_validation_non_register_user');

    function fn_email_admin_new_user($user) {
        $pageManager = new Page();
        $locale      = osc_current_user_locale();
        $aPage       = $pageManager->findByInternalName('email_admin_new_user');

        if( isset($aPage['locale'][$locale]['s_title']) ) {
            $content = $aPage['locale'][$locale];
        } else {
            $content = current($aPage['locale']);
        }

        if( !is_null($content) ) {
            $words   = array();
            $words[] = array(
                '{USER_NAME}',
                '{USER_EMAIL}'
            );
            $words[] = array(
                $user['s_name'],
                $user['s_email']
            );
            $title = osc_apply_filter('email_admin_user_registration_title_after', osc_mailBeauty(osc_apply_filter('email_title', osc_apply_filter('email_admin_user_registration_title', $content['s_title'])), $words));
            $body  = osc_apply_filter('email_admin_user_regsitration_description_after', osc_mailBeauty(osc_apply_filter('email_description', osc_apply_filter('email_admin_user_regsitration_description', $content['s_text'])), $words));

            $emailParams = array(
                'subject'  => $title,
                'from'     => osc_contact_email(),
                'to'       => osc_contact_email(),
                'to_name'  => osc_page_title(),
                'body'     => $body,
                'alt_body' => $body,
            );
            osc_sendMail($emailParams);
        }
    }
    osc_add_hook('hook_email_admin_new_user', 'fn_email_admin_new_user');

    function fn_email_contact_user($id, $yourEmail, $yourName, $phoneNumber, $message) {
        $mPages = new Page();
        $aPage = $mPages->findByInternalName('email_contact_user');
        $locale = osc_current_user_locale();

        if(isset($aPage['locale'][$locale]['s_title'])) {
            $content = $aPage['locale'][$locale];
        } else {
            $content = current($aPage['locale']);
        }

        $words   = array();
        $words[] = array(
            '{CONTACT_NAME}',
            '{USER_NAME}',
            '{USER_EMAIL}',
            '{USER_PHONE}',
            '{COMMENT}'
        );
        $words[] = array(
            osc_user_name(),
            $yourName,
            $yourEmail,
            $phoneNumber,
            $message
        );

        $title = osc_apply_filter('email_item_inquiry_title_after', osc_mailBeauty(osc_apply_filter('email_title', osc_apply_filter('email_item_inquiry_title', $content['s_title'])), $words));
        $body = osc_apply_filter('email_item_inquiry_description_after', osc_mailBeauty(osc_apply_filter('email_description', osc_apply_filter('email_item_inquiry_description', $content['s_text'])), $words));

        $emailParams = array (
            'from'      => osc_contact_email(),
            'subject'   => $title,
            'to'        => osc_user_email(),
            'to_name'   => osc_user_name(),
            'body'      => $body,
            'alt_body'  => $body,
            'reply_to'  => $yourEmail
        );

        if( osc_notify_contact_item() ) {
            $emailParams['add_bcc'] = osc_contact_email();
        }

        osc_sendMail($emailParams);
    }
    osc_add_hook('hook_email_contact_user', 'fn_email_contact_user');

    function fn_email_new_comment_user($aItem) {
<<<<<<< HEAD
        $authorName  = strip_tags(trim($aItem['authorName']));
        $authorEmail = strip_tags(trim($aItem['authorEmail']));
        $body        = nl2br(strip_tags(trim($aItem['body']))); // only \n -> <br/>
=======
        $authorName  = trim(strip_tags($aItem['authorName']));
        $authorEmail = trim(strip_tags($aItem['authorEmail']));
        $body        = trim($aItem['body']);
        // only \n -> <br/>
        $body        = nl2br(strip_tags($body));
>>>>>>> 591124af
        $title       = $aItem['title'];
        $itemId      = $aItem['id'];
        $admin_email = osc_contact_email();

        $item = Item::newInstance()->findByPrimaryKey($itemId);
        View::newInstance()->_exportVariableToView('item', $item);
        $itemURL = osc_item_url();
        $itemURL = '<a href="'.$itemURL.'" >'.$itemURL.'</a>';

        $mPages = new Page();
        $aPage = $mPages->findByInternalName('email_new_comment_user');
        $locale = osc_current_user_locale();

        if(isset($aPage['locale'][$locale]['s_title'])) {
            $content = $aPage['locale'][$locale];
        } else {
            $content = current($aPage['locale']);
        }

        $words   = array();
        $words[] = array(
            '{COMMENT_AUTHOR}',
            '{COMMENT_EMAIL}',
            '{COMMENT_TITLE}',
            '{COMMENT_TEXT}',
            '{ITEM_TITLE}',
            '{ITEM_ID}',
            '{ITEM_URL}',
            '{ITEM_LINK}',
            '{SELLER_NAME}',
            '{SELLER_EMAIL}'
        );
        $words[] = array(
            $authorName,
            $authorEmail,
            $title,
            $body,
            $item['s_title'],
            $itemId,
            osc_item_url(),
            $itemURL,
            $item['s_contact_name'],
            $item['s_contact_email']
        );
        $title_email = osc_apply_filter('email_new_comment_user_title_after', osc_mailBeauty(osc_apply_filter('email_title', osc_apply_filter('email_new_comment_user_title', $content['s_title'])), $words));
        $body_email = osc_apply_filter('email_new_comment_user_description_after', osc_mailBeauty(osc_apply_filter('email_description', osc_apply_filter('email_new_comment_user_description', $content['s_text'])), $words));

        $emailParams = array(
            'from'      => $admin_email,
            'subject'   => $title_email,
            'to'        => $item['s_contact_email'],
            'to_name'   => $item['s_contact_name'],
            'body'      => $body_email,
            'alt_body'  => $body_email
        );
        osc_sendMail($emailParams);
    }
    osc_add_hook('hook_email_new_comment_user', 'fn_email_new_comment_user');

    function fn_email_new_admin($data) {

        $name       = trim(strip_tags($data['s_name']));
        $username   = trim(strip_tags($data['s_username']));

        $mPages = new Page();
        $aPage = $mPages->findByInternalName('email_new_admin');
        $locale = osc_current_user_locale();

        if(isset($aPage['locale'][$locale]['s_title'])) {
            $content = $aPage['locale'][$locale];
        } else {
            $content = current($aPage['locale']);
        }

        $words   = array();
        $words[] = array(
            '{ADMIN_NAME}',
            '{USERNAME}',
            '{PASSWORD}',
            '{WEB_ADMIN_LINK}'
        );
        $words[] = array(
            $name,
            $username,
            $data['s_password'],
            '<a href="' . osc_admin_base_url() . '">' . osc_page_title() . '</a>',
        );
        $title_email = osc_apply_filter('email_new_admin_title_after', osc_mailBeauty(osc_apply_filter('email_title', osc_apply_filter('email_new_admin_title', $content['s_title'])), $words));
        $body_email  = osc_apply_filter('email_new_admin_description_after', osc_mailBeauty(osc_apply_filter('email_description', osc_apply_filter('email_new_admin_description', $content['s_text'])), $words));

        $emailParams = array(
            'from'      => osc_contact_email(),
            'subject'   => $title_email,
            'to'        => $data['s_email'],
            'to_name'   => $data['s_name'],
            'body'      => $body_email,
            'alt_body'  => $body_email
        );
        osc_sendMail($emailParams);
    }
    osc_add_hook('hook_email_new_admin', 'fn_email_new_admin');


    function fn_email_warn_expiration($aItem) {
        $itemId      = $aItem['pk_i_id'];
        $admin_email = osc_contact_email();

        View::newInstance()->_exportVariableToView('item', $aItem);
        $itemURL = osc_item_url();
        $itemURL = '<a href="'.$itemURL.'" >'.$itemURL.'</a>';

        $mPages = new Page();
        $aPage = $mPages->findByInternalName('email_warn_expiration');
        $locale = osc_current_user_locale();

        if(isset($aPage['locale'][$locale]['s_title'])) {
            $content = $aPage['locale'][$locale];
        } else {
            $content = current($aPage['locale']);
        }

        $words   = array();
        $words[] = array(
            '{USER_NAME}',
            '{ITEM_TITLE}',
            '{ITEM_ID}',
            '{ITEM_EXPIRATION_DATE}',
            '{ITEM_URL}',
            '{ITEM_LINK}',
            '{SELLER_NAME}',
            '{SELLER_EMAIL}'
        );
        $words[] = array(
            $aItem['s_contact_name'],
            $aItem['s_title'],
            $itemId,
            $aItem['dt_expiration'],
            osc_item_url(),
            $itemURL,
            $aItem['s_contact_name'],
            $aItem['s_contact_email']
        );
        $title_email = osc_apply_filter('email_warn_expiration_title_after', osc_mailBeauty(osc_apply_filter('email_title', osc_apply_filter('email_warn_expiration_title', $content['s_title'])), $words));
        $body_email = osc_apply_filter('email_warn_expiration_description_after', osc_mailBeauty(osc_apply_filter('email_description', osc_apply_filter('email_warn_expiration_description', $content['s_text'])), $words));

        $emailParams = array(
            'from'      => $admin_email,
            'subject'   => $title_email,
            'to'        => $aItem['s_contact_email'],
            'to_name'   => $aItem['s_contact_name'],
            'body'      => $body_email,
            'alt_body'  => $body_email
        );
        osc_sendMail($emailParams);
    }
    osc_add_hook('hook_email_warn_expiration', 'fn_email_warn_expiration');

    function fn_email_auto_upgrade($result) {


        $body = __('<p>Dear {WEB_TITLE} admin,</p>');
        if($result['error']==0 || $result['error']==6) {
            $title = __('{WEB_TITLE} - Your site has upgraded to Osclass {VERSION}');
            $body .= __('<p>Your site at {WEB_LINK} has been updated automatically to Osclass {VERSION}</p>');
            if($result['error']==6) {
                $body .= __('<p>There were some minor errors removing temporary files. Please manually remove the "oc-content/downloads/oc-temp" folder</p>');
            }
        } else {
            $title = __('{WEB_TITLE} - We failed trying to upgrade your site to Osclass {VERSION}');
            $body .= '<p>We failed trying to upgrade your site to Osclass {VERSION}. Heres is the error message: {MESSAGE}</p>';
        }
        $body .= '<p>If you experience any issues or need support, we will be happy to help you at the Osclass support forums</p>';
        $body .= '<p><a href="http://forums.osclass.org/">http://forums.osclass.org/</a></p>';
        $body .= '<p>The Osclass team</p>';


        $words   = array();
        $words[] = array(
            '{MESSAGE}',
            '{VERSION}'
        );
        $words[] = array(
            $result['message'],
            $result['version']
        );

        $title = osc_apply_filter('email_after_auto_upgrade_title_after', osc_mailBeauty(osc_apply_filter('email_title', osc_apply_filter('email_after_auto_upgrade_title', $title)), $words));
        $body = osc_apply_filter('email_after_auto_upgrade_description_after', osc_mailBeauty(osc_apply_filter('email_description', osc_apply_filter('email_after_auto_upgrade_description', $body)), $words));

        $emailParams = array(
            'subject'  => $title,
            'from'     => osc_contact_email(),
            'to'       => osc_contact_email(),
            'to_name'  => osc_page_title(),
            'body'     => $body,
            'alt_body' => $body,
        );
        osc_sendMail($emailParams);
    }
    osc_add_hook('after_auto_upgrade', 'fn_email_auto_upgrade', 10);

/* file end: ./oc-includes/osclass/emails.php */
?><|MERGE_RESOLUTION|>--- conflicted
+++ resolved
@@ -1082,17 +1082,10 @@
     osc_add_hook('hook_email_contact_user', 'fn_email_contact_user');
 
     function fn_email_new_comment_user($aItem) {
-<<<<<<< HEAD
-        $authorName  = strip_tags(trim($aItem['authorName']));
-        $authorEmail = strip_tags(trim($aItem['authorEmail']));
-        $body        = nl2br(strip_tags(trim($aItem['body']))); // only \n -> <br/>
-=======
         $authorName  = trim(strip_tags($aItem['authorName']));
         $authorEmail = trim(strip_tags($aItem['authorEmail']));
-        $body        = trim($aItem['body']);
-        // only \n -> <br/>
-        $body        = nl2br(strip_tags($body));
->>>>>>> 591124af
+        $body        = trim(strip_tags($aItem['body']));
+        $body        = nl2br($body);
         $title       = $aItem['title'];
         $itemId      = $aItem['id'];
         $admin_email = osc_contact_email();
