<?php if ( ! defined('ABS_PATH')) exit('ABS_PATH is not loaded. Direct access is not allowed.');

/*
 * Copyright 2014 Osclass
 *
 * Licensed under the Apache License, Version 2.0 (the "License");
 * you may not use this file except in compliance with the License.
 * You may obtain a copy of the License at
 *
 *     http://www.apache.org/licenses/LICENSE-2.0
 *
 * Unless required by applicable law or agreed to in writing, software
 * distributed under the License is distributed on an "AS IS" BASIS,
 * WITHOUT WARRANTIES OR CONDITIONS OF ANY KIND, either express or implied.
 * See the License for the specific language governing permissions and
 * limitations under the License.
 */

    $shift_seconds = 60;
    $d_now = date('Y-m-d H:i:s');
    $i_now = strtotime($d_now);
    $i_now_truncated = strtotime(date('Y-m-d H:i:00'));
    if ( ! defined('CLI')) {
        define('CLI', (PHP_SAPI==='cli'));
    }

    // Hourly crons
    $cron = Cron::newInstance()->getCronByType('HOURLY');
    if( is_array($cron) ) {
        $i_next = strtotime($cron['d_next_exec']);

        if( (CLI && (Params::getParam('cron-type') === 'hourly')) || ((($i_now - $i_next + $shift_seconds) >= 0) && !CLI) ) {
            // update the next execution time in t_cron
            $d_next = date('Y-m-d H:i:s', $i_now_truncated + 3600);
            Cron::newInstance()->update(array('d_last_exec' => $d_now, 'd_next_exec' => $d_next),
                                        array('e_type'      => 'HOURLY'));
            
             osc_runAlert('HOURLY', $cron['d_last_exec']);
            
            // Run cron AFTER updating the next execution time to avoid double run of cron
            $purge = osc_purge_latest_searches();
            if( $purge == 'hour' ) {
                LatestSearches::newInstance()->purgeDate( date('Y-m-d H:i:s', ( time() - 3600) ) );
            } else if( !in_array($purge, array('forever', 'day', 'week')) ) {
                LatestSearches::newInstance()->purgeNumber($purge);
            }
            osc_update_location_stats(true, 'auto');

            // WARN EXPIRATION EACH HOUR (COMMENT TO DISABLE)
            // NOTE: IF THIS IS ENABLE, SAME CODE SHOULD BE DISABLE ON CRON DAILY
            if(is_numeric(osc_warn_expiration()) && osc_warn_expiration()>0) {
                $items = Item::newInstance()->findByHourExpiration(24*osc_warn_expiration());
                foreach($items as $item) {
                    osc_run_hook('hook_email_warn_expiration', $item);
                }
            }

<<<<<<< HEAD
            // cleanup temp directory | FineUploader
=======
>>>>>>> a5d96034
            $qqfiles = glob(osc_content_path().'uploads/temp/qqfile_*');
            if(is_array($qqfiles)) {
                foreach($qqfiles as $qqfile) {
                    if((time()-filectime($qqfile))>(2*3600)) {
                        @unlink($qqfile);
                    }
                }
            }
            $auto_qqfiles = glob(osc_content_path().'uploads/temp/auto_qqfile_*');
            if(is_array($auto_qqfiles)) {
                foreach($auto_qqfiles as $auto_qqfile) {
                    if((time()-filectime($auto_qqfile))>(2*3600)) {
                        @unlink($auto_qqfile);
                    }
                }
            }

            osc_run_hook('cron_hourly');
        }
    }

    // Daily crons
    $cron = Cron::newInstance()->getCronByType('DAILY');
    if( is_array($cron) ) {
        $i_next = strtotime($cron['d_next_exec']);

        if( (CLI && (Params::getParam('cron-type') === 'daily')) || ((($i_now - $i_next + $shift_seconds) >= 0) && !CLI) ) {
            // update the next execution time in t_cron
            $d_next = date('Y-m-d H:i:s', $i_now_truncated + (24 * 3600));
            Cron::newInstance()->update(array('d_last_exec' => $d_now, 'd_next_exec' => $d_next),
                array('e_type'      => 'DAILY'));


            osc_do_auto_upgrade();

            osc_runAlert('DAILY', $cron['d_last_exec']);

            // Run cron AFTER updating the next execution time to avoid double run of cron
            $purge = osc_purge_latest_searches();
            if( $purge == 'day' ) {
                LatestSearches::newInstance()->purgeDate( date('Y-m-d H:i:s', ( time() - (24 * 3600) ) ) );
            }
            osc_update_cat_stats();

            // WARN EXPIRATION EACH DAY (UNCOMMENT TO ENABLE)
            // NOTE: IF THIS IS ENABLE, SAME CODE SHOULD BE DISABLE ON CRON HOURLY
            /*if(is_numeric(osc_warn_expiration()) && osc_warn_expiration()>0) {
                $items = Item::newInstance()->findByDayExpiration(osc_warn_expiration());
                foreach($items as $item) {
                    osc_run_hook('hook_email_warn_expiration', $item);
                }
            }*/

            osc_run_hook('cron_daily');
        }
    }

    // Weekly crons
    $cron = Cron::newInstance()->getCronByType('WEEKLY');
    if(is_array($cron)) {
        $i_next = strtotime($cron['d_next_exec']);

        if( (CLI && (Params::getParam('cron-type') === 'weekly')) || ((($i_now - $i_next + $shift_seconds) >= 0) && !CLI) ) {
            // update the next execution time in t_cron
            $d_next = date('Y-m-d H:i:s', $i_now_truncated + (7 * 24 * 3600));
            Cron::newInstance()->update(array('d_last_exec' => $d_now, 'd_next_exec' => $d_next),
                                        array('e_type'      => 'WEEKLY'));
            
             osc_runAlert('WEEKLY', $cron['d_last_exec']);
            
            // Run cron AFTER updating the next execution time to avoid double run of cron
            $purge = osc_purge_latest_searches();
            if( $purge == 'week' ) {
                LatestSearches::newInstance()->purgeDate( date('Y-m-d H:i:s', ( time() - (7 * 24 * 3600) ) ) );
            }
            osc_run_hook('cron_weekly');
        }
    }

    osc_run_hook('cron');<|MERGE_RESOLUTION|>--- conflicted
+++ resolved
@@ -55,10 +55,6 @@
                 }
             }
 
-<<<<<<< HEAD
-            // cleanup temp directory | FineUploader
-=======
->>>>>>> a5d96034
             $qqfiles = glob(osc_content_path().'uploads/temp/qqfile_*');
             if(is_array($qqfiles)) {
                 foreach($qqfiles as $qqfile) {
