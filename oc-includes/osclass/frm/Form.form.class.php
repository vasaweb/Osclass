<?php if ( ! defined('ABS_PATH')) exit('ABS_PATH is not loaded. Direct access is not allowed.');

    /*
     *      OSCLass – software for creating and publishing online classified
     *                           advertising platforms
     *
     *                        Copyright (C) 2010 OSCLASS
     *
     *       This program is free software: you can redistribute it and/or
     *     modify it under the terms of the GNU Affero General Public License
     *     as published by the Free Software Foundation, either version 3 of
     *            the License, or (at your option) any later version.
     *
     *     This program is distributed in the hope that it will be useful, but
     *         WITHOUT ANY WARRANTY; without even the implied warranty of
     *        MERCHANTABILITY or FITNESS FOR A PARTICULAR PURPOSE.  See the
     *             GNU Affero General Public License for more details.
     *
     *      You should have received a copy of the GNU Affero General Public
     * License along with this program.  If not, see <http://www.gnu.org/licenses/>.
     */

    class Form {
        static protected function generic_select($name, $items, $fld_key, $fld_name, $default_item, $id) {
            echo '<select name="' . $name . '" id="' . $name . '">' ;
            if (isset($default_item)) echo '<option value="">' . $default_item . '</option>' ;
            foreach($items as $i) {
                if(isset($fld_key) && isset($fld_name))
                echo '<option value="' . $i[$fld_key] . '"' . ( ($id == $i[$fld_key]) ? 'selected="selected"' : '' ) . '>' . $i[$fld_name] . '</option>' ;
            }
            echo '</select>' ;
        }

        static protected function generic_input_text($name, $value, $maxLength = null, $readOnly = false) {
            echo '<input id="' . $name . '" type="text" name="' . $name . '" value="' . htmlentities($value, ENT_COMPAT, "UTF-8") . '" ' ;
            if (isset($maxLength)) echo 'maxlength="' . $maxLength . '" ' ;
            if ($readOnly) echo 'disabled readonly ' ;
            echo '/>' ;
        }

        static protected function generic_password($name, $value, $maxLength = null, $readOnly = false) {
            echo '<input id="' . $name . '" type="password" name="' . $name . '" value="' . htmlentities($value, ENT_COMPAT, "UTF-8") . '" ' ;
            if (isset($maxLength)) echo 'maxlength="' . $maxLength . '" ' ;
            if ($readOnly) echo 'disabled readonly ' ;
            echo '/>' ;
        }

        static protected function generic_input_hidden($name, $value) {
            echo '<input id="' . $name . '" type="hidden" name="' . $name . '" value="' . htmlentities($value, ENT_COMPAT, "UTF-8") . '" />' ;
        }

        static protected function generic_input_checkbox($name, $value, $checked = false) {
            echo '<input id="' . $name . '" type="checkbox" name="' . $name . '" value="' . htmlentities($value, ENT_COMPAT, "UTF-8") . '" ' ;
            if ($checked) echo 'checked="checked" ' ;
            echo '/>' ;
        }

        static protected function generic_textarea($name, $value) {
<<<<<<< HEAD
            echo '<textarea id="' . $name . '" name="' . $name . '" rows="10" >' . $value . '</textarea>' ;
=======
            echo '<textarea id="' . $name . '" name="' . $name . '" rows="10">' . $value . '</textarea>' ;
>>>>>>> c2cf0d5a
        }

    }

?><|MERGE_RESOLUTION|>--- conflicted
+++ resolved
@@ -56,11 +56,7 @@
         }
 
         static protected function generic_textarea($name, $value) {
-<<<<<<< HEAD
-            echo '<textarea id="' . $name . '" name="' . $name . '" rows="10" >' . $value . '</textarea>' ;
-=======
             echo '<textarea id="' . $name . '" name="' . $name . '" rows="10">' . $value . '</textarea>' ;
->>>>>>> c2cf0d5a
         }
 
     }
