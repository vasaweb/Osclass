--- conflicted
+++ resolved
@@ -491,10 +491,7 @@
                             for(key in data) {
                                 result += '<option value="' + data[key].pk_i_id + '">' + data[key].s_name + '</option>';
                             }
-<<<<<<< HEAD
-=======
-
->>>>>>> c2cf0d5a
+
                             $("#city").before('<select name="cityId" id="cityId" ></select>');
                             $("#city").remove();
                         } else {
