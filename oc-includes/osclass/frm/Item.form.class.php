--- conflicted
+++ resolved
@@ -114,24 +114,12 @@
             </select>
             <select id="catId" name="catId">
                 <?php
-<<<<<<< HEAD
-                    if(!empty($subcategory)) {
-                        if( count($subcategory['categories']) > 0 ) {
-                            echo '<option value="">'.__('Select Subcategory').'</option>';
-                            foreach($subcategory['categories'] as $c) {
-                                $selected = ( (isset($item["fk_i_category_id"]) && $item["fk_i_category_id"] == $c['pk_i_id']) || (isset($subcategoryID) && $subcategoryID == $c['pk_i_id']) );
-                                echo '<option value="'.$c['pk_i_id'].'" '.($selected ? 'selected="selected"' : '' ).'>'.$c['s_name'].'</option>';
-                            }
-                        } else {
-                            echo '<option value="'.$categoryID.'" >'.__('No Subcategory').'</option>';
-=======
                 if(!empty($subcategory)) {
                     if( count($subcategory['categories']) > 0 ) {
                         echo '<option value="">'.__('Select Subcategory').'</option>';
                         foreach($subcategory['categories'] as $c) {
                             $selected = ( (isset($item["fk_i_category_id"]) && $item["fk_i_category_id"] == $c['pk_i_id']) || (isset($subcategoryID) && $subcategoryID == $c['pk_i_id']) );
                             echo '<option value="'.$c['pk_i_id'].'" '.($selected ? 'selected="selected"' : '' ).'>'.$c['s_name'].'</option>';
->>>>>>> be01ba54
                         }
                     } else {
                         echo '<option value="'.$category['pk_i_id'].'" >'.__('No Subcategory').'</option>';
