--- conflicted
+++ resolved
@@ -41,13 +41,6 @@
             } else {
                 echo '<option value="">' . __('Select a category') . '</option>' ;
             }
-<<<<<<< HEAD
-            foreach($categories as $c) {
-                $selected = ( (isset($item["fk_i_category_id"]) && $item["fk_i_category_id"] == $c['pk_i_id']) || (isset($catId) && $catId == $c['pk_i_id']) );
-                echo '<option value="' . $c['pk_i_id'] . '"' . ($selected ? 'selected="selected"' : '' ). '>' . $c['s_name'] . '</option>' ;
-                if(isset($c['categories']) && is_array($c['categories'])) {
-                    ItemForm::subcategory_select($c['categories'], $item, $default_item, 1);
-=======
 
             foreach($categories as $c) {
                 if(!osc_selectable_parent_categories()){
@@ -61,16 +54,12 @@
                     if(isset($c['categories']) && is_array($c['categories'])) {
                         ItemForm::subcategory_select($c['categories'], $item, $default_item, 1);
                     }
->>>>>>> 93be9b16
                 }
             }
             echo '</select>' ;
             return true ;
         }
-<<<<<<< HEAD
-=======
     
->>>>>>> 93be9b16
 
         static public function subcategory_select($categories, $item, $default_item = null, $deep = 0)
         {
@@ -78,24 +67,14 @@
             $catId = Params::getParam('catId');
 
             // How many indents to add?
-<<<<<<< HEAD
-            $deep_string = 0;
-            if( $deep > 0 ) {
-                $deep_string = (string) (15 * $deep);
-=======
             $deep_string = "";
             if( $deep > 0 ) {
                 $deep_string .= '&nbsp;&nbsp;&nbsp;&nbsp;';
->>>>>>> 93be9b16
             }
 
             foreach($categories as $c) {
                 $selected = ( (isset($item["fk_i_category_id"]) && $item["fk_i_category_id"] == $c['pk_i_id']) || (isset($catId) && $catId == $c['pk_i_id']) );
-<<<<<<< HEAD
-                echo '<option style="padding-left: ' . $deep_string . 'px;" value="' . $c['pk_i_id'] . '"' . ($selected ? 'selected="selected"' : '') . '>' . $c['s_name'] . '</option>' ;
-=======
                 echo '<option value="' . $c['pk_i_id'] . '"' . ($selected ? 'selected="selected"' : '') . '>' . $deep_string . $c['s_name'] . '</option>' ;
->>>>>>> 93be9b16
                 if(isset($c['categories']) && is_array($c['categories'])) {
                     ItemForm::subcategory_select($c['categories'], $item, $default_item, $deep+1);
                 }
@@ -128,7 +107,6 @@
             parent::generic_textarea($name . '[' . $locale . ']', $value) ;
             return true ;
         }
-<<<<<<< HEAD
 
         static public function multilanguage_title_description($locales = null, $item = null) {
             if($locales==null) { $locales = osc_get_locales(); }
@@ -151,30 +129,6 @@
              if($num_locales>1) { echo '</div>'; };
         }
 
-=======
-
-        static public function multilanguage_title_description($locales = null, $item = null) {
-            if($locales==null) { $locales = osc_get_locales(); }
-            if($item==null) { $item = osc_item(); }
-            $num_locales = count($locales);
-            if($num_locales>1) { echo '<div class="tabber">'; };
-            foreach($locales as $locale) {
-                if($num_locales>1) { echo '<div class="tabbertab">'; };
-                if($num_locales>1) { echo '<h2>' . $locale['s_name'] . '</h2>'; };
-                echo '<div class="title">';
-                echo '<div><label for="title">' . __('Title') . ' *</label></div>';
-                self::title_input('title', $locale['pk_c_code'], (isset($item) && isset($item['locale'][$locale['pk_c_code']]) && isset($item['locale'][$locale['pk_c_code']]['s_title'])) ? $item['locale'][$locale['pk_c_code']]['s_title'] : '' );
-                echo '</div>';
-                echo '<div class="description">';
-                echo '<div><label for="description">' . __('Description') . ' *</label></div>';
-                self::description_textarea('description', $locale['pk_c_code'], (isset($item) && isset($item['locale'][$locale['pk_c_code']]) && isset($item['locale'][$locale['pk_c_code']]['s_description'])) ? $item['locale'][$locale['pk_c_code']]['s_description'] : '');
-                echo '</div>';
-                if($num_locales>1) { echo '</div>'; };
-             }
-             if($num_locales>1) { echo '</div>'; };
-        }
-
->>>>>>> 93be9b16
         static public function price_input_text($item = null)
         {
             if($item==null) { $item = osc_item(); };
