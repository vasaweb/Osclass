<?php if ( ! defined('ABS_PATH')) exit('ABS_PATH is not loaded. Direct access is not allowed.');

    /*
     *      OSCLass – software for creating and publishing online classified
     *                           advertising platforms
     *
     *                        Copyright (C) 2010 OSCLASS
     *
     *       This program is free software: you can redistribute it and/or
     *     modify it under the terms of the GNU Affero General Public License
     *     as published by the Free Software Foundation, either version 3 of
     *            the License, or (at your option) any later version.
     *
     *     This program is distributed in the hope that it will be useful, but
     *         WITHOUT ANY WARRANTY; without even the implied warranty of
     *        MERCHANTABILITY or FITNESS FOR A PARTICULAR PURPOSE.  See the
     *             GNU Affero General Public License for more details.
     *
     *      You should have received a copy of the GNU Affero General Public
     * License along with this program.  If not, see <http://www.gnu.org/licenses/>.
     */

    class ItemForm extends Form {

        static public function primary_input_hidden($item)
        {
            if($item==null) { $item = osc_item(); };
            parent::generic_input_hidden("id", $item["pk_i_id"]) ;
        }

        static public function category_select($categories = null, $item = null, $default_item = null)
        {
            // Did user select a specific category to post in?
            $catId = Params::getParam('catId');

            if($categories==null) { $categories = osc_get_categories(); };
            if($item==null) { $item = osc_item(); };
            echo '<select name="catId" id="catId">' ;
            if(isset($default_item)) {
                echo '<option value="">' . $default_item . '</option>' ;
            } else {
                echo '<option value="">' . __('Select a category') . '</option>' ;
            }
<<<<<<< HEAD
            foreach($categories as $c) {
                if(!osc_selectable_parent_categories()){
                    echo '<optgroup label="' . $c['s_name'] . '">' ;
                    if(isset($c['categories']) && is_array($c['categories'])) {
                        ItemForm::subcategory_select($c['categories'], $item, $default_item, 1);
                    }
                } else {
                    $selected = ( (isset($item["fk_i_category_id"]) && $item["fk_i_category_id"] == $c['pk_i_id']) || (isset($catId) && $catId == $c['pk_i_id']) );
                    echo '<option value="' . $c['pk_i_id'] . '"' . ($selected ? 'selected="selected"' : '' ). '>' . $c['s_name'] . '</option>' ;
                    if(isset($c['categories']) && is_array($c['categories'])) {
                        ItemForm::subcategory_select($c['categories'], $item, $default_item, 1);
                    }
                }
=======
        }
        echo '</select>' ;
        return true ;
    }
    
    static public function subcategory_select($categories, $item, $default_item = null, $deep = 0)
    {
        // Did user select a specific category to post in?
        $catId = Params::getParam('catId');
        
        // How many indents to add?
        $deep_string = "";
        if( $deep > 0 ) {
            $deep_string .= '&nbsp;&nbsp;&nbsp;&nbsp;';
        }

        foreach($categories as $c) {
            $selected = ( (isset($item["fk_i_category_id"]) && $item["fk_i_category_id"] == $c['pk_i_id']) || (isset($catId) && $catId == $c['pk_i_id']) );
            echo '<option value="' . $c['pk_i_id'] . '"' . ($selected ? 'selected="selected"' : '') . '>' . $deep_string . $c['s_name'] . '</option>' ;
            if(isset($c['categories']) && is_array($c['categories'])) {
                ItemForm::subcategory_select($c['categories'], $item, $default_item, $deep+1);
>>>>>>> f4b07114
            }
            echo '</select>' ;
            return true ;
        }

        static public function subcategory_select($categories, $item, $default_item = null, $deep = 0)
        {
            // Did user select a specific category to post in?
            $catId = Params::getParam('catId');

            // How many indents to add?
            $deep_string = 0;
            if( $deep > 0 ) {
                $deep_string = (string) (15 * $deep);
            }

            foreach($categories as $c) {
                $selected = ( (isset($item["fk_i_category_id"]) && $item["fk_i_category_id"] == $c['pk_i_id']) || (isset($catId) && $catId == $c['pk_i_id']) );
                echo '<option style="padding-left: ' . $deep_string . 'px;" value="' . $c['pk_i_id'] . '"' . ($selected ? 'selected="selected"' : '') . '>' . $c['s_name'] . '</option>' ;
                if(isset($c['categories']) && is_array($c['categories'])) {
                    ItemForm::subcategory_select($c['categories'], $item, $default_item, $deep+1);
                }
            }
        }

        static public function user_select($users = null, $item = null, $default_item = null)
        {
            if($users==null) { $users = User::newInstance()->listAll(); };
            if($item==null) { $item = osc_item(); };
            echo '<select name="userId" id="userId">' ;
                if(isset($default_item)) {
                    echo '<option value="">' . $default_item . '</option>' ;
                }
                foreach($users as $user) {
                    echo '<option value="' . $user['pk_i_id'] . '"' . ( (isset($item["fk_i_user_id"]) && $item["fk_i_user_id"] == $user['pk_i_id']) ? 'selected="selected"' : '' ) . '>' . $user['s_name'] . '</option>' ;
                }
            echo '</select>' ;
            return true ;
        }

        static public function title_input($name, $locale = 'en_US', $value = '')
        {
            parent::generic_input_text($name . '[' . $locale . ']', $value) ;
            return true ;
        }

        static public function description_textarea($name, $locale = 'en_US', $value = '')
        {
            parent::generic_textarea($name . '[' . $locale . ']', $value) ;
            return true ;
        }

        static public function multilanguage_title_description($locales = null, $item = null) {
            if($locales==null) { $locales = osc_get_locales(); }
            if($item==null) { $item = osc_item(); }
            $num_locales = count($locales);
            if($num_locales>1) { echo '<div class="tabber">'; };
            foreach($locales as $locale) {
                if($num_locales>1) { echo '<div class="tabbertab">'; };
                if($num_locales>1) { echo '<h2>' . $locale['s_name'] . '</h2>'; };
                echo '<div class="title">';
                echo '<div><label for="title">' . __('Title') . ' *</label></div>';
                self::title_input('title', $locale['pk_c_code'], (isset($item) && isset($item['locale'][$locale['pk_c_code']]) && isset($item['locale'][$locale['pk_c_code']]['s_title'])) ? $item['locale'][$locale['pk_c_code']]['s_title'] : '' );
                echo '</div>';
                echo '<div class="description">';
                echo '<div><label for="description">' . __('Description') . ' *</label></div>';
                self::description_textarea('description', $locale['pk_c_code'], (isset($item) && isset($item['locale'][$locale['pk_c_code']]) && isset($item['locale'][$locale['pk_c_code']]['s_description'])) ? $item['locale'][$locale['pk_c_code']]['s_description'] : '');
                echo '</div>';
                if($num_locales>1) { echo '</div>'; };
             }
             if($num_locales>1) { echo '</div>'; };
        }

        static public function price_input_text($item = null)
        {
            if($item==null) { $item = osc_item(); };
            parent::generic_input_text('price', (isset($item['f_price'])) ? $item['f_price'] : null) ;
        }

        static public function currency_select($currencies = null, $item = null) {
            if($currencies==null) { $currencies = osc_get_currencies(); };
            if($item==null) { $item = osc_item(); }
            if(count($currencies) > 1 ) {
                $default_key = null;
                $currency = Preference::newInstance()->findByConditions(array('s_section' => 'osclass', 's_name' => 'currency')) ;
                if ( isset($item['fk_c_currency_code']) ) {
                    $default_key = $item['fk_c_currency_code'];
                } elseif ( is_array($currency) ) {
                    if ( isset($currency['s_value']) ) {
                        $default_key = $currency['s_value'];
                    }
                }

                parent::generic_select('currency', $currencies, 'pk_c_code', 's_description', null, $default_key) ;
            } else if (count($currencies) == 1) {
                parent::generic_input_hidden("currency", $currencies[0]["pk_c_code"]) ;
                echo $currencies[0]['s_description'];
            }
        }


        static public function country_select($countries = null, $item = null) {
            if($countries==null) { $countries = osc_get_countries(); };
            if($item==null) { $item = osc_item(); };
            if( count($countries) > 1 ) {
                parent::generic_select('countryId', $countries, 'pk_c_code', 's_name', __('Select a country...'), (isset($item['fk_c_country_code'])) ? $item['fk_c_country_code'] : null) ;
                return true ;
            } else if ( count($countries) == 1 ) {
                parent::generic_input_hidden('countryId', (isset($item['fk_c_country_code'])) ? $item['fk_c_country_code'] : $countries[0]['pk_c_code']) ;
                echo '</span>' .$countries[0]['s_name'] . '</span>';
                return false ;
            } else {
                parent::generic_input_text('country', (isset($item['s_country'])) ? $item['s_country'] : null) ;
                return true ;
            }
        }

        static public function country_text($item = null) {
            if($item==null) { $item = osc_item(); };
            parent::generic_input_text('country', (isset($item['s_country'])) ? $item['s_country'] : null) ;
            return true ;
        }

        static public function region_select($regions = null, $item = null) {
            if($regions==null) { $regions = osc_get_regions(); };
            if($item==null) { $item = osc_item(); };
            if( count($regions) > 1 ) {
                parent::generic_select('regionId', $regions, 'pk_i_id', 's_name', __('Select a region...'), (isset($item['fk_i_region_id'])) ? $item['fk_i_region_id'] : null) ;
                return true ;
            } else if ( count($regions) == 1 ) {
                parent::generic_input_hidden('regionId', (isset($item['fk_i_region_id'])) ? $item['fk_i_region_id'] : $regions[0]['pk_i_id']) ;
                echo '</span>' .$regions[0]['s_name'] . '</span>';
                return false ;
            } else {
                parent::generic_input_text('region', (isset($item['s_region'])) ? $item['s_region'] : null) ;
                return true ;
            }
        }

        static public function region_text($item = null) {
            if($item==null) { $item = osc_item(); };
            parent::generic_input_text('region', (isset($item['s_region'])) ? $item['s_region'] : null) ;
        }

        static public function city_select($cities = null, $item = null) {
            if($cities==null) { $cities = osc_get_cities(); };
            if($item==null) { $item = osc_item(); };
            if( count($cities) > 1 ) {
                parent::generic_select('cityId', $cities, 'pk_i_id', 's_name', __('Select a city...'), (isset($item['fk_i_city_id'])) ? $item['fk_i_city_id'] : null) ;
                return true ;
            } else if ( count($cities) == 1 ) {
                parent::generic_input_hidden('cityId', (isset($item['fk_i_city_id'])) ? $item['fk_i_city_id'] : $cities[0]['pk_i_id']) ;
                echo '</span>' .$cities[0]['s_name'] . '</span>';
                return false ;
            } else {
                parent::generic_input_text('city', (isset($item['s_city'])) ? $item['s_city'] : null) ;
                return true ;
            }
        }

        static public function city_text($item = null) {
            if($item==null) { $item = osc_item(); };
            parent::generic_input_text('city', (isset($item['s_city'])) ? $item['s_city'] : null) ;
            return true ;
        }

        static public function city_area_text($item = null) {
            if($item==null) { $item = osc_item(); };
            parent::generic_input_text('cityArea', (isset($item['s_city_area'])) ? $item['s_city_area'] : null) ;
            return true ;
        }

        static public function address_text($item = null) {
            if($item==null) { $item = osc_item(); };
            parent::generic_input_text('address', (isset($item['s_address'])) ? $item['s_address'] : null) ;
            return true ;
        }

        static public function contact_name_text($item = null) {
            if($item==null) { $item = osc_item(); };
            parent::generic_input_text('contactName', (isset($item['s_contact_name'])) ? $item['s_contact_name'] : null) ;
            return true ;
        }

        static public function contact_email_text($item = null) {
            if($item==null) { $item = osc_item(); };
            parent::generic_input_text('contactEmail', (isset($item['s_contact_email'])) ? $item['s_contact_email'] : null) ;
            return true ;
        }

        static public function user_data_hidden() {
            if(isset($_SESSION['userId']) && $_SESSION['userId']!=null) {
                $user = User::newInstance()->findByPrimaryKey($_SESSION['userId']);
                parent::generic_input_hidden('contactName', $user['s_name']);
                parent::generic_input_hidden('contactEmail', $user['s_email']);
                return true;
            } else {
                return false;
            }
        }

        static public function show_email_checkbox($item = null) {
            if($item==null) { $item = osc_item(); };
            parent::generic_input_checkbox('showEmail', '1', (isset($item['b_show_email']) ) ? $item['b_show_email'] : false );
            return true ;
        }

        static public function location_javascript($path = "front") {
?>
<script type="text/javascript">
    $(document).ready(function(){
        $("#countryId").change(function(){
            var pk_c_code = $(this).val();
            <?php if($path=="admin") { ?>
                var url = '<?php echo osc_admin_base_url(true)."?page=ajax&action=regions&countryId="; ?>' + pk_c_code;
            <?php } else { ?>
                var url = '<?php echo osc_base_url(true)."?page=ajax&action=regions&countryId="; ?>' + pk_c_code;
            <?php }; ?>
            var result = '';

            if(pk_c_code != '') {
                $("#regionId").attr('disabled',false);
                $("#cityId").attr('disabled',true);
                $.ajax({
                    type: "POST",
                    url: url,
                    dataType: 'json',
                    success: function(data){
                        var length = data.length;
                        if(length > 0) {
                            result += '<option value=""><?php _e("Select a region..."); ?></option>';
                            for(key in data) {
                                result += '<option value="' + data[key].pk_i_id + '">' + data[key].s_name + '</option>';
                            }
                            $("#region").before('<select name="regionId" id="regionId" ></select>');
                            $("#region").remove();
                        } else {
                            result += '<option value=""><?php _e('No results') ?></option>';
                            $("#regionId").before('<input type="text" name="region" id="region" />');
                            $("#regionId").remove();
                        }
                        $("#regionId").html(result);
                    }
                 });
             } else {
                $("#regionId").attr('disabled',true);
                $("#cityId").attr('disabled',true);
             }
        });


        $("#regionId").change(function(){
            var pk_c_code = $(this).val();
            <?php if($path=="admin") { ?>
                var url = '<?php echo osc_admin_base_url(true)."?page=ajax&action=cities&regionId="; ?>' + pk_c_code;
            <?php } else { ?>
                var url = '<?php echo osc_base_url(true)."?page=ajax&action=cities&regionId="; ?>' + pk_c_code;
            <?php }; ?>

            var result = '';

            if(pk_c_code != '') {
                $("#cityId").attr('disabled',false);
                $.ajax({
                    type: "POST",
                    url: url,
                    dataType: 'json',
                    success: function(data){
                        var length = data.length;
                        if(length > 0) {
                            result += '<option value=""><?php _e("Select a city..."); ?></option>';
                            for(key in data) {
                                result += '<option value="' + data[key].pk_i_id + '">' + data[key].s_name + '</option>';
                            }
                            $("#city").before('<select name="cityId" id="cityId" ></select>');
                            $("#city").remove();
                        } else {
                            result += '<option value=""><?php _e('No results') ?></option>';
                            $("#cityId").before('<input type="text" name="city" id="city" />');
                            $("#cityId").remove();
                        }
                        $("#cityId").html(result);
                    }
                 });
             } else {
                $("#cityId").attr('disabled',true);
             }
        });


        if( $("#regionId").attr('value') == "")  {
            $("#cityId").attr('disabled',true);
        }

        if( $("#countryId").attr('type').match(/select-one/) ) {
            if( $("#countryId").attr('value') == "")  {
                $("#regionId").attr('disabled',true);
            }
        }

        /**
         * Validate form
         */

        // Validate description without HTML.
        $.validator.addMethod(
            "minstriptags",
            function(value, element) {
                altered_input = strip_tags(value);
                if (altered_input.length < 10) {
                    return false;
                } else {
                    return true;
                }
            },
            "<?php _e("Description: needs to be longer"); ?>."
        );

        // Validate fields in each locale.
        $("form[name=item] button").click(function() {
            lang_count = $(".title input").length;
            // Title
            $(".title input").each(function(){
                lang_name   = $(this).parent().prev('h2').text().replace(/^(.+) \((.+)\)$/, '$1');
                lang_locale = $(this).attr('name').replace(/^title\[(.+)\]$/,'$1');

                str = ((lang_count > 1) ? lang_name + ' ' : '');
                $(this).rules("add", {
                    required: true,
                    minlength: 9,
                    maxlength: 80,
                    messages: {
                        required: str + "<?php _e("Title: this field is required"); ?>.",
                        minlength: str + "<?php _e("Title: enter at least 9 characters"); ?>.",
                        maxlength: str + "<?php _e("Title: no more than 80 characters"); ?>."
                    }
                });
            });
            // Description
            $(".description textarea").each(function(){
                lang_name   = $(this).parent().prev('h2').text().replace(/^(.+) \((.+)\)$/, '$1');
                lang_locale = $(this).attr('name').replace(/^title\[(.+)\]$/,'$1');

                str = ((lang_count > 1) ? lang_name + ' ' : '');
                $(this).rules("add", {
                    required: true,
                    minlength: 10,
                    maxlength: 5000,
                    'minstriptags': true,
                    messages: {
                        required: str + "<?php _e("Description: this field is required"); ?>.",
                        minlength: str + "<?php _e("Description: needs to be longer"); ?>.",
                        maxlength: str + "<?php _e("Description: no more than 5000 characters"); ?>."
                    }
                });
            });
        });

        // Code for form validation
        $("form[name=item]").validate({
            rules: {
                catId: {
                    required: true,
                    digits: true
                },
                <?php if(osc_price_enabled_at_items()) { ?>
                price: {
                    number: true,
                    maxlength: 15
                },
                currency: "required",
                <?php } ?>
                <?php if(osc_images_enabled_at_items()) { ?>
                "photos[]": {
                    accept: "<?php echo osc_allowed_extension(); ?>"
                },
                <?php } ?>
                <?php if($path == 'front') { ?>
                contactName: {
                    minlength: 3,
                    maxlength: 35
                },
                contactEmail: {
                    required: true,
                    email: true
                },
                <?php } ?>
                regionId: {
                    required: true,
                    digits: true
                },
                cityId: {
                    required: true,
                    digits: true
                },
                cityArea: {
                    minlength: 3,
                    maxlength: 35
                },
                address: {
                    minlength: 5,
                    maxlength: 50
                }
            },
            messages: {
                catId: "<?php _e('Choose one category'); ?>.",
                <?php if(osc_price_enabled_at_items()) { ?>
                price: {
                    number: "<?php _e('Price: enter a valid number'); ?>.",
                    maxlength: "<?php _e("Price: no more than 15 characters"); ?>."
                },
                currency: "<?php _e("Currency: make your selection"); ?>.",
                <?php } ?>
                <?php if(osc_images_enabled_at_items()) { ?>
                "photos[]": {
                    accept: "<?php printf(__("Photo: must be %s"), osc_allowed_extension()); ?>."
                },
                <?php } ?>
                <?php if($path == 'front') { ?>
                contactName: {
                    minlength: "<?php _e("Name: enter at least 3 characters"); ?>.",
                    maxlength: "<?php _e("Name: no more than 35 characters"); ?>."
                },
                contactEmail: {
                    required: "<?php _e("Email: this field is required"); ?>.",
                    email: "<?php _e("Invalid email address"); ?>."
                },
                <?php } ?>
                regionId: "<?php _e("Select a region"); ?>.",
                cityId: "<?php _e("Select a city"); ?>.",
                cityArea: {
                    minlength: "<?php _e("City area: enter at least 3 characters"); ?>.",
                    maxlength: "<?php _e("City area: no more than 35 characters"); ?>."
                },
                address: {
                    minlength: "<?php _e("Address: enter at least 5 characters"); ?>.",
                    maxlength: "<?php _e("Address: no more than 50 characters"); ?>."
                }
            },
            errorLabelContainer: "#error_list",
            wrapper: "li",
            invalidHandler: function(form, validator) {
                $('html,body').animate({ scrollTop: $('h1').offset().top }, { duration: 250, easing: 'swing'});
            }
        });
    });

    /**
     * Strip HTML tags to count number of visible characters.
     */
    function strip_tags(html) {
        if (arguments.length < 3) {
            html=html.replace(/<\/?(?!\!)[^>]*>/gi, '');
        } else {
            var allowed = arguments[1];
            var specified = eval("["+arguments[2]+"]");
            if (allowed){
                var regex='</?(?!(' + specified.join('|') + '))\b[^>]*>';
                html=html.replace(new RegExp(regex, 'gi'), '');
            } else{
                var regex='</?(' + specified.join('|') + ')\b[^>]*>';
                html=html.replace(new RegExp(regex, 'gi'), '');
            }
        }
        return html;
    }
</script>
<?php
        }

        static public function photos($resources = null) {
            if($resources==null) { $resources = osc_get_item_resources(); };
            if($resources!=null && is_array($resources) && count($resources)>0) {
                foreach($resources as $_r) { ?>
                    <div id="<?php echo $_r['pk_i_id'];?>" fkid="<?php echo $_r['fk_i_item_id'];?>" name="<?php echo $_r['s_name'];?>">
                        <img src="<?php echo osc_base_url() . $_r['s_path'] . $_r['pk_i_id'] . '_thumbnail.' . $_r['s_extension']; ?>" /><a onclick="javascript:return confirm('<?php _e('This action can\\\'t be undone. Are you sure you want to continue?'); ?>')" href="<?php echo osc_item_resource_delete_url($_r['pk_i_id'], $_r['fk_i_item_id'], $_r['s_name'], Params::getParam('secret') );?>" class="delete"><?php _e('Delete'); ?></a>
                    </div>
                <?php }
            }
        }

        static public function photos_javascript() {
?>
<script type="text/javascript">
    var photoIndex = 0;
    function gebi(id) { return document.getElementById(id); }
    function ce(name) { return document.createElement(name); }
    function re(id) {
        var e = gebi(id);
        e.parentNode.removeChild(e);
    }
    function addNewPhoto() {
        var id = 'p-' + photoIndex++;

        var i = ce('input');
        i.setAttribute('type', 'file');
        i.setAttribute('name', 'photos[]');

        var a = ce('a');
        a.style.fontSize = 'x-small';
        a.setAttribute('href', '#');
        a.setAttribute('divid', id);
        a.onclick = function() { re(this.getAttribute('divid')); return false; }
        a.appendChild(document.createTextNode('<?php _e('Remove'); ?>'));

        var d = ce('div');
        d.setAttribute('id', id);
        d.setAttribute('style','padding: 4px 0;')

        d.appendChild(i);
        d.appendChild(a);

        gebi('photos').appendChild(d);
    }
    // Listener: automatically add new file field when the visible ones are full.
    setInterval("add_file_field()", 250);
    /**
     * Timed: if there are no empty file fields, add new file field.
     */
    function add_file_field() {
        var count = 0;
        $("input[name='photos[]']").each(function(index) {
            if ( $(this).val() == '' ) {
                count++;
            }
        });
        if (count == 0) {
            addNewPhoto();
        }
    }
</script>
<?php
        }

        static public function plugin_post_item($case = 'form') {
?>
<script type="text/javascript">
    $("#catId").change(function(){
        var cat_id = $(this).val();
        var url = '<?php echo osc_base_url(true); ?>';
        var result = '';

        if(cat_id != '') {
            $.ajax({
                type: "POST",
                url: url,
                data: 'page=ajax&action=runhook&hook=item_<?php echo $case;?>&catId=' + cat_id,
                dataType: 'text/html',
                success: function(data){
                    $("#plugin-hook").html(data);
                }
            });
        }
    });
    $(document).ready(function(){
        var cat_id = $("#catId").val();
        var url = '<?php echo osc_base_url(true); ?>';
        var result = '';

        if(cat_id != '') {
            $.ajax({
                type: "POST",
                url: url,
                data: 'page=ajax&action=runhook&hook=item_<?php echo $case;?>&catId=' + cat_id,
                dataType: 'text/html',
                success: function(data){
                    $("#plugin-hook").html(data);
                }
            });
        }
    });
</script>
<div id="plugin-hook">
</div>
<?php
        }

        static public function plugin_edit_item() {
            ItemForm::plugin_post_item('edit&itemId='.osc_item_id());
        }

    }

?><|MERGE_RESOLUTION|>--- conflicted
+++ resolved
@@ -41,7 +41,7 @@
             } else {
                 echo '<option value="">' . __('Select a category') . '</option>' ;
             }
-<<<<<<< HEAD
+
             foreach($categories as $c) {
                 if(!osc_selectable_parent_categories()){
                     echo '<optgroup label="' . $c['s_name'] . '">' ;
@@ -55,33 +55,11 @@
                         ItemForm::subcategory_select($c['categories'], $item, $default_item, 1);
                     }
                 }
-=======
-        }
-        echo '</select>' ;
-        return true ;
-    }
+            }
+            echo '</select>' ;
+            return true ;
+        }
     
-    static public function subcategory_select($categories, $item, $default_item = null, $deep = 0)
-    {
-        // Did user select a specific category to post in?
-        $catId = Params::getParam('catId');
-        
-        // How many indents to add?
-        $deep_string = "";
-        if( $deep > 0 ) {
-            $deep_string .= '&nbsp;&nbsp;&nbsp;&nbsp;';
-        }
-
-        foreach($categories as $c) {
-            $selected = ( (isset($item["fk_i_category_id"]) && $item["fk_i_category_id"] == $c['pk_i_id']) || (isset($catId) && $catId == $c['pk_i_id']) );
-            echo '<option value="' . $c['pk_i_id'] . '"' . ($selected ? 'selected="selected"' : '') . '>' . $deep_string . $c['s_name'] . '</option>' ;
-            if(isset($c['categories']) && is_array($c['categories'])) {
-                ItemForm::subcategory_select($c['categories'], $item, $default_item, $deep+1);
->>>>>>> f4b07114
-            }
-            echo '</select>' ;
-            return true ;
-        }
 
         static public function subcategory_select($categories, $item, $default_item = null, $deep = 0)
         {
@@ -89,14 +67,14 @@
             $catId = Params::getParam('catId');
 
             // How many indents to add?
-            $deep_string = 0;
+            $deep_string = "";
             if( $deep > 0 ) {
-                $deep_string = (string) (15 * $deep);
+                $deep_string .= '&nbsp;&nbsp;&nbsp;&nbsp;';
             }
 
             foreach($categories as $c) {
                 $selected = ( (isset($item["fk_i_category_id"]) && $item["fk_i_category_id"] == $c['pk_i_id']) || (isset($catId) && $catId == $c['pk_i_id']) );
-                echo '<option style="padding-left: ' . $deep_string . 'px;" value="' . $c['pk_i_id'] . '"' . ($selected ? 'selected="selected"' : '') . '>' . $c['s_name'] . '</option>' ;
+                echo '<option value="' . $c['pk_i_id'] . '"' . ($selected ? 'selected="selected"' : '') . '>' . $deep_string . $c['s_name'] . '</option>' ;
                 if(isset($c['categories']) && is_array($c['categories'])) {
                     ItemForm::subcategory_select($c['categories'], $item, $default_item, $deep+1);
                 }
