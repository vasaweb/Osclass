--- conflicted
+++ resolved
@@ -1,6 +1,4 @@
-<?php if ( ! defined( 'ABS_PATH' ) ) {
-	exit( 'ABS_PATH is not loaded. Direct access is not allowed.' );
-}
+<?php if ( ! defined('ABS_PATH')) exit('ABS_PATH is not loaded. Direct access is not allowed.');
 
 /*
  * Copyright 2014 Osclass
@@ -18,32 +16,12 @@
  * limitations under the License.
  */
 
-	/**
-	 * Class UserForm
-	 */
-	class UserForm extends Form {
-
-		/**
-		 * @param $user
-		 */
-		public static function primary_input_hidden( $user ) {
-            parent::generic_input_hidden( 'id' , (isset($user[ 'pk_i_id' ]) ? $user['pk_i_id'] : '') );
-        }
-
-<<<<<<< HEAD
-		/**
-		 * @param null $user
-		 */
-		public static function name_text( $user = null ) {
-            parent::generic_input_text( 's_name' , isset($user['s_name'])? $user['s_name'] : '');
-        }
-
-		/**
-		 * @param null $user
-		 */
-		public static function username_text( $user = null ) {
-            parent::generic_input_text( 's_username' , isset($user['s_username'])? $user['s_username'] : '');
-=======
+    class UserForm extends Form {
+
+        static public function primary_input_hidden($user) {
+            parent::generic_input_hidden("id", (isset($user["pk_i_id"]) ? $user['pk_i_id'] : '') );
+        }
+
         static public function name_text($user = null) {
             if( Session::newInstance()->_getForm('user_s_name') != '' ) {
                 $user['s_name'] = Session::newInstance()->_getForm('user_s_name');
@@ -56,87 +34,43 @@
                 $user['s_username'] = Session::newInstance()->_getForm('user_s_username');
             }
             parent::generic_input_text("s_username", isset($user['s_username'])? $user['s_username'] : '', null, false);
->>>>>>> 45d2453c
-        }
-
-		/**
-		 * @param null $user
-		 */
-		public static function email_login_text( $user = null ) {
-            parent::generic_input_text( 'email' , isset($user['s_email'])? $user['s_email'] : '');
-        }
-
-		/**
-		 * @param null $user
-		 */
-		public static function password_login_text( $user = null ) {
-            parent::generic_password( 'password' , '');
-        }
-
-		/**
-		 * @param null $user
-		 */
-		public static function rememberme_login_checkbox( $user = null ) {
-            parent::generic_input_checkbox( 'remember' , '1');
-        }
-
-		/**
-		 * @param null $user
-		 */
-		public static function old_password_text( $user = null ) {
-            parent::generic_password( 'old_password' , '');
-        }
-
-		/**
-		 * @param null $user
-		 */
-		public static function password_text( $user = null ) {
-            parent::generic_password( 's_password' , '');
-        }
-
-		/**
-		 * @param null $user
-		 */
-		public static function check_password_text( $user = null ) {
-            parent::generic_password( 's_password2' , '');
-        }
-
-<<<<<<< HEAD
-		/**
-		 * @param null $user
-		 */
-		public static function email_text( $user = null ) {
-            parent::generic_input_text( 's_email' , isset($user['s_email'])? $user['s_email'] : '');
-=======
+        }
+
+        static public function email_login_text($user = null) {
+            parent::generic_input_text("email", isset($user['s_email'])? $user['s_email'] : '', null, false);
+        }
+
+        static public function password_login_text($user = null) {
+            parent::generic_password("password", '', null, false);
+        }
+
+        static public function rememberme_login_checkbox($user = null) {
+            parent::generic_input_checkbox("remember", '1', false);
+        }
+
+        static public function old_password_text($user = null) {
+            parent::generic_password("old_password", '', null, false);
+        }
+
+        static public function password_text($user = null) {
+            parent::generic_password("s_password", '', null, false);
+        }
+
+        static public function check_password_text($user = null) {
+            parent::generic_password("s_password2", '', null, false);
+        }
+
         static public function email_text($user = null) {
             if( Session::newInstance()->_getForm('user_s_email') != '' ) {
                 $user['s_email'] = Session::newInstance()->_getForm('user_s_email');
             }
             parent::generic_input_text("s_email", isset($user['s_email'])? $user['s_email'] : '', null, false);
->>>>>>> 45d2453c
-        }
-
-		/**
-		 * @param null $user
-		 */
-		public static function website_text( $user = null ) {
-            parent::generic_input_text( 's_website' , isset($user['s_website'])? $user['s_website'] : '');
-        }
-
-<<<<<<< HEAD
-		/**
-		 * @param null $user
-		 */
-		public static function mobile_text( $user = null ) {
-            parent::generic_input_text( 's_phone_mobile' , isset($user['s_phone_mobile'])? $user['s_phone_mobile'] : '');
-        }
-
-		/**
-		 * @param null $user
-		 */
-		public static function phone_land_text( $user = null ) {
-            parent::generic_input_text( 's_phone_land' , isset($user['s_phone_land'])? $user['s_phone_land'] : '');
-=======
+        }
+
+        static public function website_text($user = null) {
+            parent::generic_input_text("s_website", isset($user['s_website'])? $user['s_website'] : '', null, false);
+        }
+
         static public function mobile_text($user = null) {
             if( Session::newInstance()->_getForm('user_s_phone_mobile') != '' ) {
                 $user['s_phone_mobile'] = Session::newInstance()->_getForm('user_s_phone_mobile');
@@ -149,140 +83,95 @@
                 $user['s_phone_land'] = Session::newInstance()->_getForm('user_s_phone_land');
             }
             parent::generic_input_text("s_phone_land", isset($user['s_phone_land'])? $user['s_phone_land'] : '', null, false);
->>>>>>> 45d2453c
-        }
-
-		/**
-		 * @param        $name
-		 * @param string $locale
-		 * @param string $value
-		 */
-		public static function info_textarea( $name , $locale = 'en_US' , $value = '' ) {
+        }
+
+        static public function info_textarea($name, $locale = 'en_US', $value = '') {
             parent::generic_textarea($name . '[' . $locale . ']', $value);
         }
 
-		/**
-		 * @param      $locales
-		 * @param null $user
-		 */
-		public static function multilanguage_info( $locales , $user = null ) {
+        static public function multilanguage_info($locales, $user = null) {
             $num_locales = count($locales);
             if($num_locales > 1) { echo '<div class="tabber">'; }
             foreach($locales as $locale) {
-                if($num_locales>1) { echo '<div class="tabbertab">'; }
-	            if($num_locales > 1) { echo '<h2>' . $locale['s_name'] . '</h2>'; }
+                if($num_locales>1) { echo '<div class="tabbertab">'; };
+                    if($num_locales > 1) { echo '<h2>' . $locale['s_name'] . '</h2>'; }
                     $info = '';
-	            if ( is_array( $user ) && isset( $user[ 'locale' ][ $locale[ 'pk_c_code' ] ] ) && isset( $user[ 'locale' ][ $locale[ 'pk_c_code' ] ][ 's_info' ] ) ) {
-		            $info = $user[ 'locale' ][ $locale[ 'pk_c_code' ] ][ 's_info' ];
+                    if( is_array($user) ) {
+                        if( isset($user['locale'][$locale['pk_c_code']])) {
+                            if(isset($user['locale'][$locale['pk_c_code']]['s_info'])) {
+                                $info = $user['locale'][$locale['pk_c_code']]['s_info'];
+                            }
+                        }
                     }
                     self::info_textarea('s_info', $locale['pk_c_code'], $info);
-                if($num_locales>1) { echo '</div>'; }
-            }
-            if($num_locales>1) { echo '</div>'; }
-        }
-
-		/**
-		 * @param      $countries
-		 * @param null $user
-		 */
-		public static function country_select( $countries , $user = null ) {
+                if($num_locales>1) { echo '</div>'; };
+            }
+            if($num_locales>1) { echo '</div>'; };
+        }
+
+        static public function country_select($countries, $user = null) {
             if( count($countries) > 1 ) {
-                parent::generic_select('countryId', $countries, 'pk_c_code', 's_name', __('Select a country...'), isset($user['fk_c_country_code']) ? $user['fk_c_country_code'] : null);
+                parent::generic_select('countryId', $countries, 'pk_c_code', 's_name', __('Select a country...'), (isset($user['fk_c_country_code'])) ? $user['fk_c_country_code'] : null);
             } else {
                 parent::generic_input_text('country', ( ! empty($user['s_country']) ? $user['s_country'] : @$countries[0]['s_name']));
                 parent::generic_input_hidden('countryId', '');
             }
         }
 
-		/**
-		 * @param null $user
-		 */
-		public static function country_text( $user = null ) {
-            parent::generic_input_text('country', isset($user['s_country']) ? $user['s_country'] : null);
-        }
-
-		/**
-		 * @param      $regions
-		 * @param null $user
-		 */
-		public static function region_select( $regions , $user = null ) {
+        static public function country_text($user = null) {
+            parent::generic_input_text('country', (isset($user['s_country'])) ? $user['s_country'] : null);
+        }
+
+        static public function region_select($regions, $user = null) {
             if( count($regions) >= 1 ) {
-                parent::generic_select('regionId', $regions, 'pk_i_id', 's_name', __('Select a region...'), isset($user['fk_i_region_id']) ? $user['fk_i_region_id'] : null);
+                parent::generic_select('regionId', $regions, 'pk_i_id', 's_name', __('Select a region...'), (isset($user['fk_i_region_id'])) ? $user['fk_i_region_id'] : null);
             } else {
-                parent::generic_input_text('region', isset($user['s_region']) ? $user['s_region'] : null);
-            }
-        }
-
-		/**
-		 * @param null $user
-		 */
-		public static function region_text( $user = null ) {
-            parent::generic_input_text('region', isset($user['s_region']) ? $user['s_region'] : null);
-        }
-
-		/**
-		 * @param      $cities
-		 * @param null $user
-		 */
-		public static function city_select( $cities , $user = null ) {
+                parent::generic_input_text('region', (isset($user['s_region'])) ? $user['s_region'] : null);
+            }
+        }
+
+        static public function region_text($user = null) {
+            parent::generic_input_text('region', (isset($user['s_region'])) ? $user['s_region'] : null);
+        }
+
+        static public function city_select($cities, $user = null) {
             if( count($cities) >= 1 ) {
-                parent::generic_select('cityId', $cities, 'pk_i_id', 's_name', __('Select a city...'), isset($user['fk_i_city_id']) ? $user['fk_i_city_id'] : null);
+                parent::generic_select('cityId', $cities, 'pk_i_id', 's_name', __('Select a city...'), (isset($user['fk_i_city_id'])) ? $user['fk_i_city_id'] : null);
             } else {
-                parent::generic_input_text('city', isset($user['s_city']) ? $user['s_city'] : null);
-            }
-        }
-
-		/**
-		 * @param null $user
-		 */
-		public static function city_text( $user = null ) {
-            parent::generic_input_text('city', isset($user['s_city']) ? $user['s_city'] : null);
-        }
-
-		/**
-		 * @param null $user
-		 */
-		public static function city_area_text( $user = null ) {
-            parent::generic_input_text('cityArea', isset($user['s_city_area']) ? $user['s_city_area'] : null);
-        }
-
-		/**
-		 * @param null $user
-		 */
-		public static function address_text( $user = null ) {
-            parent::generic_input_text('address', isset($user['s_address']) ? $user['s_address'] : null);
-        }
-
-		/**
-		 * @param null $user
-		 */
-		public static function zip_text( $user = null ) {
-            parent::generic_input_text('zip', isset($user['s_zip']) ? $user['s_zip'] : null);
-        }
-
-		/**
-		 * @param null $user
-		 * @param null $user_label
-		 * @param null $company_label
-		 */
-		public static function is_company_select( $user = null , $user_label = null , $company_label = null ) {
+                parent::generic_input_text('city', (isset($user['s_city'])) ? $user['s_city'] : null);
+            }
+        }
+
+        static public function city_text($user = null) {
+            parent::generic_input_text('city', (isset($user['s_city'])) ? $user['s_city'] : null);
+        }
+
+        static public function city_area_text($user = null) {
+            parent::generic_input_text('cityArea', (isset($user['s_city_area'])) ? $user['s_city_area'] : null);
+        }
+
+        static public function address_text($user = null) {
+            parent::generic_input_text('address', (isset($user['s_address'])) ? $user['s_address'] : null);
+        }
+
+        static public function zip_text($user = null) {
+            parent::generic_input_text('zip', (isset($user['s_zip'])) ? $user['s_zip'] : null);
+        }
+
+        static public function is_company_select($user = null, $user_label = null, $company_label = null) {
             $options = array(
-	            array ( 'i_value' => '0' , 's_text' => $user_label ?: __( 'User' ) )
-            ,
-	            array ( 'i_value' => '1' , 's_text' => $company_label ?: __( 'Company' ) )
+                array( 'i_value' => '0', 's_text' => ($user_label?$user_label:__('User')) )
+                ,array( 'i_value' => '1', 's_text' => ($company_label?$company_label:__('Company')) )
             );
 
-            parent::generic_select( 'b_company', $options, 'i_value', 's_text', null, isset($user['b_company']) ? $user['b_company'] : null );
-        }
-
-		/**
-		 * @param $users
-		 */
-		public static function user_select( $users ) {
+            parent::generic_select( 'b_company', $options, 'i_value', 's_text', null, (isset($user['b_company'])) ? $user['b_company'] : null );
+        }
+
+        static public function user_select($users){
             Form::generic_select('userId', $users, 'pk_i_id', 's_name',  __('All') , NULL );
         }
 
-        public static function js_validation() {
+        static public function js_validation() {
 ?>
 <script type="text/javascript">
     $(document).ready(function(){
@@ -308,19 +197,19 @@
             },
             messages: {
                 s_name: {
-                    required: "<?php _e( 'Name: this field is required' ); ?>."
+                    required: "<?php _e("Name: this field is required"); ?>."
                 },
                 s_email: {
-                    required: "<?php _e( 'Email: this field is required' ); ?>.",
-                    email: "<?php _e( 'Invalid email address' ); ?>."
+                    required: "<?php _e("Email: this field is required"); ?>.",
+                    email: "<?php _e("Invalid email address"); ?>."
                 },
                 s_password: {
-                    required: "<?php _e( 'Password: this field is required' ); ?>.",
-                    minlength: "<?php _e( 'Password: enter at least 5 characters' ); ?>."
+                    required: "<?php _e("Password: this field is required"); ?>.",
+                    minlength: "<?php _e("Password: enter at least 5 characters"); ?>."
                 },
                 s_password2: {
-                    required: "<?php _e( 'Second password: this field is required' ); ?>.",
-                    minlength: "<?php _e( 'Second password: enter at least 5 characters' ); ?>.",
+                    required: "<?php _e("Second password: this field is required"); ?>.",
+                    minlength: "<?php _e("Second password: enter at least 5 characters"); ?>.",
                     equalTo: "<?php _e("Passwords don't match"); ?>."
                 }
             },
@@ -339,7 +228,7 @@
 <?php
         }
 
-        public static function js_validation_old() {
+        static public function js_validation_old() {
 ?>
 <script type="text/javascript">
 $(document).ready(function(){
@@ -394,7 +283,7 @@
 <?php
         }
 
-        public static function js_validation_edit() {
+        static public function js_validation_edit() {
 ?>
 <script type="text/javascript">
     $(document).ready(function(){
@@ -418,17 +307,17 @@
             },
             messages: {
                 s_name: {
-                    required: "<?php _e( 'Name: this field is required' ); ?>."
+                    required: "<?php _e("Name: this field is required"); ?>."
                 },
                 s_email: {
-                    required: "<?php _e( 'Email: this field is required' ); ?>.",
-                    email: "<?php _e( 'Invalid email address' ); ?>."
+                    required: "<?php _e("Email: this field is required"); ?>.",
+                    email: "<?php _e("Invalid email address"); ?>."
                 },
                 s_password: {
-                    minlength: "<?php _e( 'Password: enter at least 5 characters' ); ?>."
+                    minlength: "<?php _e("Password: enter at least 5 characters"); ?>."
                 },
                 s_password2: {
-                    minlength: "<?php _e( 'Second password: enter at least 5 characters' ); ?>.",
+                    minlength: "<?php _e("Second password: enter at least 5 characters"); ?>.",
                     equalTo: "<?php _e("Passwords don't match"); ?>."
                 }
             },
@@ -447,20 +336,17 @@
 <?php
         }
 
-		/**
-		 * @param string $path
-		 */
-		public static function location_javascript( $path = 'front' ) {
+        static public function location_javascript($path = 'front') {
 ?>
 <script type="text/javascript">
     $(document).ready(function(){
         $("#countryId").on("change",function(){
             var pk_c_code = $(this).val();
-            <?php if($path === 'admin') { ?>
-                var url = '<?php echo osc_admin_base_url(true) . '?page=ajax&action=regions&countryId='; ?>' + pk_c_code;
+            <?php if($path=="admin") { ?>
+                var url = '<?php echo osc_admin_base_url(true)."?page=ajax&action=regions&countryId="; ?>' + pk_c_code;
             <?php } else { ?>
-                var url = '<?php echo osc_base_url(true) . '?page=ajax&action=regions&countryId='; ?>' + pk_c_code;
-            <?php } ?>
+                var url = '<?php echo osc_base_url(true)."?page=ajax&action=regions&countryId="; ?>' + pk_c_code;
+            <?php }; ?>
             var result = '';
 
             if(pk_c_code != '') {
@@ -474,7 +360,7 @@
                     success: function(data){
                         var length = data.length;
                         if(length > 0) {
-                            result += '<option value=""><?php _e( 'Select a region...' ); ?></option>';
+                            result += '<option value=""><?php _e("Select a region..."); ?></option>';
                             for(key in data) {
                                 result += '<option value="' + data[key].pk_i_id + '">' + data[key].s_name + '</option>';
                             }
@@ -493,27 +379,27 @@
                             $("#cityId").remove();
                         }
                         $("#regionId").html(result);
-                        $("#cityId").html('<option selected value=""><?php _e( 'Select a city...' ); ?></option>');
+                        $("#cityId").html('<option selected value=""><?php _e("Select a city..."); ?></option>');
                     }
                  });
              } else {
                  // add empty select
-                 $("#region").before('<select name="regionId" id="regionId" ><option value=""><?php _e( 'Select a region...' ); ?></option></select>');
+                 $("#region").before('<select name="regionId" id="regionId" ><option value=""><?php _e("Select a region..."); ?></option></select>');
                  $("#region").remove();
 
-                 $("#city").before('<select name="cityId" id="cityId" ><option value=""><?php _e( 'Select a city...' ); ?></option></select>');
+                 $("#city").before('<select name="cityId" id="cityId" ><option value=""><?php _e("Select a city..."); ?></option></select>');
                  $("#city").remove();
 
                  if( $("#regionId").length > 0 ){
-                     $("#regionId").html('<option value=""><?php _e( 'Select a region...' ); ?></option>');
+                     $("#regionId").html('<option value=""><?php _e("Select a region..."); ?></option>');
                  } else {
-                     $("#region").before('<select name="regionId" id="regionId" ><option value=""><?php _e( 'Select a region...' ); ?></option></select>');
+                     $("#region").before('<select name="regionId" id="regionId" ><option value=""><?php _e("Select a region..."); ?></option></select>');
                      $("#region").remove();
                  }
                  if( $("#cityId").length > 0 ){
-                     $("#cityId").html('<option value=""><?php _e( 'Select a city...' ); ?></option>');
+                     $("#cityId").html('<option value=""><?php _e("Select a city..."); ?></option>');
                  } else {
-                     $("#city").before('<select name="cityId" id="cityId" ><option value=""><?php _e( 'Select a city...' ); ?></option></select>');
+                     $("#city").before('<select name="cityId" id="cityId" ><option value=""><?php _e("Select a city..."); ?></option></select>');
                      $("#city").remove();
                  }
 
@@ -524,11 +410,11 @@
 
         $("#regionId").on("change",function(){
             var pk_c_code = $(this).val();
-            <?php if($path === 'admin') { ?>
-                var url = '<?php echo osc_admin_base_url(true) . '?page=ajax&action=cities&regionId='; ?>' + pk_c_code;
+            <?php if($path=="admin") { ?>
+                var url = '<?php echo osc_admin_base_url(true)."?page=ajax&action=cities&regionId="; ?>' + pk_c_code;
             <?php } else { ?>
-                var url = '<?php echo osc_base_url(true) . '?page=ajax&action=cities&regionId='; ?>' + pk_c_code;
-            <?php } ?>
+                var url = '<?php echo osc_base_url(true)."?page=ajax&action=cities&regionId="; ?>' + pk_c_code;
+            <?php }; ?>
 
             var result = '';
 
@@ -542,7 +428,7 @@
                     success: function(data){
                         var length = data.length;
                         if(length > 0) {
-                            result += '<option selected value=""><?php _e( 'Select a city...' ); ?></option>';
+                            result += '<option selected value=""><?php _e("Select a city..."); ?></option>';
                             for(key in data) {
                                 result += '<option value="' + data[key].pk_i_id + '">' + data[key].s_name + '</option>';
                             }
