--- conflicted
+++ resolved
@@ -323,27 +323,6 @@
         return $path ;
     }
 
-<<<<<<< HEAD
-    /**
-     * Create automatically the url to register an account
-     *
-     * @return string
-     */
-    function osc_item_url($item = null) {
-        if($item==null) {
-            return osc_base_url(true)."?page=item&id=".osc_item_id();        
-        } else {//This part is deprecated
-            if ( osc_rewrite_enabled() ) {
-                $sanitized_title = osc_sanitizeString($item['s_title']) ;
-                $sanitized_category = '';
-                $cat = Category::newInstance()->hierarchy($item['fk_i_category_id']) ;
-                for ($i = (count($cat)); $i > 0; $i--) {
-                    $sanitized_category .= $cat[$i - 1]['s_slug'] . '/' ;
-                }
-                $path = osc_base_url() . sprintf('%s%s_%d', $sanitized_category, $sanitized_title, $item['pk_i_id']) ;
-            } else {
-                $path = osc_base_url(true) . sprintf('?page=item&id=%d', $item['pk_i_id']) ;
-=======
     //osc_createItemURL
     function osc_item_url( ) {
         if ( osc_rewrite_enabled() ) {
@@ -352,7 +331,6 @@
             $cat = Category::newInstance()->hierarchy(osc_item_category_id()) ;
             for ($i = (count($cat)); $i > 0; $i--) {
                 $sanitized_category .= $cat[$i - 1]['s_slug'] . '/' ;
->>>>>>> 98c1246b
             }
             $path = osc_base_url() . sprintf('%s%s_%d', $sanitized_category, $sanitized_title, osc_item_id()) ;
         } else {
