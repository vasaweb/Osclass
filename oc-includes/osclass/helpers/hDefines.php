<?php

    /*
     *      OSCLass – software for creating and publishing online classified
     *                           advertising platforms
     *
     *                        Copyright (C) 2010 OSCLASS
     *
     *       This program is free software: you can redistribute it and/or
     *     modify it under the terms of the GNU Affero General Public License
     *     as published by the Free Software Foundation, either version 3 of
     *            the License, or (at your option) any later version.
     *
     *     This program is distributed in the hope that it will be useful, but
     *         WITHOUT ANY WARRANTY; without even the implied warranty of
     *        MERCHANTABILITY or FITNESS FOR A PARTICULAR PURPOSE.  See the
     *             GNU Affero General Public License for more details.
     *
     *      You should have received a copy of the GNU Affero General Public
     * License along with this program.  If not, see <http://www.gnu.org/licenses/>.
     */


    /**
    * Helper Defines
    * @package OSClass
    * @subpackage Helpers
    * @author OSClass
    */

    /**
     * Gets the root url for your installation
     *
     * @param boolean $with_index true if index.php in the url is needed
     * @return string
     */
    function osc_base_url($with_index = false) {
        $path = '';
        if(MULTISITE) {
            $path = osc_multisite_url();
        } else {
            $path = WEB_PATH ;
        }
        if ($with_index) $path .= "index.php" ;
        return($path) ;
    }

    /**
     * Gets the root url of oc-admin for your installation
     * 
     * @param boolean $with_index true if index.php in the url is needed
     * @return string
     */
    function osc_admin_base_url($with_index = false) {
        $path = '';
        if(MULTISITE) {
            $path = osc_multisite_url();
        } else {
            $path = WEB_PATH ;
        }
        $path .= "oc-admin/" ;
        if ($with_index) $path .= "index.php" ;
        return($path) ;
    }
    
    /**
    * Gets the root path for your installation
    *
    * @return string
    */
    function osc_base_path() {
        return(ABS_PATH) ;
    }

    /**
    * Gets the root path of oc-admin
    *
    * @return string
    */
    function osc_admin_base_path() {
        return(osc_base_path() . "oc-admin/") ;
    }

    /**
    * Gets the librarieas path
    *
    * @return string
    */
    function osc_lib_path() {
        return(LIB_PATH) ;
    }

    /**
    * Gets the content path
    *
    * @return string
    */
    function osc_content_path() {
        return(CONTENT_PATH) ;
    }

    /**
    * Gets the themes path
    *
    * @return string
    */
    function osc_themes_path() {
        return(THEMES_PATH) ;
    }

    /**
    * Gets the plugins path
    *
    * @return string
    */
    function osc_plugins_path() {
        return(PLUGINS_PATH) ;
    }

    /**
    * Gets the translations path
    *
    * @return string
    */
    function osc_translations_path() {
        return(TRANSLATIONS_PATH) ;
    }

    /**
    * Gets the current oc-admin theme
    *
    * @return string
    */
    function osc_current_admin_theme() {
        return( AdminThemes::newInstance()->getCurrentTheme() ) ;
    }

    /**
     * Gets the complete url of a given admin's file
     *
     * @param string $file the admin's file
     * @return string
     */
    function osc_current_admin_theme_url($file = '') {
        return AdminThemes::newInstance()->getCurrentThemeUrl() . $file ;
    }


    /**
     * Gets the complete path of a given admin's file
     *
     * @param string $file the admin's file
     * @return string
     */
    function osc_current_admin_theme_path($file = '') {
        require AdminThemes::newInstance()->getCurrentThemePath() . $file ;
    }

    /**
     * Gets the complete url of a given style's file
     *
     * @param string $file the style's file
     * @return string
     */
    function osc_current_admin_theme_styles_url($file = '') {
        return AdminThemes::newInstance()->getCurrentThemeStyles() . $file ;
    }

    /**
     * Gets the complete url of a given js's file
     *
     * @param string $file the js's file
     * @return string
     */
    function osc_current_admin_theme_js_url($file = '') {
        return AdminThemes::newInstance()->getCurrentThemeJs() . $file ;
    }

    /**
     * Gets the current theme for the public website
     *
     * @return string
     */
    function osc_current_web_theme() {
        return WebThemes::newInstance()->getCurrentTheme() ;
    }

    /**
     * Gets the complete url of a given file using the theme url as a root
     *
     * @param string $file the given file
     * @return string
     */
    function osc_current_web_theme_url($file = '') {
        return WebThemes::newInstance()->getCurrentThemeUrl() . $file ;
    }

    /**
     * Gets the complete path of a given file using the theme path as a root
     *
     * @param string $file
     * @return string
     */
    function osc_current_web_theme_path($file = '') {

        if( file_exists(WebThemes::newInstance()->getCurrentThemePath() . $file) ){
            require WebThemes::newInstance()->getCurrentThemePath() . $file ;
        } else {
            WebThemes::newInstance()->setGuiTheme();
            if( file_exists(WebThemes::newInstance()->getCurrentThemePath() . $file) ) {
                require WebThemes::newInstance()->getCurrentThemePath() . $file;
            }
        }
    }

    /**
     * Gets the complete path of a given styles file using the theme path as a root
     *
     * @param string $file
     * @return string
     */
    function osc_current_web_theme_styles_url($file = '') {
        return WebThemes::newInstance()->getCurrentThemeStyles() . $file ;
    }

    /**
     * Gets the complete path of a given js file using the theme path as a root
     *
     * @param string $file
     * @return string
     */
    function osc_current_web_theme_js_url($file = '') {
        return WebThemes::newInstance()->getCurrentThemeJs() . $file ;
    }

    
    /////////////////////////////////////
    //functions for the public website //
    /////////////////////////////////////

    /**
     *  Create automatically the contact url
     *
     * @return string
     */
    function osc_contact_url() {
        if ( osc_rewrite_enabled() ) {
            $path = osc_base_url() . 'contact/' ;
        } else {
            $path = osc_base_url(true) . '?page=contact' ;
        }
        return $path ;
    }
    
    /**
     * Create automatically the url to post an item in a category
     *
     * @return string
     */
    function osc_item_post_url_in_category() {
        if (osc_category_id() > 0) {
            if ( osc_rewrite_enabled() ) {
                $path = osc_base_url() . 'item/new/' . osc_category_id();
            } else {
                $path = sprintf(osc_base_url(true) . '?page=item&action=item_add&catId=%d', osc_category_id()) ;
            }
        } else {
            $path = osc_item_post_url() ;
        }
        return $path ;
    }

    /**
     *  Create automatically the url to post an item
     *
     * @return string
     */
    function osc_item_post_url() {
        if ( osc_rewrite_enabled() ) {
            $path = osc_base_url() . 'item/new' ;
        } else {
            $path = sprintf(osc_base_url(true) . '?page=item&action=item_add') ;
        }
        return $path ;
    }

    /**
     * Create automatically the url of a category
     *
     * @param string $pattern
     * @return string the url
     */
    function osc_search_category_url($pattern = '') {
        $category = osc_category() ;

        $path = '' ;
        if ( osc_rewrite_enabled() ) {
            if ($category != '') {
                $category = Category::newInstance()->hierarchy($category['pk_i_id']) ;
                $sanitized_category = "" ;
                for ($i = count($category); $i > 0; $i--) {
                    $sanitized_category .= $category[$i - 1]['s_slug'] . '/' ;
                }
                $path = osc_base_url() . $sanitized_category ;
            }
            if ($pattern != '') {
                if ($path == '') {
                    $path = osc_base_url() . 'search/' . $pattern ;
                } else {
                    $path .= 'search/' . $pattern ;
                }
            }
        } else {
            $path = sprintf( osc_base_url(true) . '?page=search&sCategory=%d', $category['pk_i_id'] ) ;
        }
        return $path ;
    }

    /**
     * Create automatically the url of the users' dashboard
     *
     * @return string
     */
    function osc_user_dashboard_url() {
        if ( osc_rewrite_enabled() ) {
            $path = osc_base_url() . 'user/dashboard' ;
        } else {
            $path = osc_base_url(true) . '?page=user&action=dashboard' ;
        }
        return $path ;
    }

    /**
     * Create automatically the logout url
     *
     * @return string
     */
    function osc_user_logout_url() {
        if ( osc_rewrite_enabled() ) {
            $path = osc_base_url() . 'user/logout' ;
        } else {
            $path = osc_base_url(true) . '?page=main&action=logout' ;
        }
        return $path ;
    }

    /**
     * Create automatically the login url
     *
     * @return string
     */
    function osc_user_login_url() {
        if ( osc_rewrite_enabled() ) {
            $path = osc_base_url() . 'user/login' ;
        } else {
            $path = osc_base_url(true) . '?page=login' ;
        }
        return $path ;
    }

    /**
     * Create automatically the url to register an account
     *
     * @return string
     */
    function osc_register_account_url() {
        if ( osc_rewrite_enabled() ) {
            $path = osc_base_url() . 'user/register' ;
        } else {
            $path = osc_base_url(true) . '?page=register&action=register' ;
        }
        return $path ;
    }

    /**
     * Create automatically the url to activate an account
     *
     * @param int $id
     * @param string $code
     * @return string
     */
    function osc_user_activate_url($id, $code) {
        if ( osc_rewrite_enabled() ) {
            return osc_base_url() . 'user/activate/' . $id . '/' . $code ;
        } else {
            return osc_base_url(true) . '?page=register&action=validate&id=' . $id . '&code=' . $code ;
        }
    }

    /**
     * Create automatically the url of the item's comments page
     *
     * @param mixed $page
     * @param string $locale
     * @return string
     */
    function osc_item_comments_url($page = 'all', $locale = '') {
        if ( osc_rewrite_enabled() ) {
            return osc_item_url($locale) . "?comments-page=" . $page;
        } else {
            return osc_item_url($locale) . "&comments-page=" . $page;
        }
    }

    /**
     * Create automatically the url of the item's comments page
     *
     * @param string $locale
     * @return string
     */
    function osc_comment_url($locale = '') {
        return osc_item_url($locale) . "?comment=" . osc_comment_id();
    }

    
    /**
     * Create automatically the url of the item details page
     *
     * @param string $locale
     * @return string
     */
    function osc_item_url($locale = '') {
        if ( osc_rewrite_enabled() ) {
            $sanitized_title = osc_sanitizeString(osc_item_title()) ;
            $sanitized_category = '';
            $cat = Category::newInstance()->hierarchy(osc_item_category_id()) ;
            for ($i = (count($cat)); $i > 0; $i--) {
                $sanitized_category .= $cat[$i - 1]['s_slug'] . '/' ;
            }
            if($locale!='') {
                $path = osc_base_url() . sprintf('%s_%s%s_%d', $locale, $sanitized_category, $sanitized_title, osc_item_id()) ;
            } else {
                $path = osc_base_url() . sprintf('%s%s_%d', $sanitized_category, $sanitized_title, osc_item_id()) ;
            }
        } else {
            //$path = osc_base_url(true) . sprintf('?page=item&id=%d', osc_item_id()) ;
            $path = osc_item_url_ns( osc_item_id(), $locale ) ;
        }
        return $path ;
    }

    /**
     * Create automatically the url of the item details page
     *
     * @param string $locale
     * @return string
     */
    function osc_premium_url($locale = '') {
        if ( osc_rewrite_enabled() ) {
            $sanitized_title = osc_sanitizeString(osc_premium_title()) ;
            $sanitized_category = '';
            $cat = Category::newInstance()->hierarchy(osc_premium_category_id()) ;
            for ($i = (count($cat)); $i > 0; $i--) {
                $sanitized_category .= $cat[$i - 1]['s_slug'] . '/' ;
            }
            if($locale!='') {
                $path = osc_base_url() . sprintf('%s_%s%s_%d', $locale, $sanitized_category, $sanitized_title, osc_premium_id()) ;
            } else {
                $path = osc_base_url() . sprintf('%s%s_%d', $sanitized_category, $sanitized_title, osc_premium_id()) ;
            }
        } else {
            //$path = osc_base_url(true) . sprintf('?page=item&id=%d', osc_item_id()) ;
            $path = osc_item_url_ns( osc_premium_id(), $locale ) ;
        }
        return $path ;
    }

    /**
     * Create the no friendly url of the item using the id of the item
     * 
     * @param int $id the primary key of the item
     * @param $locale
     * @return string
     */
    function osc_item_url_ns($id, $locale = '') {
        $path = osc_base_url(true) . '?page=item&id=' . $id ;
        if($locale!='') {
            $path .= "&lang=" . $locale;
        }

        return $path ;
    }
    
    /**
     * Create automatically the url to for admin to edit an item
     *
     * @param int $id
     * @return string
     */
    function osc_item_admin_edit_url($id) {
        return osc_admin_base_url(true) . '?page=items&action=item_edit&id=' . $id ;
    }
     
    /**
     * Gets current user alerts' url
     *
     * @return string
     */
    function osc_user_alerts_url() {
        if ( osc_rewrite_enabled() ) {
            return osc_base_url() . 'user/alerts' ;
        } else {
            return osc_base_url(true) . '?page=user&action=alerts' ;
        }
    }

    /**
     * Gets current user alert unsubscribe url
     *
     * @param string $email
     * @param string $secret
     * @return string
     */
    function osc_user_unsubscribe_alert_url($email = '', $secret = '') {
        if($secret=='') { $secret = osc_alert_secret(); }
        if($email=='') { $email = osc_user_email(); }
        return osc_base_url(true) . '?page=user&action=unsub_alert&email='.urlencode($email).'&secret='.$secret ;
    }

    /**
     * Gets user alert activate url
     *
     * @param string $secret
     * @param string $email
     * @return string
     */
    function osc_user_activate_alert_url( $secret , $email ) {
        if ( osc_rewrite_enabled() ) {
            return osc_base_url() . 'user/activate_alert/' . $secret . '/' . urlencode($email) ;
        } else {
            return osc_base_url(true) . '?page=user&action=activate_alert&email=' . urlencode($email) . '&secret=' . $secret ;
        }

    }

    /**
     * Gets current user url
     *
     * @return string
     */
    function osc_user_profile_url() {
        if ( osc_rewrite_enabled() ) {
            return osc_base_url() . 'user/profile' ;
        } else {
            return osc_base_url(true) . '?page=user&action=profile' ;
        }
    }

    /**
     * Gets current user alert activate url
     *
     * @param int $page
     * @return string
     */
    function osc_user_list_items_url($page = '') {
        if ( osc_rewrite_enabled() ) {
            if($page=='') {
                return osc_base_url() . 'user/items' ;
            } else {
                return osc_base_url() . 'user/items?iPage='.$page ;
            }
        } else {
            if($page=='') {
                return osc_base_url(true) . '?page=user&action=items' ;
            } else {
                return osc_base_url(true) . '?page=user&action=items&iPage='.$page ;
            }
        }
    }

    /**
     * Gets url to change email
     *
     * @return string
     */
    function osc_change_user_email_url() {
        if ( osc_rewrite_enabled() ) {
            return osc_base_url() . 'user/change_email' ;
        } else {
            return osc_base_url(true) . '?page=user&action=change_email' ;
        }
    }

    /**
     * Gets confirmation url of change email
     *
     * @param int $userId
     * @param string $code
     * @return string
     */
    function osc_change_user_email_confirm_url($userId, $code) {
        if ( osc_rewrite_enabled() ) {
            return osc_base_url() . 'user/change_email_confirm/' . $userId . '/' . $code ;
        } else {
            return osc_base_url(true) . '?page=user&action=change_email_confirm&userId=' . $userId . '&code=' . $code ;
        }
    }

    /**
     * Gets url for changing password
     *
     * @return string
     */
    function osc_change_user_password_url() {
        if ( osc_rewrite_enabled() ) {
            return osc_base_url() . 'user/change_password' ;
        } else {
            return osc_base_url(true) . '?page=user&action=change_password' ;
        }
    }
    
    /**
     * Gets url for recovering password
     *
     * @return string
     */
    function osc_recover_user_password_url() {
        if ( osc_rewrite_enabled() ) {
            return osc_base_url() . 'user/recover' ;
        } else {
            return osc_base_url(true) . '?page=login&action=recover' ;
        }
    }
    
    /**
     * Gets url for confirm the forgot password process
     *
     * @param int $userId
     * @param string $code
     * @return string
     */
    function osc_forgot_user_password_confirm_url($userId, $code) {
        if ( osc_rewrite_enabled() ) {
            return osc_base_url() . 'user/forgot/' . $userId . '/' . $code ;
        } else {
            return osc_base_url(true) . '?page=login&action=forgot&userId='.$userId.'&code='.$code;
        }
    }

    /**
     * Gets url for confirmation admin password recover proces
     *
     * @param int $adminId
     * @param string $code
     * @return string
     */
    function osc_forgot_admin_password_confirm_url($adminId, $code) {
        return osc_admin_base_url(true) . '?page=login&action=forgot&adminId='.$adminId.'&code='.$code;
    }

    /**
     * Gets url for changing website language (for users)
     *
     * @param string $locale
     * @return string
     */
    function osc_change_language_url($locale) {
        if ( osc_rewrite_enabled() ) {
            return osc_base_url() . 'language/' . $locale ;
        } else {
            return osc_base_url(true) . '?page=language&locale=' . $locale ;
        }
    }
    
    /////////////////////////////////////
    //       functions for items       //
    /////////////////////////////////////
    
    /**
     * Gets url for editing an item
     *
     * @param string $secret
     * @param int $id
     * @return string
     */
    function osc_item_edit_url($secret = '', $id = '') {
        if ($id == '') $id = osc_item_id();
        if ( osc_rewrite_enabled() ) {
            return osc_base_url() . 'item/edit/' . $id . '/' . $secret ;
        } else {
            return osc_base_url(true) . '?page=item&action=item_edit&id=' . $id . ($secret != '' ? '&secret=' . $secret : '') ;
        }
    }

    /**
     * Gets url for delete an item
     *
     * @param string $secret
     * @param int $id
     * @return string
     */
    function osc_item_delete_url($secret = '', $id = '') {
        if ($id == '') $id = osc_item_id();
        if ( osc_rewrite_enabled() ) {
            return osc_base_url() . 'item/delete/' . $id . '/' . $secret ;
        } else {
            return osc_base_url(true) . '?page=item&action=item_delete&id=' . $id . ($secret != '' ? '&secret=' . $secret : '') ;
        }
    }
    
    /**
     * Gets url for activate an item
     *
     * @param string $secret
     * @param int $id
     * @return string
     */
    function osc_item_activate_url($secret = '', $id = '') {
        if ($id == '') $id = osc_item_id();
        if ( osc_rewrite_enabled() ) {
            return osc_base_url() . 'item/activate/' . $id . '/' . $secret ;
        } else {
            return osc_base_url(true) . '?page=item&action=activate&id=' . $id . ($secret != '' ? '&secret=' . $secret : '') ;
        }
    }
    
    /**
     * Gets url for deleting a resource of an item
     *
     * @param int $id of the resource
     * @param int $item
     * @param string $code
     * @param string $secret
     * @return string
     */
    function osc_item_resource_delete_url($id, $item, $code, $secret = '') {
        if ( osc_rewrite_enabled() ) {
            return osc_base_url() . 'item/resource/delete/' . $id . '/' . $item . '/' . $code . ($secret != '' ? '/' . $secret : '');
        } else {
            return osc_base_url(true) . '?page=item&action=deleteResource&id=' . $id . '&item=' . $item . '&code=' . $code . ($secret != '' ? '&secret=' . $secret : '') ;
        }
    }

    /**
     * Gets url of send a friend (current item)
     *
     * @return string
     */
    function osc_item_send_friend_url() {
        if ( osc_rewrite_enabled() ) {
            return osc_base_url() . 'item/send-friend/' . osc_item_id() ;
        } else {
            return osc_base_url(true)."?page=item&action=send_friend&id=".osc_item_id();
        }
    }
    /////////////////////////////////////
    //functions for locations & search //
    /////////////////////////////////////


    /**
     * Gets list of countries
     *
     * @return string
     */
    function osc_get_countries() {
        if (View::newInstance()->_exists('countries')) {
            return View::newInstance()->_get('countries') ;
        } else {
            return Country::newInstance()->listAll() ;
        }
    }
    
    /**
     * Gets list of regions (from a country)
     *
     * @param int $country
     * @return string
     */
    function osc_get_regions($country = '') {
        if (View::newInstance()->_exists('regions')) {
            return View::newInstance()->_get('regions') ;
        } else {
            if($country=='') {
                return Region::newInstance()->listAll() ;
            } else {
                return Region::newInstance()->findByCountry($country);
            }
        }
    }
    
    /**
     * Gets list of cities (from a region)
     *
     * @param int $region
     * @return string
     */
    function osc_get_cities($region = '') {
        if (View::newInstance()->_exists('cities')) {
            return View::newInstance()->_get('cities') ;
        } else {
            if($region=='') {
                return City::newInstance()->listAll() ;
            } else {
<<<<<<< HEAD
                return City::newInstance()->findByRegion($region);
=======
                return City::newInstance()->findByRegion($region) ;
>>>>>>> 3283159b
            }
        }
    }
    
    /**
     * Gets list of currencies
     *
     * @return string
     */
    function osc_get_currencies() {
        if (!View::newInstance()->_exists('currencies')) {
            View::newInstance()->_exportVariableToView('currencies', Currency::newInstance()->listAll());
        }
        return View::newInstance()->_get('currencies');
    }


    /**
     * Prints the additional options to the menu
     *
     * @param array $option with options of the form array('name' => 'display name', 'url' => 'url of link')
     *
     * @return void
     */
    function osc_add_option_menu($option = null) {
        if($option!=null) {
            echo '<li><a href="' . $option['url'] . '" >' . $option['name'] . '</a></li>' ;
        }
    }

    /**
     * Get if user is on ad page
     *
     * @return boolean
     */
    function osc_is_ad_page() {
        $location = Rewrite::newInstance()->get_location();
        $section = Rewrite::newInstance()->get_section();
        if($location=='item' && $section=='') {
            return true;
        }
        return false;
    }

    /**
     * Get if user is on search page
     *
     * @return boolean
     */
    function osc_is_search_page() {
        $location = Rewrite::newInstance()->get_location();
        if($location=='search') {
            return true;
        }
        return false;
    }

    /**
     * Get if user is on a static page
     *
     * @return boolean
     */
    function osc_is_static_page() {
        $location = Rewrite::newInstance()->get_location();
        if($location=='page') {
            return true;
        }
        return false;
    }

    /**
     * Get if user is on homepage
     *
     * @return boolean
     */
    function osc_is_home_page() {
        $location = Rewrite::newInstance()->get_location();
        $section = Rewrite::newInstance()->get_section();
        if($location=='' && $section=='') {
            return true;
        }
        return false;
    }

    /**
     * Get if user is on user dashboard
     *
     * @return boolean
     */
    function osc_is_user_dashboard() {
        $location = Rewrite::newInstance()->get_location();
        $section = Rewrite::newInstance()->get_section();
        if($location=='user' && $section=='dashboard') {
            return true;
        }
        return false;
    }
    
    /**
     * Get if user is on publish page
     *
     * @return boolean
     */
    function osc_is_publish_page() {
        $location = Rewrite::newInstance()->get_location();
        $section = Rewrite::newInstance()->get_section();
        if($location=='item' && $section=='item_add') {
            return true;
        }
        return false;
    }
    
    /**
     * Get if user is on login form
     *
     * @return boolean
     */
    function osc_is_login_form() {
        $location = Rewrite::newInstance()->get_location();
        $section = Rewrite::newInstance()->get_section();
        if($location=='login' && $section=='') {
            return true;
        }
        return false;
    }
    
    /**
     * Get location
     *
     * @return string
     */
    function osc_get_osclass_location() {
        return Rewrite::newInstance()->get_location();
    }

    /**
     * Get section
     *
     * @return string
     */
    function osc_get_osclass_section() {
        return Rewrite::newInstance()->get_section();
    }



?><|MERGE_RESOLUTION|>--- conflicted
+++ resolved
@@ -792,11 +792,7 @@
             if($region=='') {
                 return City::newInstance()->listAll() ;
             } else {
-<<<<<<< HEAD
-                return City::newInstance()->findByRegion($region);
-=======
                 return City::newInstance()->findByRegion($region) ;
->>>>>>> 3283159b
             }
         }
     }
