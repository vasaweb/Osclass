--- conflicted
+++ resolved
@@ -138,14 +138,10 @@
      * @return string
      */
     function osc_search_user() {
-<<<<<<< HEAD
-        return View::newInstance()->_get('search_from_user')!=''?View::newInstance()->_get('search_from_user'):array();
-=======
         if(is_array(View::newInstance()->_get('search_from_user') ) ){
             return View::newInstance()->_get('search_from_user');
         }
         return array();
->>>>>>> 59c31154
     }
     /**
      * Gets current search max price
