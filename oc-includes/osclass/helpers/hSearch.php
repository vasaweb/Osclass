--- conflicted
+++ resolved
@@ -469,11 +469,7 @@
                                         $url .= "&" . $k . "[$_k][$aux_k]=" . $aux[$aux_k];
                                     }
                                 } else {
-<<<<<<< HEAD
-                                    $url .= "&" . $k . "[]=" . $aux;
-=======
                                     $url .= "&" . $_k . "[]=" . $aux;
->>>>>>> 16f3ac08
                                 }
                             }
                         } else {
