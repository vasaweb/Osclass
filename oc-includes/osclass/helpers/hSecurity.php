<?php

/*
 * Copyright 2014 Osclass
 *
 * Licensed under the Apache License, Version 2.0 (the "License");
 * you may not use this file except in compliance with the License.
 * You may obtain a copy of the License at
 *
 *     http://www.apache.org/licenses/LICENSE-2.0
 *
 * Unless required by applicable law or agreed to in writing, software
 * distributed under the License is distributed on an "AS IS" BASIS,
 * WITHOUT WARRANTIES OR CONDITIONS OF ANY KIND, either express or implied.
 * See the License for the specific language governing permissions and
 * limitations under the License.
 */

    if(!defined('BCRYPT_COST')) { define('BCRYPT_COST', 15); };

    /**
    * Helper Security
    * @package Osclass
    * @subpackage Helpers
    * @author Osclass
    */

    /**
     * Creates a random password.
     * @param int password $length. Default to 8.
     * @return string
     */
    function osc_genRandomPassword($length = 8) {
        $dict = array_merge(range('a', 'z'), range('0', '9'), range('A', 'Z'));
        shuffle($dict);

        $pass = '';
        for($i = 0; $i < $length; $i++)
            $pass .= $dict[rand(0, count($dict) - 1)];

        return $pass;
    }

    /**
     * Create a CSRF token to be placed in a form
     *
     * @since 3.1
     * @return string
     */
    function osc_csrf_token_form() {
        list($name, $token) = osc_csrfguard_generate_token();
        return "<input type='hidden' name='CSRFName' value='".$name."' />
        <input type='hidden' name='CSRFToken' value='".$token."' />";
    }

    /**
     * Create a CSRF token to be placed in a url
     *
     * @since 3.1
     * @return string
     */
    function osc_csrf_token_url() {
        list($name, $token) = osc_csrfguard_generate_token();
        return "CSRFName=".$name."&CSRFToken=".$token;
    }

    /**
     * Check is CSRF token is valid, die in other case
     *
     * @since 3.1
     */

    function osc_csrf_check() {
        $error      = false;
        $str_error  = '';
        if(Params::getParam('CSRFName')=='' || Params::getParam('CSRFToken')=='') {
            $str_error = _m('Probable invalid request.') ;
            $error = true;
        } else {
            $name   = Params::getParam('CSRFName');
            $token  = Params::getParam('CSRFToken');
            if (!osc_csrfguard_validate_token($name, $token)) {
                $str_error = _m('Invalid CSRF token.');
                $error = true;
            }
        }

        if( defined('IS_AJAX') ) {
            if($error && IS_AJAX === true ) {
                echo json_encode(array(
                    'error' => 1,
                    'msg'   => $str_error
                ));
                exit;
            }
        }

        // ¿ check if is ajax request ?
        if($error) {
            if(OC_ADMIN) {
                osc_add_flash_error_message($str_error, 'admin');
            } else {
                osc_add_flash_error_message($str_error);
            }

            $url = osc_get_http_referer();
            // be sure that drop session referer
            Session::newInstance()->_dropReferer();
            if($url!='') {
                osc_redirect_to($url);
            }

            if(OC_ADMIN) {
                osc_redirect_to( osc_admin_base_url(true) );
            } else {
                osc_redirect_to( osc_base_url(true) );
            }
        }
    }

    /**
     * Check is an email and IP are banned
     *
     * @param string $email
     * @param string $ip
     * @since 3.1
     * @return int 0: not banned, 1: email is banned, 2: IP is banned
     */
    function osc_is_banned($email = '', $ip = null) {
        if($ip==null) {
            $ip = Params::getServerParam('REMOTE_ADDR');
        }
        $rules = BanRule::newInstance()->listAll();
        if(!osc_is_ip_banned($ip, $rules)) {
            if($email!='') {
                return osc_is_email_banned($email, $rules)?1:0; // 1:Email is banned, 0:not banned
            }
            return 0;
        }
        return 2; //IP is banned
    }

    /**
     * Check is an email and IP are banned
     *
     * @param string $ip
     * @param string $rules (optional, to savetime and resources)
     * @since 3.1
     * @return boolean
     */
    function osc_is_ip_banned($ip, $rules = null) {
        if($rules==null) {
            $rules = BanRule::newInstance()->listAll();
        }
        $ip_blocks = explode(".", $ip);
        if(count($ip_blocks)==4) {
            foreach($rules as $rule) {
                if($rule['s_ip']!='') {
                    $blocks = explode(".", $rule['s_ip']);
                    if(count($blocks)==4) {
                        $matched = true;
                        for($k=0;$k<4;$k++) {
                            if(preg_match('|([0-9]+)-([0-9]+)|', $blocks[$k], $match)) {
                                if($ip_blocks[$k]<$match[1] || $ip_blocks[$k]>$match[2]) {
                                    $matched = false;
                                    break;
                                }
                            } else if($blocks[$k]!="*" && $blocks[$k]!=$ip_blocks[$k]) {
                                $matched = false;
                                break;
                            }
                        }
                        if($matched) {
                            return true;
                        }
                    }
                }
            }
        }
        return false;
    }

    /**
     * Check is an email and IP are banned
     *
     * @param string $email
     * @param string $rules (optional, to savetime and resources)
     * @since 3.1
     * @return boolean
     */
    function osc_is_email_banned($email, $rules = null) {
        if($rules==null) {
            $rules = BanRule::newInstance()->listAll();
        }
        $email = strtolower($email);
        foreach($rules as $rule) {
            $rule = str_replace("*", ".*", str_replace(".", "\.", strtolower($rule['s_email'])));
            if($rule!='') {
                if(substr($rule,0,1)=="!") {
                    $rule = '|^((?'.$rule.').*)$|';
                } else {
                    $rule = '|^'.$rule.'$|';
                }
                if(preg_match($rule, $email)) {
                    return true;
                }
            }
        }
        return false;
    }

    /**
     * Check is an username is blacklisted
     *
     * @param string $username
     * @since 3.1
     * @return boolean
     */
    function osc_is_username_blacklisted($username) {
        // Avoid numbers only usernames, this will collide with future users leaving the username field empty
        if(preg_replace('|(\d+)|', '', $username)=='') {
         return true;
        }
        $blacklist = explode(",", osc_username_blacklist());
        foreach($blacklist as $bl) {
            if(stripos($username, $bl)!==false) {
                return true;
            }
        }
        return false;
    }

    /*
     * Verify an user's password
     *
     * @param $password plain-text
     * @hash bcrypt/sha1
     * @since 3.3
     * @return boolean
     */
    function osc_verify_password($password, $hash) {
        if(version_compare(PHP_VERSION, '5.3.7')>=0) {
            return password_verify($password, $hash)?true:(sha1($password)==$hash);
        }

        require_once LIB_PATH . 'Bcrypt.php';
        if(CRYPT_BLOWFISH==1) {
            $bcrypt = new Bcrypt(BCRYPT_COST);
            return $bcrypt->verify($password, $hash)?true:(sha1($password)==$hash);
        }
        return (sha1($password)==$hash);
    }

    /*
     * Hash a password in available method (bcrypt/sha1)
     *
     * @param $password plain-text
     * @since 3.3
     * @return string hashed password
     */
    function osc_hash_password($password) {
        if(version_compare(PHP_VERSION, '5.3.7')>=0) {
            $options = array('cost' => BCRYPT_COST);
            return password_hash($password, PASSWORD_BCRYPT, $options);
        }

        require_once LIB_PATH . 'Bcrypt.php';
        if(CRYPT_BLOWFISH==1) {
            $bcrypt = new Bcrypt(BCRYPT_COST);
            return $bcrypt->hash($password);
        }
        return sha1($password);
    }

    function osc_encrypt_alert($alert) {
        $string = osc_genRandomPassword(32) . $alert;
        osc_set_alert_private_key(); // renew private key and
        osc_set_alert_public_key();  // public key
        $key = hash("sha256", osc_get_alert_private_key(), true);

        if(Cryptor::Usable()) {
            return Cryptor::Encrypt($string, $key, 0);
        }

        // START DEPRECATED : To be removed in future versions
        if(function_exists('mcrypt_module_open')) {
            $cipher = mcrypt_module_open(MCRYPT_RIJNDAEL_256, '', MCRYPT_MODE_CBC, '');
            $cipherText = '';
            if (mcrypt_generic_init($cipher, $key, $key) != -1) {
                $cipherText = mcrypt_generic($cipher, $string);
                mcrypt_generic_deinit($cipher);
            }
            return $cipherText;
<<<<<<< HEAD
        }
=======
        };
        // END DEPRECATED : To be removed in future versions
>>>>>>> da172674

        // COMPATIBILITY
        while (strlen($string) % 32 != 0) {
            $string .= "\0";
        }
        require_once LIB_PATH . 'phpseclib/Crypt/Rijndael.php';
        $cipher = new Crypt_Rijndael(CRYPT_RIJNDAEL_MODE_CBC);
        $cipher->disablePadding();
        $cipher->setBlockLength(256);
        $cipher->setKey($key);
        $cipher->setIV($key);
        return $cipher->encrypt($string);
    }

    function osc_decrypt_alert($string) {
        $key = hash("sha256", osc_get_alert_private_key(), true);

        if(Cryptor::Usable()) {
            return Cryptor::Decrypt($string, $key, 0);
        }

        // START DEPRECATED : To be removed in future versions
        if(function_exists('mcrypt_module_open')) {
            $cipher = mcrypt_module_open(MCRYPT_RIJNDAEL_256, '', MCRYPT_MODE_CBC, '');
            $cipherText = '';
            if (mcrypt_generic_init($cipher, $key, $key) != -1) {
                $cipherText = mdecrypt_generic($cipher, $string);
                mcrypt_generic_deinit($cipher);
            }
            return trim(substr($cipherText, 32));
<<<<<<< HEAD
        }
=======
        };
        // END DEPRECATED : To be removed in future versions

        // COMPATIBILITY
>>>>>>> da172674
        require_once LIB_PATH . 'phpseclib/Crypt/Rijndael.php';
        $cipher = new Crypt_Rijndael(CRYPT_RIJNDAEL_MODE_CBC);
        $cipher->disablePadding();
        $cipher->setBlockLength(256);
        $cipher->setKey($key);
        $cipher->setIV($key);
        return trim(substr($cipher->decrypt($string), 32));
    }


    function osc_set_alert_public_key() {
        if(!View::newInstance()->_exists('alert_public_key')) {
            Session::newInstance()->_set('alert_public_key', osc_random_string(32) );
        }
    }

    function osc_get_alert_public_key() {
        return Session::newInstance()->_get('alert_public_key');
    }

    function osc_set_alert_private_key() {
        if(!View::newInstance()->_exists('alert_private_key')) {
            Session::newInstance()->_set('alert_private_key', osc_random_string(32) );
        }
    }

    function osc_get_alert_private_key() {
        return Session::newInstance()->_get('alert_private_key');
    }

    function osc_random_string($length) {
        $buffer = '';
        $buffer_valid = false;
        if (!$buffer_valid && function_exists('openssl_random_pseudo_bytes')) {
            $buffer = openssl_random_pseudo_bytes($length);
            if ($buffer) {
                $buffer_valid = true;
            }
        }
        if (!$buffer_valid && is_readable('/dev/urandom')) {
            $f = fopen('/dev/urandom', 'r');
            $read = strlen($buffer);
            while ($read < $length) {
                $buffer .= fread($f, $length - $read);
                $read = strlen($buffer);
            }
            fclose($f);
            if ($read >= $length) {
                $buffer_valid = true;
            }
        }

        // START DEPRECATED: To be removed in future releases
        if (function_exists('mcrypt_create_iv') && !defined('PHALANGER')) {
            $buffer = mcrypt_create_iv($length, MCRYPT_DEV_URANDOM);
            if ($buffer) {
                $buffer_valid = true;
            }
        }
        // END DEPRECATED: To be removed in future releases

        if (!$buffer_valid || strlen($buffer) < $length) {
            $bl = strlen($buffer);
            for ($i = 0; $i < $length; $i++) {
                if ($i < $bl) {
                    $buffer[$i] = $buffer[$i] ^ chr(mt_rand(0, 255));
                } else {
                    $buffer .= chr(mt_rand(0, 255));
                }
            }
        }
        if(!$buffer_valid) {
            $buffer = osc_genRandomPassword(2*$length);
        }
        return substr(str_replace('+', '.', base64_encode($buffer)), 0, $length);
    }<|MERGE_RESOLUTION|>--- conflicted
+++ resolved
@@ -291,12 +291,8 @@
                 mcrypt_generic_deinit($cipher);
             }
             return $cipherText;
-<<<<<<< HEAD
-        }
-=======
         };
         // END DEPRECATED : To be removed in future versions
->>>>>>> da172674
 
         // COMPATIBILITY
         while (strlen($string) % 32 != 0) {
@@ -327,14 +323,10 @@
                 mcrypt_generic_deinit($cipher);
             }
             return trim(substr($cipherText, 32));
-<<<<<<< HEAD
-        }
-=======
         };
         // END DEPRECATED : To be removed in future versions
 
         // COMPATIBILITY
->>>>>>> da172674
         require_once LIB_PATH . 'phpseclib/Crypt/Rijndael.php';
         $cipher = new Crypt_Rijndael(CRYPT_RIJNDAEL_MODE_CBC);
         $cipher->disablePadding();
