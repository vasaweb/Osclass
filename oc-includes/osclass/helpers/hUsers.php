<?php

    function osc_user_field($field, $locale = "") {
        if (View::newInstance()->_exists('users')) {
            $user = View::newInstance()->_current('users') ;
        } else {
            $user = View::newInstance()->_get('user') ;
        }
        return osc_field($user, $field, $locale) ;
    }
    
    function osc_user() {
        if (View::newInstance()->_exists('users')) {
            $user = View::newInstance()->_current('users') ;
        } else {
            $user = View::newInstance()->_get('user') ;
        }

        return($user) ;
    }


    function osc_is_web_user_logged_in() {
        if (Session::newInstance()->_get("userId") == '') return false ;
        return true ;
    }

    function osc_logged_user_email() {
        return Session::newInstance()->_get('userEmail') ;
    }

    function osc_logged_user_name() {
        return Session::newInstance()->_get('userName') ;
    }

    function osc_is_admin_user_logged_in() {
        if (Session::newInstance()->_get("adminId") == '') return false ;
        return true ;
    }

    function osc_logged_admin_username() {
        return Session::newInstance()->_get('adminUserName') ;
    }

    function osc_logged_admin_name() {
        return Session::newInstance()->_get('adminName') ;
    }

    function osc_logged_admin_email() {
        return Session::newInstance()->_get('adminEmail') ;
    }
<<<<<<< HEAD

=======
    
>>>>>>> 9ba66668
    function osc_user_name() {
        return osc_user_field("s_name");
    }
    
    function osc_user_email() {
        return osc_user_field("s_email");
    }
    
    function osc_user_username() {
        return osc_user_field("s_username");
    }
    
    function osc_user_regdate() {
        return osc_user_field("dt_reg_date");
    }
    
    function osc_user_id() {
        return osc_user_field("pk_i_id");
    }
    
    function osc_user_website() {
        return osc_user_field("s_website");
    }
    
    function osc_user_info() {
        return osc_user_field("s_info");
    }
    
    function osc_user_phone_land() {
        return osc_user_field("s_phone_land");
    }
    
    function osc_user_phone_moble() {
        return osc_user_field("s_phone_mobile");
    }

    function osc_user_phone() {
        if(osc_user_field("s_phone_land")!="") {
            return osc_user_field("s_phone_land");
        } else if(osc_user_field("s_phone_mobile")!="") {
            return osc_user_field("s_phone_mobile");
        }
        return "";
    }
        
    function osc_user_country() {
        return osc_user_field("s_country");
    }

    function osc_user_region() {
        return osc_user_field("s_region");
    }

    function osc_user_city() {
        return osc_user_field("s_city");
    }

    function osc_user_city_area() {
        return osc_user_field("s_city_area");
    }

    function osc_user_address() {
        return osc_user_field("s_address");
    }

    function osc_user_zip() {
        return osc_user_field("s_zip");
    }

    function osc_user_latitude() {
        return osc_user_field("d_coord_lat");
    }

    function osc_user_longitude() {
        return osc_user_field("d_coord_long");
    }
    
    /////////////
    // ALERTS  //
    /////////////
    function osc_has_alerts() {
        $alert = View::newInstance()->_next('alerts') ;
        View::newInstance()->_exportVariableToView("items", isset($alert['items'])?$alert['items']:array());
        return $alert;
    }

    function osc_count_alerts() {
        return View::newInstance()->_count('alerts') ;
    }
    
    function osc_alert() {
        return View::newInstance()->_get('alerts');
    }
    
    
 

    function osc_prepare_user_info() {
        if ( !View::newInstance()->_exists('users') ) {
            View::newInstance()->_exportVariableToView('users', array ( User::newInstance()->findByPrimaryKey( osc_item_id() ) ) ) ;
        }
        return View::newInstance()->_next('users') ;
    }


?><|MERGE_RESOLUTION|>--- conflicted
+++ resolved
@@ -49,11 +49,7 @@
     function osc_logged_admin_email() {
         return Session::newInstance()->_get('adminEmail') ;
     }
-<<<<<<< HEAD
 
-=======
-    
->>>>>>> 9ba66668
     function osc_user_name() {
         return osc_user_field("s_name");
     }
@@ -148,9 +144,6 @@
         return View::newInstance()->_get('alerts');
     }
     
-    
- 
-
     function osc_prepare_user_info() {
         if ( !View::newInstance()->_exists('users') ) {
             View::newInstance()->_exportVariableToView('users', array ( User::newInstance()->findByPrimaryKey( osc_item_id() ) ) ) ;
