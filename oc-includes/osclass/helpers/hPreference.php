--- conflicted
+++ resolved
@@ -90,7 +90,6 @@
         return (getPreference('reg_user_can_contact'));
     }
 
-<<<<<<< HEAD
     /**
      * Gets list of blacklsited terms for usernames
      *
@@ -100,8 +99,6 @@
         return (getPreference('username_blacklist'));
     }
 
-=======
->>>>>>> 04a6aba4
     /**
      * Gets if users are enabled or not
      *
