--- conflicted
+++ resolved
@@ -29,11 +29,7 @@
      * @return int
      */
     function osc_time_cookie() {
-<<<<<<< HEAD
-        return 31536000; // one year in seconds
-=======
         return (int) 31536000; // one year in seconds
->>>>>>> 6a91db6f
     }
 
     /**
@@ -60,11 +56,7 @@
      * @return int
      */
     function osc_comments_per_page() {
-<<<<<<< HEAD
-        return getPreference( 'comments_per_page');
-=======
         return (int)(getPreference('comments_per_page'));
->>>>>>> 6a91db6f
     }
 
     /**
@@ -82,11 +74,7 @@
      * @return int
      */
     function osc_warn_expiration() {
-<<<<<<< HEAD
-        return getPreference( 'warn_expiration');
-=======
         return (int)(getPreference('warn_expiration'));
->>>>>>> 6a91db6f
     }
 
     /**
@@ -176,11 +164,7 @@
      * @return int
      */
     function osc_moderate_comments() {
-<<<<<<< HEAD
-        return getPreference( 'moderate_comments');
-=======
         return (int)(getPreference('moderate_comments'));
->>>>>>> 6a91db6f
     }
 
     /**
@@ -261,11 +245,7 @@
      * @return int
      */
     function osc_items_wait_time() {
-<<<<<<< HEAD
-        return getPreference( 'items_wait_time');
-=======
         return (int)(getPreference('items_wait_time'));
->>>>>>> 6a91db6f
     }
 
     /**
@@ -274,11 +254,7 @@
      * @return int
      */
     function osc_moderate_items() {
-<<<<<<< HEAD
-        return getPreference( 'moderate_items');
-=======
         return (int)(getPreference('moderate_items'));
->>>>>>> 6a91db6f
     }
 
     /**
@@ -314,11 +290,7 @@
      * @return int
      */
     function osc_max_images_per_item() {
-<<<<<<< HEAD
-        return getPreference( 'numImages@items');
-=======
         return (int)(getPreference('numImages@items'));
->>>>>>> 6a91db6f
     }
 
     /**
@@ -430,11 +402,7 @@
      * @return int
      */
     function osc_max_size_kb() {
-<<<<<<< HEAD
-        return getPreference( 'maxSizeKb');
-=======
         return (int)(getPreference('maxSizeKb'));
->>>>>>> 6a91db6f
     }
 
     /**
@@ -488,11 +456,7 @@
      * @return int
      */
     function osc_last_version_check() {
-<<<<<<< HEAD
-	    return getPreference( 'last_version_check') ?:0;
-=======
         return (int)(getPreference('last_version_check'));
->>>>>>> 6a91db6f
     }
 
     /**
@@ -501,11 +465,7 @@
      * @return int
      */
     function osc_themes_last_version_check() {
-<<<<<<< HEAD
-        return getPreference( 'themes_last_version_check');
-=======
         return (int)(getPreference('themes_last_version_check'));
->>>>>>> 6a91db6f
     }
 
     /**
@@ -514,11 +474,7 @@
      * @return int
      */
     function osc_plugins_last_version_check() {
-<<<<<<< HEAD
-        return getPreference( 'plugins_last_version_check');
-=======
         return (int)(getPreference('plugins_last_version_check'));
->>>>>>> 6a91db6f
     }
 
     /**
@@ -527,11 +483,7 @@
      * @return int
      */
     function osc_languages_last_version_check() {
-<<<<<<< HEAD
-        return getPreference( 'languages_last_version_check');
-=======
         return (int)(getPreference('languages_last_version_check'));
->>>>>>> 6a91db6f
     }
 
     /**
@@ -549,11 +501,7 @@
      * @return int
      */
     function osc_version() {
-<<<<<<< HEAD
-        return getPreference( 'version');
-=======
         return (int)(getPreference('version'));
->>>>>>> 6a91db6f
     }
 
     /**
@@ -571,11 +519,7 @@
      * @return string
      */
     function osc_language() {
-<<<<<<< HEAD
-        return getPreference( 'language');
-=======
         return (getPreference('language'));
->>>>>>> 6a91db6f
     }
 
     /**
@@ -584,11 +528,7 @@
      * @return string
      */
     function osc_admin_language() {
-<<<<<<< HEAD
-        return getPreference( 'admin_language');
-=======
         return (getPreference('admin_language'));
->>>>>>> 6a91db6f
     }
 
     /**
@@ -597,11 +537,7 @@
      * @return string
      */
     function osc_theme() {
-<<<<<<< HEAD
-        return getPreference( 'theme');
-=======
         return (getPreference('theme'));
->>>>>>> 6a91db6f
     }
 
     /**
@@ -610,11 +546,7 @@
      * @return string
      */
     function osc_admin_theme() {
-<<<<<<< HEAD
-        return getPreference( 'admin_theme');
-=======
         return (getPreference('admin_theme'));
->>>>>>> 6a91db6f
     }
 
     /**
@@ -623,11 +555,7 @@
      * @return string
      */
     function osc_page_description() {
-<<<<<<< HEAD
-        return getPreference( 'pageDesc');
-=======
         return (getPreference('pageDesc'));
->>>>>>> 6a91db6f
     }
 
     /**
@@ -636,11 +564,7 @@
      * @return string
      */
     function osc_contact_email() {
-<<<<<<< HEAD
-        return getPreference( 'contactEmail');
-=======
         return (getPreference('contactEmail'));
->>>>>>> 6a91db6f
     }
 
     /**
@@ -649,11 +573,7 @@
      * @return string
      */
     function osc_date_format() {
-<<<<<<< HEAD
-        return getPreference( 'dateFormat');
-=======
         return (getPreference('dateFormat'));
->>>>>>> 6a91db6f
     }
 
     /**
@@ -662,11 +582,7 @@
      * @return string
      */
     function osc_time_format() {
-<<<<<<< HEAD
-        return getPreference( 'timeFormat');
-=======
         return (getPreference('timeFormat'));
->>>>>>> 6a91db6f
     }
 
     /**
@@ -675,11 +591,7 @@
      * @return string
      */
     function osc_week_starts_at() {
-<<<<<<< HEAD
-        return getPreference( 'weekStart');
-=======
         return (getPreference('weekStart'));
->>>>>>> 6a91db6f
     }
 
     /**
@@ -688,11 +600,7 @@
      * @return int
      */
     function osc_num_rss_items() {
-<<<<<<< HEAD
-        return getPreference( 'num_rss_items');
-=======
         return (int)(getPreference('num_rss_items'));
->>>>>>> 6a91db6f
     }
 
     /**
@@ -701,11 +609,7 @@
      * @return string
      */
     function osc_currency() {
-<<<<<<< HEAD
-        return getPreference( 'currency');
-=======
         return (getPreference('currency'));
->>>>>>> 6a91db6f
     }
 
     /**
@@ -714,11 +618,7 @@
      * @return string
      */
     function osc_akismet_key() {
-<<<<<<< HEAD
-        return getPreference( 'akismetKey');
-=======
         return (getPreference('akismetKey'));
->>>>>>> 6a91db6f
     }
 
     /**
@@ -727,11 +627,7 @@
      * @return string
      */
     function osc_recaptcha_private_key() {
-<<<<<<< HEAD
-        return getPreference( 'recaptchaPrivKey');
-=======
         return (getPreference('recaptchaPrivKey'));
->>>>>>> 6a91db6f
     }
 
 
@@ -833,11 +729,7 @@
      * @return int
      */
     function osc_market_external_sources() {
-<<<<<<< HEAD
-        return getBoolPreference( 'marketAllowExternalSources');
-=======
         return (getBoolPreference('marketAllowExternalSources'));
->>>>>>> 6a91db6f
     }
 
     /**
@@ -846,11 +738,7 @@
      * @return int
      */
     function osc_market_categories() {
-<<<<<<< HEAD
-        return getPreference( 'marketCategories');
-=======
         return (getPreference('marketCategories'));
->>>>>>> 6a91db6f
     }
 
     /**
@@ -859,11 +747,7 @@
      * @return int
      */
     function osc_market_data_update() {
-<<<<<<< HEAD
-        return getPreference( 'marketDataUpdate');
-=======
         return (getPreference('marketDataUpdate'));
->>>>>>> 6a91db6f
     }
 
     /**
@@ -872,11 +756,7 @@
      * @return string
      */
     function osc_recaptcha_public_key() {
-<<<<<<< HEAD
-        return getPreference( 'recaptchaPubKey');
-=======
         return (getPreference('recaptchaPubKey'));
->>>>>>> 6a91db6f
     }
 
     /**
@@ -885,11 +765,7 @@
      * @return string
      */
     function osc_mailserver_type() {
-<<<<<<< HEAD
-        return getPreference( 'mailserver_type');
-=======
         return (getPreference('mailserver_type'));
->>>>>>> 6a91db6f
     }
 
     /**
@@ -898,11 +774,7 @@
      * @return string
      */
     function osc_mailserver_host() {
-<<<<<<< HEAD
-        return getPreference( 'mailserver_host');
-=======
         return (getPreference('mailserver_host'));
->>>>>>> 6a91db6f
     }
 
     /**
@@ -911,11 +783,7 @@
      * @return int
      */
     function osc_mailserver_port() {
-<<<<<<< HEAD
-        return getPreference( 'mailserver_port');
-=======
         return (int)(getPreference('mailserver_port'));
->>>>>>> 6a91db6f
     }
 
     /**
@@ -924,11 +792,7 @@
     * @return string
     */
     function osc_mailserver_mail_from() {
-<<<<<<< HEAD
-        return getPreference( 'mailserver_mail_from');
-=======
         return (getPreference('mailserver_mail_from'));
->>>>>>> 6a91db6f
     }
 
     /**
@@ -937,11 +801,7 @@
     * @return string
     */
     function osc_mailserver_name_from() {
-<<<<<<< HEAD
-        return getPreference( 'mailserver_name_from');
-=======
         return (getPreference('mailserver_name_from'));
->>>>>>> 6a91db6f
     }
 
     /**
@@ -950,11 +810,7 @@
      * @return string
      */
     function osc_mailserver_username() {
-<<<<<<< HEAD
-        return getPreference( 'mailserver_username');
-=======
         return (getPreference('mailserver_username'));
->>>>>>> 6a91db6f
     }
 
     /**
@@ -963,11 +819,7 @@
      * @return string
      */
     function osc_mailserver_password() {
-<<<<<<< HEAD
-        return getPreference( 'mailserver_password');
-=======
         return (getPreference('mailserver_password'));
->>>>>>> 6a91db6f
     }
 
     /**
@@ -976,11 +828,7 @@
      * @return boolean
      */
     function osc_mailserver_ssl() {
-<<<<<<< HEAD
-        return getPreference( 'mailserver_ssl');
-=======
         return (getPreference('mailserver_ssl'));
->>>>>>> 6a91db6f
     }
 
     /**
@@ -989,11 +837,7 @@
      * @return string
      */
     function osc_active_plugins() {
-<<<<<<< HEAD
-        return getPreference( 'active_plugins');
-=======
         return (getPreference('active_plugins'));
->>>>>>> 6a91db6f
     }
 
     /**
@@ -1002,11 +846,7 @@
      * @return string
      */
     function osc_installed_plugins() {
-<<<<<<< HEAD
-        return getPreference( 'installed_plugins');
-=======
         return (getPreference('installed_plugins'));
->>>>>>> 6a91db6f
     }
 
     /**
@@ -1015,11 +855,7 @@
      * @return string
      */
     function osc_default_order_field_at_search() {
-<<<<<<< HEAD
-        return getPreference( 'defaultOrderField@search');
-=======
         return (getPreference('defaultOrderField@search'));
->>>>>>> 6a91db6f
     }
 
     /**
@@ -1028,11 +864,7 @@
      * @return string
      */
     function osc_default_order_type_at_search() {
-<<<<<<< HEAD
-        return getPreference( 'defaultOrderType@search');
-=======
         return (getPreference('defaultOrderType@search'));
->>>>>>> 6a91db6f
     }
 
     /**
@@ -1041,11 +873,7 @@
      * @return string
      */
     function osc_default_show_as_at_search() {
-<<<<<<< HEAD
-        return getPreference( 'defaultShowAs@search');
-=======
         return (getPreference('defaultShowAs@search'));
->>>>>>> 6a91db6f
     }
 
     /**
@@ -1054,11 +882,7 @@
      * @return int
      */
     function osc_max_results_per_page_at_search() {
-<<<<<<< HEAD
-        return getPreference( 'maxResultsPerPage@search');
-=======
         return (int)(getPreference('maxResultsPerPage@search'));
->>>>>>> 6a91db6f
     }
 
     /**
@@ -1067,11 +891,7 @@
      * @return int
      */
     function osc_default_results_per_page_at_search() {
-<<<<<<< HEAD
-        return getPreference( 'defaultResultsPerPage@search');
-=======
         return (int)(getPreference('defaultResultsPerPage@search'));
->>>>>>> 6a91db6f
     }
 
     /**
@@ -1080,11 +900,7 @@
      * @return int
      */
     function osc_max_latest_items() {
-<<<<<<< HEAD
-        return getPreference( 'maxLatestItems@home');
-=======
         return (int)(getPreference('maxLatestItems@home'));
->>>>>>> 6a91db6f
     }
 
     /**
@@ -1137,11 +953,7 @@
      * @return int
      */
     function osc_max_latest_items_at_home() {
-<<<<<<< HEAD
-        return getPreference( 'maxLatestItems@home');
-=======
         return (int)(getPreference('maxLatestItems@home'));
->>>>>>> 6a91db6f
     }
 
     /**
@@ -1165,8 +977,10 @@
      */
     function osc_get_bool_preference($key, $section = 'osclass') {
         $var = getPreference($key, $section);
-
-	    return $var == 1 || $var == '1' || $var == 'true' || $var == true;
+        if($var==1 || $var=="1" || $var=="true" || $var==true) {
+            return true;
+        }
+        return false;
     }
 
 
