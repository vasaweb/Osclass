<?php

    /*
     *      OSCLass – software for creating and publishing online classified
     *                           advertising platforms
     *
     *                        Copyright (C) 2010 OSCLASS
     *
     *       This program is free software: you can redistribute it and/or
     *     modify it under the terms of the GNU Affero General Public License
     *     as published by the Free Software Foundation, either version 3 of
     *            the License, or (at your option) any later version.
     *
     *     This program is distributed in the hope that it will be useful, but
     *         WITHOUT ANY WARRANTY; without even the implied warranty of
     *        MERCHANTABILITY or FITNESS FOR A PARTICULAR PURPOSE.  See the
     *             GNU Affero General Public License for more details.
     *
     *      You should have received a copy of the GNU Affero General Public
     * License along with this program.  If not, see <http://www.gnu.org/licenses/>.
     */

    function osc_time_cookie() {
        return ( 31536000 ) ; // one year in seconds
    }

    function osc_comments_enabled() {
        return (getBoolPreference('enabled_comments')) ;
    }

    function osc_users_enabled() {
        return (getBoolPreference('enabled_users')) ;
    }

    function osc_user_registration_enabled() {
        return (getBoolPreference('enabled_user_registration')) ;
    }

    function osc_user_validation_enabled() {
        return (getBoolPreference('enabled_user_validation')) ;
    }

    function osc_logged_user_item_validation() {
        return (getBoolPreference('logged_user_item_validation')) ;
    }

    function osc_moderate_comments() {
        return (getPreference('moderate_comments')) ;
    }

    function osc_notify_new_comment() {
        return (getBoolPreference('notify_new_comment')) ;
    }

    function osc_rewrite_enabled() {
        return (getBoolPreference('rewriteEnabled')) ;
    }

    function osc_mod_rewrite_loaded() {
        return (getBoolPreference('mod_rewrite_loaded')) ;
    }

    function osc_keep_original_image() {
        return (getBoolPreference('keep_original_image')) ;
    }

    function osc_auto_cron() {
        return (getBoolPreference('auto_cron')) ;
    }

    //osc_enabled_recaptcha_items
    function osc_recaptcha_items_enabled() {
        return (getBoolPreference('enabled_recaptcha_items')) ;
    }

    //osc_enabled_item_validation
    function osc_item_validation_enabled() {
        return (getBoolPreference('enabled_item_validation')) ;
    }
    
    function osc_reg_user_post() {
        return (getBoolPreference('reg_user_post')) ;
    }

    function osc_price_enabled_at_items() {
        return (getBoolPreference('enableField#f_price@items')) ;
    }

    function osc_images_enabled_at_items() {
        return (getBoolPreference('enableField#images@items')) ;
    }

    function osc_notify_contact_friends() {
        return(getBoolPreference('notify_contact_friends')) ;
    }

    function osc_notify_contact_item() {
        return(getBoolPreference('notify_contact_item')) ;
    }

    function osc_item_attachment() {
        return(getBoolPreference('item_attachment')) ;
    }

    function osc_contact_attachment() {
        return(getBoolPreference('contact_attachment')) ;
    }

    function osc_notify_new_item() {
        return(getBoolPreference('notify_new_item')) ;
    }

    function osc_mailserver_auth() {
        return(getBoolPreference('mailserver_auth')) ;
    }
    

    //OTHER FUNCTIONS TO GET INFORMATION OF PREFERENCES
    function osc_rewrite_rules() {
        return (getPreference('rewrite_rules')) ;
    }

    function osc_max_size_kb() {
        return (getPreference('maxSizeKb')) ;
    }

    function osc_allowed_extension() {
        return (getPreference('allowedExt')) ;
    }

    function osc_thumbnail_dimensions() {
        return (getPreference('dimThumbnail')) ;
    }

    function osc_preview_dimensions() {
        return (getPreference('dimPreview')) ;
    }

    function osc_normal_dimensions() {
        return (getPreference('dimNormal')) ;
    }

    function osc_last_version_check() {
        return (getPreference('last_version_check')) ;
    }

    function osc_version() {
        return (getPreference('version')) ;
    }

    function osc_page_title() {
        return (getPreference('pageTitle')) ;
    }

    function osc_language() {
        return(getPreference('language')) ;
    }

    function osc_admin_language() {
        return(getPreference('admin_language')) ;
    }

    function osc_theme() {
        return(getPreference('theme')) ;
    }

    function osc_admin_theme() {
        return(getPreference('admin_theme')) ;
    }

    function osc_page_description() {
        return(getPreference('pageDesc')) ;
    }

    function osc_contact_email() {
        return(getPreference('contactEmail')) ;
    }
    
    function osc_date_format() {
        return(getPreference('dateFormat')) ;
    }

    function osc_time_format() {
        return(getPreference('timeFormat')) ;
    }

    function osc_week_starts_at() {
        return(getPreference('weekStart')) ;
    }

    function osc_num_rss_items() {
        return(getPreference('num_rss_items')) ;
    }

    function osc_currency() {
        return(getPreference('currency')) ;
    }

    function osc_akismet_key() {
        return(getPreference('akismetKey')) ;
    }

    function osc_recaptcha_private_key() {
        return(getPreference('recaptchaPrivKey')) ;
    }

    function osc_recaptcha_public_key() {
        return(getPreference('recaptchaPubKey')) ;
    }

    function osc_mailserver_type() {
        return(getPreference('mailserver_type')) ;
    }

    function osc_mailserver_host() {
        return(getPreference('mailserver_host')) ;
    }

    function osc_mailserver_port() {
        return(getPreference('mailserver_port')) ;
    }

    function osc_mailserver_username() {
        return(getPreference('mailserver_username')) ;
    }

    function osc_mailserver_password() {
        return(getPreference('mailserver_password')) ;
    }

    function osc_mailserver_ssl() {
        return(getPreference('mailserver_ssl')) ;
    }

    function osc_active_plugins() {
        return(getPreference('active_plugins')) ;
    }

    function osc_default_order_field_at_search() {
        return(getPreference('defaultOrderField@search')) ;
    }

    function osc_default_order_type_at_search() {
        return(getPreference('defaultOrderType@search')) ;
    }
    
    function osc_default_show_as_at_search() {
        return(getPreference('defaultShowAs@search')) ;
    }

    function osc_max_results_per_page_at_search() {
        return(getPreference('maxResultsPerPage@search')) ;
    }

    function osc_default_results_per_page_at_search() {
        return(getPreference('defaultResultsPerPage@search')) ;
    }

    function osc_max_latest_items() {
        return(getPreference('maxLatestItems@home')) ;
    }

    function osc_save_latest_searches() {
        return(getBoolPreference('save_latest_searches')) ;
    }

    function osc_purge_latest_searches() {
        return(getPreference('purge_latest_searches')) ;
    }

    function osc_item_spam_delay() {
        return 60; // need to be changed
    }
    
    function osc_comment_spam_delay() {
        return 60; // need to be changed
    }
<<<<<<< HEAD
=======
    
    function osc_selectable_parent_categories() {
        return(getPreference('selectable_parent_categories')) ;
    }
>>>>>>> 93be9b16

    function osc_get_preference($key, $section = 'osclass') {
        return getPreference($key, $section);
    }

    function osc_set_preference($key, $value = '', $section = 'osclass', $type = 'STRING') {
        return Preference::newInstance()->replace($key, $value, $section, $type);
    }

    function osc_delete_preference($value = '', $section = 'osclass') {
        return Preference::newInstance()->delete(array('s_name' => $value, 's_section' => $section));
    }

    function osc_reset_preferences() {
        return Preference::newInstance()->toArray();
    }
    

    //PRIVATE FUNCTION (if there was a class :P)
    function getBoolPreference($key) {
        $_P = Preference::newInstance() ;

        if($_P->get($key)) {
            return true ;
        } else {
            return false ;
        }
    }

    //PRIVATE FUNCTION FOR GETTING NO BOOLEAN INFORMATION (if there was a class :P)
    function getPreference($key, $section = 'osclass') {
        $_P = Preference::newInstance() ;
        return($_P->get($key, $section)) ;
    }
?><|MERGE_RESOLUTION|>--- conflicted
+++ resolved
@@ -275,13 +275,10 @@
     function osc_comment_spam_delay() {
         return 60; // need to be changed
     }
-<<<<<<< HEAD
-=======
     
     function osc_selectable_parent_categories() {
         return(getPreference('selectable_parent_categories')) ;
     }
->>>>>>> 93be9b16
 
     function osc_get_preference($key, $section = 'osclass') {
         return getPreference($key, $section);
