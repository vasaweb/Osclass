--- conflicted
+++ resolved
@@ -263,13 +263,10 @@
     function osc_get_preference($key, $section = 'osclass') {
         return getPreference($key, $section);
     }
-<<<<<<< HEAD
-=======
 
     function osc_set_preference($key, $value = '', $section = 'osclass', $type = 'STRING') {
         return Preference::newInstance()->replace($key, $value, $section, $type);
     }
->>>>>>> 51b71fc5
 
     
 
