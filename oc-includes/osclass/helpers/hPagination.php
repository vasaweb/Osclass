<?php

    /*
     *      OSCLass – software for creating and publishing online classified
     *                           advertising platforms
     *
     *                        Copyright (C) 2010 OSCLASS
     *
     *       This program is free software: you can redistribute it and/or
     *     modify it under the terms of the GNU Affero General Public License
     *     as published by the Free Software Foundation, either version 3 of
     *            the License, or (at your option) any later version.
     *
     *     This program is distributed in the hope that it will be useful, but
     *         WITHOUT ANY WARRANTY; without even the implied warranty of
     *        MERCHANTABILITY or FITNESS FOR A PARTICULAR PURPOSE.  See the
     *             GNU Affero General Public License for more details.
     *
     *      You should have received a copy of the GNU Affero General Public
     * License along with this program.  If not, see <http://www.gnu.org/licenses/>.
     */

    /**
     * Return the pagination links of search page
     *
     * @return <string> pagination links
     */
    function osc_search_pagination() {
        $pagination = new Pagination();
        return $pagination->doPagination();
<<<<<<< HEAD
    }

    function osc_comments_pagination() {
        $params = array(
                        'total' => ceil(osc_item_total_comments()/osc_comments_per_page()),
                        'selected' => osc_item_comments_page(),
                        'url' => osc_item_comments_url('{PAGE}'),
                        );
        $pagination = new Pagination($params);
        return $pagination->doPagination();
=======
>>>>>>> 266cc93d
    }

    /**
     * Return generic pagination links
     *
     * @array $params
     *          'total' => number of total pages (default osc_search_total_pages())
     *          'selected' => number of the page selected (starting at 0) (default osc_search_page())
     *          'class_first' => css class for the first link (default 'searchPaginationFirst')
     *          'class_last' => css class for the last link (default 'searchPaginationLast')
     *          'class_prev' => css class for the prev link (default 'searchPaginationPrev')
     *          'class_next' => css class for the next link (default 'searchPaginationNext')
     *          'text_first' => text for the first link ('<<', 'First', ...) (default '&laquo;')
     *          'text_prev' => text for the first link ('<', 'Previous.', ...) (default '&raquo;')
     *          'text_next' => text for the first link ('>', 'Next', ...) (default '&lt;')
     *          'text_last' => text for the lastst link ('>>', 'Last', ...) (default '&gt;')
     *          'class_selected' => css class for the selected link (default 'searchPaginationSelected')
     *          'class_non_selected' => css class for non selected links (default 'searchPaginationNonSelected')
     *          'delimiter' => delimiter between links (default " ")
     *          'force_limits' => Always show the first/last links even if you're already on first/last page (default false)
     *          'sides' => How many pages to show (default 2)
     *          'url' => Format of the URL of the links, put "{PAGE}" on the page variable. Example http://www.example.com/index.php?page=search&amp;sCategory=2&amp;iPage={PAGE} (default osc_update_search_url(array('iPage' => '{PAGE}'))
     *
     * @return <string> pagination links
     */
    function osc_pagination($params = null) {
        $pagination = new Pagination($params);
        return $pagination->doPagination();
    }

?><|MERGE_RESOLUTION|>--- conflicted
+++ resolved
@@ -28,7 +28,6 @@
     function osc_search_pagination() {
         $pagination = new Pagination();
         return $pagination->doPagination();
-<<<<<<< HEAD
     }
 
     function osc_comments_pagination() {
@@ -39,8 +38,6 @@
                         );
         $pagination = new Pagination($params);
         return $pagination->doPagination();
-=======
->>>>>>> 266cc93d
     }
 
     /**
