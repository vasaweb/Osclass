--- conflicted
+++ resolved
@@ -248,10 +248,10 @@
         return '';
     }
 
-<<<<<<< HEAD
     function osc_add_route($id, $regexp, $url, $file) {
         Rewrite::newInstance()->addRoute($id, $regexp, $url, $file);
-=======
+    }
+
     /**
      *
      */
@@ -272,7 +272,6 @@
             }
         }
         return $options;
->>>>>>> 67930df5
     }
 
 
