<?php

/*
 * Copyright 2014 Osclass
 *
 * Licensed under the Apache License, Version 2.0 (the "License");
 * you may not use this file except in compliance with the License.
 * You may obtain a copy of the License at
 *
 *     http://www.apache.org/licenses/LICENSE-2.0
 *
 * Unless required by applicable law or agreed to in writing, software
 * distributed under the License is distributed on an "AS IS" BASIS,
 * WITHOUT WARRANTIES OR CONDITIONS OF ANY KIND, either express or implied.
 * See the License for the specific language governing permissions and
 * limitations under the License.
 */

     /**
     * Helper Items - returns object from the static class (View)
     * @package Osclass
     * @subpackage Helpers
     * @author Osclass
     */

    ////////////////////////////////////////////////////////////////
    // FUNCTIONS THAT RETURNS OBJECT FROM THE STATIC CLASS (VIEW) //
    ////////////////////////////////////////////////////////////////

    /**
    * Gets current item array from view
    *
    * @return array $item, or null if not exist
    */
    function osc_item() {
        if(View::newInstance()->_exists('item')) {
            $item = View::newInstance()->_get('item');
        } else {
            $item = null;
        }

        return($item);
    }

    /**
    * Gets comment array form view
    *
    * @return array $comment
    */
    function osc_comment() {
        if (View::newInstance()->_exists('comments')) {
            $comment = View::newInstance()->_current('comments');
        } else {
            $comment = View::newInstance()->_get('comment');
        }

        return($comment);
    }

    /**
    * Gets resource array from view
    *
    * @return array $resource
    */
    function osc_resource() {
        if (View::newInstance()->_exists('resources')) {
            $resource = View::newInstance()->_current('resources');
        } else {
            $resource = View::newInstance()->_get('resource');
        }

        return($resource);
    }

    /**
    * Gets a specific field from current item
    *
    * @param type $field
    * @param type $locale
    * @return field_type
    */
    function osc_item_field($field, $locale = "") {
        return osc_field(osc_item(), $field, $locale);
    }

    /**
    * Gets a specific field from current comment
    *
    * @param type $field
    * @param type $locale
    * @return field_type
    */
    function osc_comment_field($field, $locale = '') {
        return osc_field(osc_comment(), $field, $locale);
    }

    /**
    * Gets a specific field from current resource
    *
    * @param type $field
    * @param type $locale
    * @return field_type
    */
    function osc_resource_field($field, $locale = '') {
        return osc_field(osc_resource(), $field, $locale);
    }
    /////////////////////////////////////////////////
    // END FUNCTIONS THAT RETURNS OBJECT FROM VIEW //
    /////////////////////////////////////////////////


    ///////////////////////
    // HELPERS FOR ITEMS //
    ///////////////////////


    /**
    * Gets id from current item
    *
    * @return int
    */
    function osc_item_id() {
        return (int) osc_item_field("pk_i_id");
    }

    /**
    * Gets user id from current item
    *
    * @return int
    */
    function osc_item_user_id() {
        return (int) osc_item_field("fk_i_user_id");
    }

    /**
     * Gets description from current item, if $locale is unspecified $locale is current user locale
     *
     * @param string $locale
     * @return string $desc
     */
    function osc_item_description($locale = "") {
        if ($locale == "") $locale = osc_current_user_locale();
        $desc = osc_item_field("s_description", $locale);
        if($desc=='') {
            $desc = osc_item_field("s_description", osc_language());
            if($desc=='') {
                $aLocales = osc_get_locales();
                foreach($aLocales as $locale) {
                    $desc = osc_item_field("s_description", @$locale['pk_c_code']);
                    if($desc!='') {
                        break;
                    }
                }
            }
        }
        return (string) $desc;
    }

    /**
     * Gets title from current item, if $locale is unspecified $locale is current user locale
     *
     * @param string $locale
     * @return string
     */
    function osc_item_title($locale = "") {
        if ($locale == "") $locale = osc_current_user_locale();
        $title = osc_item_field("s_title", $locale);
        if($title=='') {
            $title = osc_item_field("s_title", osc_language());
            if($title=='') {
                $aLocales = osc_get_locales();
                foreach($aLocales as $locale) {
                    $title = osc_item_field("s_title", @$locale['pk_c_code']);
                    if($title!='') {
                        break;
                    }
                }
            }
        }
        return (string) $title;
    }

    /**
     * Gets category from current item
     *
     * @param string $locale
     * @return string
     */
    function osc_item_category($locale = "") {
        if ( !View::newInstance()->_exists('item_category') ) {
            View::newInstance()->_exportVariableToView('item_category', Category::newInstance()->findByPrimaryKey( osc_item_category_id(), $locale ) );
        }
        $category = View::newInstance()->_get('item_category');
        return (string) osc_field($category, "s_name", $locale);
    }

    /**
     * Gets category description from current item, if $locale is unspecified $locale is current user locale
     *
     * @param type $locale
     * @return string
     */
    function osc_item_category_description($locale = "") {
        if ( !View::newInstance()->_exists('item_category') ) {
            View::newInstance()->_exportVariableToView('item_category', Category::newInstance()->findByPrimaryKey( osc_item_category_id(), $locale ) );
        }
        $category = View::newInstance()->_get('item_category');
        return osc_field($category, "s_description", $locale);
    }

    /**
     * Gets category id of current item
     *
     * @return int
     */
    function osc_item_category_id() {
        return (int) osc_item_field("fk_i_category_id");
    }

    /**
     * Checks to see if the price is enabled for this category.
     *
     * @param string $locale
     * @return string
     */
    function osc_item_category_price_enabled($catId = null) {
		if($catId == null) {
			$category = Category::newInstance()->findByPrimaryKey( osc_item_category_id() ) ;
		} else {
			$category = Category::newInstance()->findByPrimaryKey($catId) ;
		}
        return $category['b_price_enabled']==1?true:false;
    }

    /**
     * Gets publication date of current item
     *
     * @return string
     */
    function osc_item_pub_date() {
        return (string) osc_item_field("dt_pub_date");
    }

    /**
     * Gets modification date of current item
     *
     * @return string
     */
    function osc_item_mod_date() {
        return (string) osc_item_field("dt_mod_date");
    }

    /**
     * Gets date expiration of current item
     *
     * @return string
     */
    function osc_item_dt_expiration() {
        return (string) osc_item_field("dt_expiration");
    }

    /**
     * Gets price of current item
     *
     * @return float
     */
    function osc_item_price() {
        if(osc_item_field("i_price")=='') return null;
        else return (float) osc_item_field("i_price");
    }

    /**
     * Gets formatted price of current item
     *
     * @return string
     */
    function osc_item_formatted_price() {
        return (string) osc_format_price( osc_item_price() );
    }

    /**
     * DEPRECATED: incorrect spelling of "formatted." Kept for legacy purposes
     *
     * Calls osc_item_formatted_price
     *
     * @return string
     */
    function osc_item_formated_price() {
      return osc_item_formatted_price();
    }

    /**
     * Gets currency of current item
     *
     * @return string
     */
    function osc_item_currency() {
        return (string) osc_item_field("fk_c_currency_code");
    }

    /**
     * Gets currency symbol of an item
     *
     * @since 3.0
     * @return string
     */
    function osc_item_currency_symbol() {
        $aCurrency = Currency::newInstance()->findByPrimaryKey(osc_item_currency());
        return $aCurrency['s_description'];
    }

    /**
     * Gets contact name of current item
     *
     * @return string
     */
    function osc_item_contact_name() {
        return (string) osc_item_field("s_contact_name");
    }

    /**
     * Gets contact email of current item
     *
     * @return string
     */
    function osc_item_contact_email() {
        return (string) osc_item_field("s_contact_email");
    }

    /**
     * Gets country name of current item
     *
     * @return string
     */
    function osc_item_country() {
        return (string) osc_item_field("s_country");
    }

    /**
     * Gets country code of current item
     * Country code are two letters like US, ES, ...
     *
     * @return string
     */
    function osc_item_country_code() {
        return (string) osc_item_field("fk_c_country_code");
    }

    /**
     * Gets region of current item
     *
     * @return string
     */
    function osc_item_region() {
        return (string) osc_item_field("s_region");
    }

    /**
     * Gets region id of current item
     *
     * @return string
     */
    function osc_item_region_id() {
        return (string) osc_item_field("fk_i_region_id");
    }

    /**
     * Gets city of current item
     *
     * @return string
     */
    function osc_item_city() {
        return (string) osc_item_field("s_city");
    }

    /**
     * Gets city of current item
     *
     * @return string
     */
    function osc_item_city_id() {
        return (string) osc_item_field("fk_i_city_id");
    }

    /**
     * Gets city area of current item
     *
     * @return string
     */
    function osc_item_city_area() {
        return (string) osc_item_field("s_city_area");
    }

    /**
     * Gets city area of current item
     *
     * @return string
     */
    function osc_item_city_area_id() {
        return (string) osc_item_field("fk_i_city_area_id");
    }

    /**
     * Gets address of current item
     *
     * @return string
     */
    function osc_item_address() {
        return (string) osc_item_field("s_address");
    }

    /**
     * Gets true if can show email user at frontend, else return false
     *
     * @return boolean
     */
    function osc_item_show_email() {
        return (boolean) osc_item_field("b_show_email");
    }

    /**
     * Gets zip code of current item
     *
     * @return string
     */
    function osc_item_zip() {
        return (string) osc_item_field("s_zip");
    }

    /**
     * Gets latitude of current item
     *
     * @return float
     */
    function osc_item_latitude() {
        return (float) osc_item_field("d_coord_lat");
    }

    /**
     * Gets longitude of current item
     *
     * @return float
     */
    function osc_item_longitude() {
        return (float) osc_item_field("d_coord_long");
    }

    /**
     * Gets IP of current item
     *
     * @return string
     */
    function osc_item_ip() {
        return osc_item_field("s_ip");
    }

    /**
     * Gets true if current item is marked premium, else return false
     *
     * @return boolean
     */
    function osc_item_is_premium() {
        if ( osc_item_field("b_premium") ) return true;
        else return false;
    }

    /**
     * return number of views of current item
     *
     * @return int
     */
    function osc_item_views($viewAll = false) {
        $item = osc_item();
        if($viewAll) {
            return ItemStats::newInstance()->getViews(osc_item_id());
        } else {
            if(isset($item['i_num_views'])) {
                return (int) osc_item_field("i_num_views");
            } else {
                return ItemStats::newInstance()->getViews(osc_item_id());
            }
        }
    }

    /**
     * Return true if item is expired, else return false
     *
     * @return boolean
     */
    function osc_item_is_expired() {
        if( osc_item_is_premium() ) {
            return false;
        } else {
            return osc_isExpired(osc_item_dt_expiration());
        }
    }

    /**
     * Gets status of current item.
     * b_active = true  -> item is active
     * b_active = false -> item is inactive
     *
     * @return boolean
     */
    function osc_item_status() {
        return (boolean) osc_item_field("b_active");
    }

    /**
     * Gets secret string of current item
     *
     * @return string
     */
    function osc_item_secret() {
        return (string) osc_item_field("s_secret");
    }

    /**
     * Gets if current item is active
     *
     * @return boolean
     */
    function osc_item_is_active() {
        return (osc_item_field("b_active")==1);
    }

    /**
     * Gets if current item is inactive
     *
     * @return boolean
     */
    function osc_item_is_inactive() {
        return (osc_item_field("b_active")==0);
    }

    /**
     * Gets if current item is enabled
     *
     * @return boolean
     */
    function osc_item_is_enabled() {
        return (osc_item_field("b_enabled")==1);
    }

    /**
     * Gets if item is marked as spam
     *
     * @return boolean
     */
    function osc_item_is_spam() {
        return (osc_item_field("b_spam")==1);
    }

    /**
     * Gets link for mark as spam the current item
     *
     * @return string
     */
    function osc_item_link_spam() {
        if(!osc_rewrite_enabled ()) {
            $url = osc_base_url(true) . "?page=item&action=mark&as=spam&id=" . osc_item_id();
        } else {
            $url = osc_base_url() . osc_get_preference('rewrite_item_mark') . "/spam/" . osc_item_id();
        }

        return (string) $url;
    }

    /**
     * Retrun link for mark as bad category the current item.
     *
     * @return string
     */
    function osc_item_link_bad_category() {
        if(!osc_rewrite_enabled ()) {
            $url = osc_base_url(true) . "?page=item&action=mark&as=badcat&id=" . osc_item_id();
        } else {
            $url = osc_base_url() . osc_get_preference('rewrite_item_mark') . "/badcat/" . osc_item_id();
        }

        return (string) $url;
    }

    /**
     * Gets link for mark as repeated the current item
     *
     * @return string
     */
    function osc_item_link_repeated() {
        if(!osc_rewrite_enabled ()) {
            $url = osc_base_url(true) . "?page=item&action=mark&as=repeated&id=" . osc_item_id();
        } else {
            $url = osc_base_url() . osc_get_preference('rewrite_item_mark') . "/repeated/" . osc_item_id();
        }

        return (string) $url;
    }

    /**
     * Gets link for mark as offensive the current item
     *
     * @return string
     */
    function osc_item_link_offensive() {
        if(!osc_rewrite_enabled ()) {
            $url = osc_base_url(true) . "?page=item&action=mark&as=offensive&id=" . osc_item_id();
        } else {
            $url = osc_base_url() . osc_get_preference('rewrite_item_mark') . "/offensive/" . osc_item_id();
        }

        return (string) $url;
    }

    /**
     * Gets link for mark as expired the current item
     *
     * @return string
     */
    function osc_item_link_expired() {
        if(!osc_rewrite_enabled ()) {
            $url = osc_base_url(true) . "?page=item&action=mark&as=expired&id=" . osc_item_id();
        } else {
            $url = osc_base_url() . osc_get_preference('rewrite_item_mark') . "/expired/" . osc_item_id();
        }

        return (string) $url;
    }

    // DEPRECATED: This function will be removed in version 4.0
    function osc_list_page() {
        return osc_search_page();
    }

    // DEPRECATED: This function will be removed in version 4.0
    function osc_list_total_pages() {
        return osc_search_total_pages();
    }

    /**
     * Gets number of items per page for current pagination
     *
     * @return <type>
     */
    function osc_list_items_per_page() {
        return View::newInstance()->_get('items_per_page');
    }

    /**
     * Gets total number of comments of current item
     *
     * @return int
     */
    function osc_item_total_comments() {
        return ItemComment::newInstance()->totalComments( osc_item_id() );
    }

    /**
     * Gets page of comments in current pagination
     *
     * @return <type>
     */
    function osc_item_comments_page() {
        $page = Params::getParam('comments-page');
        if($page=='') {
            return 0;
        }
        if($page>0) {
            return (int) $page-1;
        }
    }

    ///////////////////////
    // HELPERS FOR ITEMS //
    ///////////////////////


    //////////////////////////
    // HELPERS FOR COMMENTS //
    //////////////////////////

    /**
     * Gets id of current comment
     *
     * @return int
     */
    function osc_comment_id() {
        return (int) osc_comment_field("pk_i_id");
    }

    /**
     * Gets publication date of current comment
     *
     * @return string
     */
    function osc_comment_pub_date() {
        return (string) osc_comment_field("dt_pub_date");
    }

    /**
     * Gets title of current commnet
     *
     * @return string
     */
    function osc_comment_title() {
        return (string) osc_comment_field("s_title");
    }

    /**
     * Gets author name of current comment
     *
     * @return string
     */
    function osc_comment_author_name() {
        return (string) osc_comment_field("s_author_name");
    }

    /**
     * Gets author email of current comment
     *
     * @return string
     */
    function osc_comment_author_email() {
        return (string) osc_comment_field("s_author_email");
    }

    /**
     * Gets body of current comment
     *
     * @return string
     */
    function osc_comment_body() {
        return (string) osc_comment_field("s_body");
    }

    /**
     * Gets user id of current comment
     *
     * @return int
     */
    function osc_comment_user_id() {
        return (int) osc_comment_field("fk_i_user_id");
    }

    /**
     * Gets  link to delete the current comment of current item
     *
     * @return string
     */
    function osc_delete_comment_url() {
        return (string) osc_base_url(true)."?page=item&action=delete_comment&id=".osc_item_id()."&comment=".osc_comment_id()."&".osc_csrf_token_url();
    }

    //////////////////////////////
    // END HELPERS FOR COMMENTS //
    //////////////////////////////

    ///////////////////////////
    // HELPERS FOR RESOURCES //
    ///////////////////////////

    /**
     * Gets id of current resource
     *
     * @return int
     */
    function osc_resource_id() {
        return (int) osc_resource_field("pk_i_id");
    }

    /**
     * Gets name of current resource
     *
     * @return string
     */
    function osc_resource_name() {
        return (string) osc_resource_field("s_name");
    }

    /**
     * Gets content type of current resource
     *
     * @return string
     */
    function osc_resource_type() {
        return (string) osc_resource_field("s_content_type");
    }

    /**
     * Gets extension of current resource
     *
     * @return string
     */
    function osc_resource_extension() {
        return (string) osc_resource_field("s_extension");
    }

    /**
     * Gets path of current resource
     *
     * @return string
     */
    function osc_resource_path() {
        return (string) osc_apply_filter('resource_path', osc_base_url().osc_resource_field("s_path"));
    }

    /**
     * Gets url of current resource
     *
     * @return string
     */
    function osc_resource_url() {
        return (string) osc_apply_filter('resource_url', osc_resource_path().osc_resource_id().".".osc_resource_field("s_extension"));
    }

    /**
     * Gets thumbnail url of current resource
     *
     * @return string
     */
    function osc_resource_thumbnail_url() {
        return (string) osc_apply_filter('resource_thumbnail_url', osc_resource_path().osc_resource_id()."_thumbnail.".osc_resource_field("s_extension"));
    }

    /**
     * Gets preview url of current resource
     *
     * @since 2.3.7
     * @return string
     */
    function osc_resource_preview_url() {
        return (string) osc_apply_filter('resource_preview_url', osc_resource_path().osc_resource_id()."_preview.".osc_resource_field("s_extension"));
    }

    /**
     * Gets original resource url of current resource
     *
     * @return string
     */
    function osc_resource_original_url() {
        return (string) osc_apply_filter('resource_original_url', osc_resource_path().osc_resource_id()."_original.".osc_resource_field("s_extension"));
    }

    /**
     * Set the internal pointer of array resources to its first element, and return it.
     *
     * @since 2.3.6
     * @return array
     */
    function osc_reset_resources() {
        return View::newInstance()->_reset('resources');
    }


    ///////////////////////////////
    // END HELPERS FOR RESOURCES //
    ///////////////////////////////

    /////////////
    // DETAILS //
    /////////////

    /**
     * Gets next item if there is, else return null
     *
     * @return array
     */
    function osc_has_items() {
        if ( View::newInstance()->_exists('resources') ) {
            View::newInstance()->_erase('resources');
        }
        if ( View::newInstance()->_exists('item_category') ) {
            View::newInstance()->_erase('item_category');
        }
        if ( View::newInstance()->_exists('metafields') ) {
            View::newInstance()->_erase('metafields');
        }
        if(View::newInstance()->_get('itemLoop')!='items') {
            View::newInstance()->_exportVariableToView('oldItem', View::newInstance()->_get('item'));
            View::newInstance()->_exportVariableToView('itemLoop', 'items');
        }
        $item = View::newInstance()->_next('items');
        if(!$item) {
            View::newInstance()->_exportVariableToView('item', View::newInstance()->_get('oldItem'));
            View::newInstance()->_exportVariableToView('itemLoop', '');
        } else {
            View::newInstance()->_exportVariableToView('item', View::newInstance()->_current('items'));
        }
        return $item;
    }

    /**
     * Set the internal pointer of array items to its first element, and return it.
     *
     * @return array
     */
    function osc_reset_items() {
        View::newInstance()->_exportVariableToView('item', View::newInstance()->_get('oldItem'));
        View::newInstance()->_exportVariableToView('itemLoop', '');
        return View::newInstance()->_reset('items');
    }

    /**
     * Set the internal pointer of array latestItems to its first element, and return it.
     *
     * @since 2.4
     * @return array
     */
    function osc_reset_latest_items() {
        View::newInstance()->_exportVariableToView('item', View::newInstance()->_get('oldItem'));
        View::newInstance()->_exportVariableToView('itemLoop', '');
        return View::newInstance()->_reset('latestItems');
    }

    /**
     * Gets number of items in current array items
     *
     * @return int
     */
    function osc_count_items() {
        return (int) View::newInstance()->_count('items');
    }

    /**
     * Gets number of resources in array resources of current item
     *
     * @return int
     */
    function osc_count_item_resources() {
        if ( !View::newInstance()->_exists('resources') ) {
            View::newInstance()->_exportVariableToView('resources', ItemResource::newInstance()->getAllResourcesFromItem( osc_item_id() ) );
        }
        return (int) View::newInstance()->_count('resources');
    }

    /**
     * Gets next item resource if there is, else return null
     *
     * @return array
     */
    function osc_has_item_resources() {
        if ( !View::newInstance()->_exists('resources') ) {
            View::newInstance()->_exportVariableToView('resources', ItemResource::newInstance()->getAllResourcesFromItem( osc_item_id() ) );
        }
        return View::newInstance()->_next('resources');
    }

    /**
     * Gets current resource of current array resources of current item
     *
     * @return array
     */
    function osc_get_item_resources() {
        if ( !View::newInstance()->_exists('resources') ) {
            View::newInstance()->_exportVariableToView('resources', ItemResource::newInstance()->getAllResourcesFromItem( osc_item_id() ) );
        }
        return View::newInstance()->_get('resources');
    }

    /**
     * Gets number of item comments of current item
     *
     * @return int
     */
    function osc_count_item_comments() {
        if ( !View::newInstance()->_exists('comments') ) {
            View::newInstance()->_exportVariableToView('comments', ItemComment::newInstance()->findByItemID( osc_item_id(), osc_item_comments_page(), osc_comments_per_page() ) );
        }
        return View::newInstance()->_count('comments');
    }

    /**
     * Gets next comment of current item comments
     *
     * @return array
     */
    function osc_has_item_comments() {
        if ( !View::newInstance()->_exists('comments') ) {
            View::newInstance()->_exportVariableToView('comments', ItemComment::newInstance()->findByItemID( osc_item_id(), osc_item_comments_page(), osc_comments_per_page() ) );
        }
        return View::newInstance()->_next('comments');
    }

    //////////
    // HOME //
    //////////

    /**
     * Gets next item of latest items query
     *
     * @return boolean It returns true if there is another item available or false if there isn't
     */
    function osc_has_latest_items($total_latest_items = null, $options = array(), $withPicture = false) {
        // if we don't have the latest items loaded, do the query
        if ( !View::newInstance()->_exists('latestItems') ) {
            $search = Search::newInstance();
            if( !is_numeric($total_latest_items) ) {
                $total_latest_items = osc_max_latest_items();
            }

            View::newInstance()->_exportVariableToView('latestItems', $search->getLatestItems($total_latest_items, $options, $withPicture));
        }

        // keys we want to erase from View
        $to_erase = array('resources', 'item_category', 'metafields');
        foreach($to_erase as $t) {
            if ( View::newInstance()->_exists($t) ) {
                View::newInstance()->_erase($t);
            }
        }

        // set itemLoop to latest if it's the first time we enter here
        if(View::newInstance()->_get('itemLoop') !== 'latest') {
            View::newInstance()->_exportVariableToView('oldItem', View::newInstance()->_get('item'));
            View::newInstance()->_exportVariableToView('itemLoop', 'latest');
        }

        // get next item
        $item = View::newInstance()->_next('latestItems');

        if(!$item) {
            View::newInstance()->_exportVariableToView('item', View::newInstance()->_get('oldItem'));
            View::newInstance()->_exportVariableToView('itemLoop', '');
        } else {
            View::newInstance()->_exportVariableToView('item', View::newInstance()->_current('latestItems'));
        }

        // reset the loop once we finish just in case we want to use it again
        if( !$item && View::newInstance()->_count('latestItems') > 0 ) {
            View::newInstance()->_reset('latestItems');
        }

        return $item;
    }

    /**
     * Gets number of latest items
     *
     * @return int
     */
    function osc_count_latest_items($total_latest_items = null, $options = array()) {
        if ( !View::newInstance()->_exists('latestItems') ) {
            $search = Search::newInstance();
            if( !is_numeric($total_latest_items) ) {
                $total_latest_items = osc_max_latest_items();
            }
            if(is_array($options) && empty($options)) {
                $options = osc_get_subdomain_params();
            } else if($options==null) {
                $options = array();
            }
            View::newInstance()->_exportVariableToView('latestItems', $search->getLatestItems($total_latest_items, $options));
        };
        return (int) View::newInstance()->_count('latestItems');
    }

    //////////////
    // END HOME //
    //////////////

    /**
     * Gets next item of custom items
     *
     * @return array
     */
    function osc_has_custom_items() {
        if ( View::newInstance()->_exists('resources') ) {
            View::newInstance()->_erase('resources');
        }
        if ( View::newInstance()->_exists('item_category') ) {
            View::newInstance()->_erase('item_category');
        }
        if ( View::newInstance()->_exists('metafields') ) {
            View::newInstance()->_erase('metafields');
        }
        if(View::newInstance()->_get('itemLoop')!='custom') {
            View::newInstance()->_exportVariableToView('oldItem', View::newInstance()->_get('item'));
            View::newInstance()->_exportVariableToView('itemLoop', 'custom');
        }
        $item = View::newInstance()->_next('customItems');
        if(!$item) {
            View::newInstance()->_exportVariableToView('item', View::newInstance()->_get('oldItem'));
            View::newInstance()->_exportVariableToView('itemLoop', '');
        } else {
            View::newInstance()->_exportVariableToView('item', View::newInstance()->_current('customItems'));
        }
        return $item;
    }

    /**
     * Gets number of custom items
     *
     * @return int
     */
    function osc_count_custom_items() {
        return (int) View::newInstance()->_count('customItems');
    }

    /**
     * Set the internal pointer of array customItems to its first element, and return it.
     *
     * @since 2.4
     * @return array
     */
    function osc_reset_custom_items() {
        View::newInstance()->_exportVariableToView('item', View::newInstance()->_get('oldItem'));
        View::newInstance()->_exportVariableToView('itemLoop', '');
        return View::newInstance()->_reset('customItems');
    }

    /**
     * Formats the price using the appropiate currency.
     *
     * @param float $price
     * @return string
     */
    function osc_format_price($price, $symbol = null) {
        if ($price === null) return osc_apply_filter ('item_price_null', __('Check with seller') );
        if ($price == 0) return osc_apply_filter ('item_price_zero', __('Free') );

        if($symbol==null) { $symbol = osc_item_currency_symbol(); }

        $price = $price/1000000;

        $currencyFormat = osc_locale_currency_format();
        $currencyFormat = str_replace('{NUMBER}', number_format($price, osc_locale_num_dec(), osc_locale_dec_point(), osc_locale_thousands_sep()), $currencyFormat);
        $currencyFormat = str_replace('{CURRENCY}', $symbol, $currencyFormat);
        return osc_apply_filter('item_price', $currencyFormat );
    }

    /**
     * Gets number of items
     *
     * @deprecated deprecated since version 2.4
     * @access private
     * @return int
     */
    function osc_priv_count_items() {
        return (int) View::newInstance()->_count('items');
    }

    /**
     * Gets number of item resources
     *
     * @deprecated deprecated since version 2.4
     * @access private
     * @return int
     */
    function osc_priv_count_item_resources() {
        return (int) View::newInstance()->_count('resources');
    }

    /***************
     * META FIELDS *
     ***************/

    /**
     * Gets number of item meta field
     *
     * @return integer
     */
    function osc_count_item_meta() {
        if ( !View::newInstance()->_exists('metafields') ) {
            View::newInstance()->_exportVariableToView('metafields', Item::newInstance()->metaFields(osc_item_id()) );
        }
        return View::newInstance()->_count('metafields');
    }

    /**
     * Gets next item meta field if there is, else return null
     *
     * @return array
     */
    function osc_has_item_meta() {
        if ( !View::newInstance()->_exists('metafields') ) {
            View::newInstance()->_exportVariableToView('metafields', Item::newInstance()->metaFields(osc_item_id()) );
        }
        return View::newInstance()->_next('metafields');
    }

    /**
     * Gets item meta fields
     *
     * @return array
     */
    function osc_get_item_meta() {
        if ( !View::newInstance()->_exists('metafields') ) {
            View::newInstance()->_exportVariableToView('metafields', Item::newInstance()->metaFields(osc_item_id()) );
        }
        return View::newInstance()->_get('metafields');
    }

    /**
     * Gets item meta field
     *
     * @return array
     */
    function osc_item_meta() {
        return View::newInstance()->_current('metafields');
    }

    /**
     * Gets item meta value
     *
     * @return string
     */
    function osc_item_meta_value() {
        $meta = osc_item_meta();
        $value = osc_field($meta, 's_value', '');
        $value = osc_apply_filter('osc_item_meta_value_pre_filter', $value, $meta);
        if($meta['e_type']=="DATEINTERVAL" || $meta['e_type']=="DATE") {
            if(is_array($value)) {
                // from [date_from] to [date_to]
                if(isset($value['from']) && $value['from']!='' && is_numeric($value['from']) && isset($value['to']) && $value['to']!='' && is_numeric($value['to'])) {
                    $return  = __('From') . ' ' . htmlentities( date(osc_date_format(), $value['from']), ENT_COMPAT, "UTF-8");
                    $return .= ' ' . __('to') . ' ' . htmlentities( date(osc_date_format(), $value['to']), ENT_COMPAT, "UTF-8");
                    return $return;
                } else {
                    return '';
                }
            } else {
                if($value!='' && is_numeric($value)) {
                    return htmlentities( date(osc_date_format(), $value), ENT_COMPAT, "UTF-8");
                } else {
                    return '';
                }
            }
        } else if($meta['e_type']=="CHECKBOX") {
            if($value==1) {
                return '<img src="'.osc_current_web_theme_url('images/tick.png').'" alt="" title=""/>';
            } else {
                return '<img src="'.osc_current_web_theme_url('images/cross.png').'" alt="" title=""/>';
            }
        } else if($meta['e_type']=="URL") {
            if($value!='') {
                if(stripos($value,'http://')!==false || stripos($value,'https://')!==false) {
                    return '<a href="'.html_entity_decode($value, ENT_COMPAT, "UTF-8").'" >'.html_entity_decode($value, ENT_COMPAT, "UTF-8").'</a>';
                } else {
                    return '<a href="http://'.html_entity_decode($value, ENT_COMPAT, "UTF-8").'" >'.html_entity_decode($value, ENT_COMPAT, "UTF-8").'</a>';
                }
            } else {
                return '';
            }
<<<<<<< HEAD
        } else if($meta['e_type']=="TEXTAREA") {
            $value = nl2br(htmlentities($value));
            $value = osc_apply_filter('osc_item_meta_textarea_value_filter', $value, $meta);
            return $value;
=======
        } else if($meta['e_type']=="DROPDOWN" || $meta['e_type']=="RADIO") {
            return osc_field(osc_item_meta(), 's_value', '');
>>>>>>> d93b7abe
        } else {
            $value = nl2br(htmlentities($value));
            $value = osc_apply_filter('osc_item_meta_value_filter', $value, $meta);
            return $value;
        }
    }

    /**
     * Gets item meta name
     *
     * @return string
     */
    function osc_item_meta_name() {
        return osc_field(osc_item_meta(), 's_name', '');
    }

    /**
     * Gets item meta id
     *
     * @return integer
     */
    function osc_item_meta_id() {
        return osc_field(osc_item_meta(), 'pk_i_id', '');
    }

    /**
     * Gets item meta slug
     *
     * @return string
     */
    function osc_item_meta_slug() {
        return osc_field(osc_item_meta(), 's_slug', '');
    }

    /**
     * Gets total number of active items
     *
     * @return string
     */
    function osc_total_active_items() {
        return Item::newInstance()->totalItems(null, 'ACTIVE|ENABLED|NOTEXPIRED');
    }

    /**
     * Gets total number of all items
     *
     * @return string
     */
    function osc_total_items() {
        return Item::newInstance()->totalItems(null);
    }

    /**
     * Gets total number of active items today
     *
     * @return string
     */
    function osc_total_active_items_today() {
        return Item::newInstance()->totalItems(null, 'ACTIVE|ENABLED|NOTEXPIRED|TODAY');
    }

    /**
     * Gets total number of all items today
     *
     * @return string
     */
    function osc_total_items_today() {
        return Item::newInstance()->totalItems(null, 'TODAY');
    }


    /**
     * Perform a search based on custom filters and conditions
     * export the results to a variable to be able to manage it
     * from custom_items' helpers
     *
     *
     * @param params This could be a string or and array
     * Examples:
     *  Only one keyword
     *  osc_query_item("keyword=value1,value2,value3,...")
     *
     *  Multiple keywords
     *  osc_query_item(array(
     *      'keyword1' => 'value1,value2',
     *      'keyword2' => 'value3,value4'
     *  ))
     *
     * Real live examples:
     *  osc_query_item('category_name=cars,houses');
     *  osc_query_item(array(
     *      'category_name' => 'cars,houses',
     *      'city' => 'Madrid'
     *  ))
     *
     * Possible keywords:
     *  author
     *  country
     *  country_name
     *  region
     *  region_name
     *  city
     *  city_name
     *  city_area
     *  city_area_name
     *  category
     *  category_name
     *  premium
     *  results_per_page
     *  page
     *  offset
     *
     *  Any other keyword will be passed to the hook "custom_query"
     *   osc_run_hook("custom_query", $mSearch, $keyword, $value);
     *  A plugin could be created to handle those extra situation
     *
     * @since 3.0
     */
    function osc_query_item($params = null) {
        $mSearch = new Search();
        if($params==null) {
            $params = array();
        } else if(is_string($params)){
            $keyvalue = explode("=", $params);
            $params = array($keyvalue[0] => $keyvalue[1]);
        }
        foreach($params as $key => $value) {
            switch($key) {
                case 'id':
                    $mSearch->addItemId($value);
                    break;
                case 'pattern':
                    $mSearch->addPattern($value);
                    break;
                case 'author':
                    $tmp = explode(",", $value);
                    foreach($tmp as $t) {
                        $mSearch->fromUser($t);
                    }
                    break;

                case 'category':
                case 'category_name':
                    $tmp = explode(",", $value);
                    foreach($tmp as $t) {
                        $mSearch->addCategory($t);
                    }
                    break;

                case 'country':
                case 'country_name':
                    $tmp = explode(",", $value);
                    foreach($tmp as $t) {
                        $mSearch->addCountry($t);
                    }
                    break;

                case 'region':
                case 'region_name':
                    $tmp = explode(",", $value);
                    foreach($tmp as $t) {
                        $mSearch->addRegion($t);
                    }
                    break;

                case 'city':
                case 'city_name':
                    $tmp = explode(",", $value);
                    foreach($tmp as $t) {
                        $mSearch->addCity($t);
                    }
                    break;

                case 'city_area':
                case 'city_area_name':
                    $tmp = explode(",", $value);
                    foreach($tmp as $t) {
                        $mSearch->addCityArea($t);
                    }
                    break;

                case 'results_per_page':
                    $mSearch->set_rpp($value);
                    break;

                case 'premium':
                    $mSearch->onlyPremium(($value==1?true:false));
                    break;

                case 'page':
                    $mSearch->page($value);
                    break;

                case 'offset':
                    $mSearch->limit($value);
                    break;

                default:
                    osc_run_hook('custom_query', $mSearch, $key, $value);
                    break;
            }
        }
        View::newInstance()->_exportVariableToView("customItems", $mSearch->doSearch());
    }


 ?><|MERGE_RESOLUTION|>--- conflicted
+++ resolved
@@ -1240,15 +1240,12 @@
             } else {
                 return '';
             }
-<<<<<<< HEAD
         } else if($meta['e_type']=="TEXTAREA") {
             $value = nl2br(htmlentities($value));
             $value = osc_apply_filter('osc_item_meta_textarea_value_filter', $value, $meta);
             return $value;
-=======
         } else if($meta['e_type']=="DROPDOWN" || $meta['e_type']=="RADIO") {
             return osc_field(osc_item_meta(), 's_value', '');
->>>>>>> d93b7abe
         } else {
             $value = nl2br(htmlentities($value));
             $value = osc_apply_filter('osc_item_meta_value_filter', $value, $meta);
