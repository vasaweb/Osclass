<?php
    /*
     *      Osclass – software for creating and publishing online classified
     *                           advertising platforms
     *
     *                        Copyright (C) 2014 OSCLASS
     *
     *       This program is free software: you can redistribute it and/or
     *     modify it under the terms of the GNU Affero General Public License
     *     as published by the Free Software Foundation, either version 3 of
     *            the License, or (at your option) any later version.
     *
     *     This program is distributed in the hope that it will be useful, but
     *         WITHOUT ANY WARRANTY; without even the implied warranty of
     *        MERCHANTABILITY or FITNESS FOR A PARTICULAR PURPOSE.  See the
     *             GNU Affero General Public License for more details.
     *
     *      You should have received a copy of the GNU Affero General Public
     * License along with this program.  If not, see <http://www.gnu.org/licenses/>.
     */

/**

DEFINES

*/
<<<<<<< HEAD
    define('BENDER_THEME_VERSION', '314');
	if ( osc_get_preference( 'keyword_placeholder' , 'bender' ) == '' ) {
=======
    define('BENDER_THEME_VERSION', '315');
    if( (string)osc_get_preference('keyword_placeholder', 'bender')=="" ) {
>>>>>>> 4f9d3288
        Params::setParam('keyword_placeholder', __('ie. PHP Programmer', 'bender') ) ;
    }
    osc_register_script('fancybox', osc_current_web_theme_url('js/fancybox/jquery.fancybox.pack.js'), array('jquery'));
    osc_enqueue_style('fancybox', osc_current_web_theme_url('js/fancybox/jquery.fancybox.css'));
    osc_enqueue_script('fancybox');

    osc_enqueue_style('font-awesome', osc_current_web_theme_url('css/font-awesome-4.1.0/css/font-awesome.min.css'));
    // used for date/dateinterval custom fields
    osc_enqueue_script('php-date');
    if(!OC_ADMIN) {
        osc_enqueue_style('fine-uploader-css', osc_assets_url('js/fineuploader/fineuploader.css'));
        osc_enqueue_style('bender-fine-uploader-css', osc_current_web_theme_url('css/ajax-uploader.css'));
    }
    osc_enqueue_script('jquery-fineuploader');


/**

FUNCTIONS

*/

    // install options
    if( !function_exists('bender_theme_install') ) {
        function bender_theme_install() {
            osc_set_preference('keyword_placeholder', Params::getParam('keyword_placeholder'), 'bender');
            osc_set_preference('version', BENDER_THEME_VERSION, 'bender');
            osc_set_preference('footer_link', '1', 'bender');
            osc_set_preference('donation', '0', 'bender');
            osc_set_preference('defaultShowAs@all', 'list', 'bender');
            osc_set_preference('defaultShowAs@search', 'list');
            osc_set_preference('defaultLocationShowAs', 'dropdown', 'bender'); // dropdown / autocomplete
            osc_reset_preferences();
        }
    }
    // update options
    if( !function_exists('bender_theme_update') ) {
	    /**
	     * @param $current_version
	     *
	     * @throws \Exception
	     */
	    function bender_theme_update( $current_version ) {
            if($current_version==0) {
                bender_theme_install();
            }
            osc_delete_preference('default_logo', 'bender');

            $logo_prefence = osc_get_preference('logo', 'bender');
            $logo_name     = 'bender_logo';
            $temp_name     = WebThemes::newInstance()->getCurrentThemePath() . 'images/logo.jpg';
            if( file_exists( $temp_name ) && !$logo_prefence) {

                $img = ImageResizer::fromFile($temp_name);
                $ext = $img->getExt();
                $logo_name .= '.'.$ext;
                $img->saveToFile(osc_uploads_path().$logo_name);
                osc_set_preference('logo', $logo_name, 'bender');
            }
            osc_set_preference('version', '301', 'bender');

            if($current_version<313 || $current_version=='3.0.1') {
                // add preferences
                osc_set_preference('defaultLocationShowAs', 'dropdown', 'bender');
                osc_set_preference('version', '313', 'bender');
            }
            osc_set_preference('version', '315', 'bender');
            osc_reset_preferences();
        }
    }
    if(!function_exists('check_install_bender_theme')) {
        function check_install_bender_theme() {
            $current_version = osc_get_preference('version', 'bender');
            //check if current version is installed or need an update<
            if( $current_version=='' ) {
	            try {
		            bender_theme_update( 0 );
	            } catch ( Exception $e ) {
	            }
            } else if($current_version < BENDER_THEME_VERSION){
	            try {
		            bender_theme_update( $current_version );
	            } catch ( Exception $e ) {
	            }
            }
        }
    }

    if(!function_exists('bender_add_body_class_construct')) {
	    /**
	     * @param $classes
	     *
	     * @return array
	     */
	    function bender_add_body_class_construct( $classes ) {
            $benderBodyClass = benderBodyClass::newInstance();
            $classes = array_merge($classes, $benderBodyClass->get());
            return $classes;
        }
    }
    if(!function_exists('bender_body_class')) {
	    /**
	     * @param bool $echo
	     *
	     * @return bool|mixed
	     */
	    function bender_body_class( $echo = true ) {
            /**
            * Print body classes.
            *
            * @param string $echo Optional parameter.
            * @return print string with all body classes concatenated
            */
            osc_add_filter('bender_bodyClass','bender_add_body_class_construct');
            $classes = osc_apply_filter('bender_bodyClass', array());
            if($echo && count($classes)){
                echo 'class="'.implode(' ',$classes).'"';
            } else {
                return $classes;
            }
        }
    }
    if(!function_exists('bender_add_body_class')) {
	    /**
	     * @param $class
	     */
	    function bender_add_body_class( $class ) {
            /**
            * Add new body class to body class array.
            *
            * @param string $class required parameter.
            */
            $benderBodyClass = benderBodyClass::newInstance();
            $benderBodyClass->add($class);
        }
    }
    if(!function_exists('bender_nofollow_construct')) {
        /**
        * Hook for header, meta tags robots nofollos
        */
        function bender_nofollow_construct() {
            echo '<meta name="robots" content="noindex, nofollow, noarchive" />' . PHP_EOL;
            echo '<meta name="googlebot" content="noindex, nofollow, noarchive" />' . PHP_EOL;

        }
    }
    if( !function_exists('bender_follow_construct') ) {
        /**
        * Hook for header, meta tags robots follow
        */
        function bender_follow_construct() {
            echo '<meta name="robots" content="index, follow" />' . PHP_EOL;
            echo '<meta name="googlebot" content="index, follow" />' . PHP_EOL;

        }
    }
    /* logo */
    if( !function_exists('logo_header') ) {
	    /**
	     * @return string
	     */
	    function logo_header() {
             $logo = osc_get_preference('logo','bender');
             $html = '<a href="'.osc_base_url().'"><img border="0" alt="' . osc_page_title() . '" src="' . bender_logo_url() . '"></a>';
             if( $logo!='' && file_exists( osc_uploads_path() . $logo ) ) {
                return $html;
             } else {
                return '<a href="'.osc_base_url().'">'.osc_page_title().'</a>';
            }
        }
    }
    /* logo */
    if( !function_exists('bender_logo_url') ) {
	    /**
	     * @return bool|string
	     */
	    function bender_logo_url() {
            $logo = osc_get_preference('logo','bender');
            if( $logo ) {
                return osc_uploads_url($logo);
            }
            return false;
        }
    }
    if( !function_exists('bender_draw_item') ) {
	    /**
	     * @param bool $class
	     * @param bool $admin
	     * @param bool $premium
	     */
	    function bender_draw_item( $class = false , $admin = false , $premium = false ) {
            $filename = 'loop-single';
            if($premium){
                $filename .='-premium';
            }
            require WebThemes::newInstance()->getCurrentThemePath().$filename.'.php';
        }
    }
    if( !function_exists('bender_show_as') ){
	    /**
	     * @return \Purified|string
	     */
	    function bender_show_as() {

            $p_sShowAs    = Params::getParam('sShowAs');
            $aValidShowAsValues = array('list', 'gallery');
            if (!in_array($p_sShowAs, $aValidShowAsValues)) {
                $p_sShowAs = bender_default_show_as();
            }

            return $p_sShowAs;
        }
    }
    if( !function_exists('bender_default_show_as') ){
	    /**
	     * @return string
	     */
	    function bender_default_show_as() {
            return getPreference('defaultShowAs@all','bender');
        }
    }
    if( !function_exists('bender_default_location_show_as') ){
	    /**
	     * @return string
	     */
	    function bender_default_location_show_as() {
            return osc_get_preference('defaultLocationShowAs','bender');
        }
    }
    if( !function_exists('bender_draw_categories_list') ) {
        function bender_draw_categories_list(){ ?>
        <?php if(!osc_is_home_page()){ echo '<div class="resp-wrapper">'; } ?>
         <?php
         //cell_3
	        try {
		        $total_categories = osc_count_categories();
	        } catch ( Exception $e ) {
	        }
	        $col1_max_cat       = ceil($total_categories/3);

         osc_goto_first_category();
         $i      = 0;

<<<<<<< HEAD
	        try {
		        while ( osc_has_categories() ) {
			        ?>
			        <?php
			        if ( $i % $col1_max_cat == 0 ) {
				        if ( $i > 0 ) {
					        echo '</div>';
				        }
				        if ( $i == 0 ) {
					        echo '<div class="cell_3 first_cel">';
				        } else {
					        echo '<div class="cell_3">';
				        }
			        }
			        ?>
                    <ul class="r-list">
                        <li>
                            <h1>
						        <?php
							        $_slug = osc_category_slug();
							        try {
								        $_url = osc_search_category_url();
							        } catch ( Exception $e ) {
							        }
							        $_name        = osc_category_name();
							        $_total_items = osc_category_total_items();
							        if ( osc_count_subcategories() > 0 ) { ?>
                                        <span class="collapse resp-toogle"><i
                                                    class="fa fa-caret-right fa-lg"></i></span>
							        <?php } ?>
						        <?php if ( $_total_items > 0 ) { ?>
                                    <a class="category <?php echo $_slug; ?>"
                                       href="<?php echo $_url; ?>"><?php echo $_name; ?></a>
                                    <span>(<?php echo $_total_items; ?>)</span>
						        <?php } else { ?>
                                    <a class="category <?php echo $_slug; ?>" href="#"><?php echo $_name; ?></a>
                                    <span>(<?php echo $_total_items; ?>)</span>
						        <?php } ?>
                            </h1>
					        <?php if ( osc_count_subcategories() > 0 ) { ?>
                                <ul>
							        <?php while ( osc_has_subcategories() ) { ?>
                                        <li>
									        <?php if ( osc_category_total_items() > 0 ) { ?>
                                                <a class="category sub-category <?php echo osc_category_slug(); ?>"
                                                   href="<?php try {
											           echo osc_search_category_url();
										           } catch ( Exception $e ) {
										           } ?>"><?php echo osc_category_name(); ?></a>
                                                <span>(<?php echo osc_category_total_items(); ?>)</span>
									        <?php } else { ?>
                                                <a class="category sub-category <?php echo osc_category_slug(); ?>"
                                                   href="#"><?php echo osc_category_name(); ?></a>
                                                <span>(<?php echo osc_category_total_items(); ?>)</span>
									        <?php } ?>
                                        </li>
							        <?php } ?>
                                </ul>
					        <?php } ?>
                        </li>
                    </ul>
			        <?php
			        $i ++;
		        }
	        } catch ( Exception $e ) {
	        }
	        echo '</div>';
=======
         while ( osc_has_categories() ) {
         ?>
        <?php
            if($i%$col1_max_cat == 0){
                if($i > 0) { echo '</div>'; }
                if($i == 0) {
                   echo '<div class="cell_3 first_cel">';
                } else {
                    echo '<div class="cell_3">';
                }
            }
        ?>
        <ul class="r-list">
             <li>
                 <h1>
                    <?php
                    $_slug      = osc_category_slug();
                    $_url       = osc_search_category_url();
                    $_name      = osc_category_name();
                    $_total_items = osc_category_total_items();
                    if ( osc_count_subcategories() > 0 ) { ?>
                    <span class="collapse resp-toggle"><i class="fa fa-caret-right fa-lg"></i></span>
                    <?php } ?>
                    <?php if($_total_items > 0) { ?>
                    <a class="category <?php echo $_slug; ?>" href="<?php echo $_url; ?>"><?php echo $_name ; ?></a> <span>(<?php echo $_total_items ; ?>)</span>
                    <?php } else { ?>
                    <a class="category <?php echo $_slug; ?>" href="#"><?php echo $_name ; ?></a> <span>(<?php echo $_total_items ; ?>)</span>
                    <?php } ?>
                 </h1>
                 <?php if ( osc_count_subcategories() > 0 ) { ?>
                   <ul>
                         <?php while ( osc_has_subcategories() ) { ?>
                             <li>
                             <?php if( osc_category_total_items() > 0 ) { ?>
                                 <a class="category sub-category <?php echo osc_category_slug() ; ?>" href="<?php echo osc_search_category_url() ; ?>"><?php echo osc_category_name() ; ?></a> <span>(<?php echo osc_category_total_items() ; ?>)</span>
                             <?php } else { ?>
                                 <a class="category sub-category <?php echo osc_category_slug() ; ?>" href="#"><?php echo osc_category_name() ; ?></a> <span>(<?php echo osc_category_total_items() ; ?>)</span>
                             <?php } ?>
                             </li>
                         <?php } ?>
                   </ul>
                 <?php } ?>
             </li>
        </ul>
        <?php
                $i++;
            }
            echo '</div>';
>>>>>>> 4f9d3288
        ?>
        <?php if(!osc_is_home_page()){ echo '</div>'; } ?>
        <?php
        }
    }
    if( !function_exists('bender_search_number') ) {
        /**
          *
          * @return array
          */
        function bender_search_number() {
            $search_from = ((osc_search_page() * osc_default_results_per_page_at_search()) + 1);
            $search_to   = ((osc_search_page() + 1) * osc_default_results_per_page_at_search());
            if( $search_to > osc_search_total_items() ) {
                $search_to = osc_search_total_items();
            }

            return array(
                'from' => $search_from,
                'to'   => $search_to,
                'of'   => osc_search_total_items()
            );
        }
    }
    /*
     * Helpers used at view
     */
    if( !function_exists('bender_item_title') ) {
	    /**
	     * @return string
	     */
	    function bender_item_title() {
            $title = osc_item_title();
            foreach( osc_get_locales() as $locale ) {
                if( Session::newInstance()->_getForm('title') != '' ) {
                    $title_ = Session::newInstance()->_getForm('title');
                    if( @$title_[$locale['pk_c_code']] != '' ){
                        $title = $title_[$locale['pk_c_code']];
                    }
                }
            }
            return $title;
        }
    }
    if( !function_exists('bender_item_description') ) {
	    /**
	     * @return string
	     */
	    function bender_item_description() {
            $description = osc_item_description();
            foreach( osc_get_locales() as $locale ) {
                if( Session::newInstance()->_getForm('description') != '' ) {
                    $description_ = Session::newInstance()->_getForm('description');
                    if( @$description_[$locale['pk_c_code']] != '' ){
                        $description = $description_[$locale['pk_c_code']];
                    }
                }
            }
            return $description;
        }
    }
    if( !function_exists('related_listings') ) {
	    /**
	     * @return int
	     * @throws \Exception
	     */
	    function related_listings() {
            View::newInstance()->_exportVariableToView('items', array());

            $mSearch = new Search();
            $mSearch->addCategory(osc_item_category_id());
            $mSearch->addRegion(osc_item_region());
            $mSearch->addItemConditions(sprintf( '%st_item.pk_i_id < %s ' , DB_TABLE_PREFIX, osc_item_id()));
            $mSearch->limit('0', '3');

            $aItems      = $mSearch->doSearch();
            $iTotalItems = count($aItems);
            if( $iTotalItems == 3 ) {
                View::newInstance()->_exportVariableToView('items', $aItems);
                return $iTotalItems;
            }
            unset($mSearch);

            $mSearch = new Search();
            $mSearch->addCategory(osc_item_category_id());
            $mSearch->addItemConditions(sprintf( '%st_item.pk_i_id != %s ' , DB_TABLE_PREFIX, osc_item_id()));
            $mSearch->limit('0', '3');

            $aItems = $mSearch->doSearch();
            $iTotalItems = count($aItems);
            if( $iTotalItems > 0 ) {
                View::newInstance()->_exportVariableToView('items', $aItems);
                return $iTotalItems;
            }
            unset($mSearch);

            return 0;
        }
    }

    if( !function_exists('osc_is_contact_page') ) {
	    /**
	     * @return bool
	     */
	    function osc_is_contact_page() {
		    return Rewrite::newInstance()->get_location() === 'contact';
        }
    }

    if( !function_exists('get_breadcrumb_lang') ) {
	    /**
	     * @return array
	     */
	    function get_breadcrumb_lang() {
            $lang = array();
            $lang['item_add']               = __('Publish a listing', 'bender');
            $lang['item_edit']              = __('Edit your listing', 'bender');
            $lang['item_send_friend']       = __('Send to a friend', 'bender');
            $lang['item_contact']           = __('Contact publisher', 'bender');
            $lang['search']                 = __('Search results', 'bender');
            $lang['search_pattern']         = __('Search results: %s', 'bender');
            $lang['user_dashboard']         = __('Dashboard', 'bender');
            $lang['user_dashboard_profile'] = __("%s's profile", 'bender');
            $lang['user_account']           = __('Account', 'bender');
            $lang['user_items']             = __('Listings', 'bender');
            $lang['user_alerts']            = __('Alerts', 'bender');
            $lang['user_profile']           = __('Update account', 'bender');
            $lang['user_change_email']      = __('Change email', 'bender');
            $lang['user_change_username']   = __('Change username', 'bender');
            $lang['user_change_password']   = __('Change password', 'bender');
            $lang['login']                  = __('Login', 'bender');
            $lang['login_recover']          = __('Recover password', 'bender');
            $lang['login_forgot']           = __('Change password', 'bender');
            $lang['register']               = __('Create a new account', 'bender');
            $lang['contact']                = __('Contact', 'bender');
            return $lang;
        }
    }

    if(!function_exists('user_dashboard_redirect')) {
        function user_dashboard_redirect() {
            $page   = Params::getParam('page');
            $action = Params::getParam('action');
            if($page=='user' && $action=='dashboard') {
                if(ob_get_length()>0) {
                    ob_end_flush();
                }
                header( 'Location: ' . osc_user_list_items_url(), TRUE, 301);
            }
        }
        osc_add_hook('init', 'user_dashboard_redirect');
    }

    if( !function_exists('get_user_menu') ) {
	    /**
	     * @return array
	     */
	    function get_user_menu() {
            $options   = array();
            $options[] = array(
                'name' => __('Public Profile'),
                 'url' => osc_user_public_profile_url(),
               'class' => 'opt_publicprofile'
            );
            $options[] = array(
                'name'  => __('Listings', 'bender'),
                'url'   => osc_user_list_items_url(),
                'class' => 'opt_items'
            );
            $options[] = array(
                'name' => __('Alerts', 'bender'),
                'url' => osc_user_alerts_url(),
                'class' => 'opt_alerts'
            );
            $options[] = array(
                'name'  => __('Account', 'bender'),
                'url'   => osc_user_profile_url(),
                'class' => 'opt_account'
            );
            $options[] = array(
                'name'  => __('Change email', 'bender'),
                'url'   => osc_change_user_email_url(),
                'class' => 'opt_change_email'
            );
            $options[] = array(
                'name'  => __('Change username', 'bender'),
                'url'   => osc_change_user_username_url(),
                'class' => 'opt_change_username'
            );
            $options[] = array(
                'name'  => __('Change password', 'bender'),
                'url'   => osc_change_user_password_url(),
                'class' => 'opt_change_password'
            );
            $options[] = array(
                'name'  => __('Delete account', 'bender'),
                'url'   => '#',
                'class' => 'opt_delete_account'
            );

            return $options;
        }
    }

    if( !function_exists('delete_user_js') ) {
        function delete_user_js() {
            $location = Rewrite::newInstance()->get_location();
            $section  = Rewrite::newInstance()->get_section();
            if( ($location === 'user' && in_array($section, array('dashboard', 'profile', 'alerts', 'change_email', 'change_username',  'change_password', 'items'))) || (Params::getParam('page') ==='custom' && Params::getParam('in_user_menu')==true ) ) {
                osc_enqueue_script('delete-user-js');
            }
        }
        osc_add_hook('header', 'delete_user_js', 1);
    }

    if( !function_exists('user_info_js') ) {
        function user_info_js() {
            $location = Rewrite::newInstance()->get_location();
            $section  = Rewrite::newInstance()->get_section();

            if( $location === 'user' && in_array($section, array('dashboard', 'profile', 'alerts', 'change_email', 'change_username',  'change_password', 'items')) ) {
                $user = User::newInstance()->findByPrimaryKey( Session::newInstance()->_get('userId') );
                View::newInstance()->_exportVariableToView('user', $user);
                ?>
<script type="text/javascript">
    bender.user = {};
    bender.user.id = '<?php echo osc_user_id(); ?>';
    bender.user.secret = '<?php echo osc_user_field( 's_secret' ); ?>';
</script>
            <?php }
        }
        osc_add_hook('header', 'user_info_js');
    }

    function theme_bender_actions_admin() {
        //if(OC_ADMIN)
        if( Params::getParam('file') == 'oc-content/themes/bender/admin/settings.php' ) {
            if( Params::getParam('donation') == 'successful' ) {
                osc_set_preference('donation', '1', 'bender');
                osc_reset_preferences();
            }
        }

        switch( Params::getParam('action_specific') ) {
            case('settings'):
                $footerLink  = Params::getParam('footer_link');

                osc_set_preference('keyword_placeholder', Params::getParam('keyword_placeholder'), 'bender');
                osc_set_preference('footer_link', ($footerLink ? '1' : '0'), 'bender');
                osc_set_preference('defaultShowAs@all', Params::getParam('defaultShowAs@all'), 'bender');
                osc_set_preference('defaultShowAs@search', Params::getParam('defaultShowAs@all'));

                osc_set_preference('defaultLocationShowAs', Params::getParam('defaultLocationShowAs'), 'bender');

                osc_set_preference('header-728x90',         trim(Params::getParam('header-728x90', false, false, false)),                  'bender');
                osc_set_preference('homepage-728x90',       trim(Params::getParam('homepage-728x90', false, false, false)),                'bender');
                osc_set_preference('sidebar-300x250',       trim(Params::getParam('sidebar-300x250', false, false, false)),                'bender');
                osc_set_preference('search-results-top-728x90',     trim(Params::getParam('search-results-top-728x90', false, false, false)),          'bender');
                osc_set_preference('search-results-middle-728x90',  trim(Params::getParam('search-results-middle-728x90', false, false, false)),       'bender');

                osc_add_flash_ok_message(__('Theme settings updated correctly', 'bender'), 'admin');
                osc_redirect_to(osc_admin_render_theme_url('oc-content/themes/bender/admin/settings.php'));
            break;
            case('upload_logo'):
                $package = Params::getFiles('logo');
                if( $package['error'] == UPLOAD_ERR_OK ) {
<<<<<<< HEAD
	                try {
		                $img = ImageProcessing::fromFile( $package[ 'tmp_name' ] );
	                } catch ( Exception $e ) {
	                }
	                $ext = $img->getExt();
=======
                    $img = ImageResizer::fromFile($package['tmp_name']);
                    $ext = $img->getExt();
>>>>>>> 4f9d3288
                    $logo_name     = 'bender_logo';
                    $logo_name    .= '.'.$ext;
                    $path = osc_uploads_path() . $logo_name ;
	                try {
		                $img->saveToFile( $path );
	                } catch ( Exception $e ) {
	                }

	                osc_set_preference('logo', $logo_name, 'bender');

                    osc_add_flash_ok_message(__('The logo image has been uploaded correctly', 'bender'), 'admin');
                } else {
                    osc_add_flash_error_message( __( 'An error has occurred, please try again' , 'bender'), 'admin');
                }
                osc_redirect_to(osc_admin_render_theme_url('oc-content/themes/bender/admin/header.php'));
            break;
            case('remove'):
                $logo = osc_get_preference('logo','bender');
                $path = osc_uploads_path() . $logo ;
                if(file_exists( $path ) ) {
                    @unlink( $path );
                    osc_delete_preference('logo','bender');
                    osc_reset_preferences();
                    osc_add_flash_ok_message(__('The logo image has been removed', 'bender'), 'admin');
                } else {
                    osc_add_flash_error_message( __( 'Image not found' , 'bender'), 'admin');
                }
                osc_redirect_to(osc_admin_render_theme_url('oc-content/themes/bender/admin/header.php'));
            break;
        }
    }

    function bender_redirect_user_dashboard()
    {
        if( (Rewrite::newInstance()->get_location() === 'user') && (Rewrite::newInstance()->get_section() === 'dashboard') ) {
            header('Location: ' .osc_user_list_items_url());
            exit;
        }
    }

    function bender_delete() {
        Preference::newInstance()->delete(array('s_section' => 'bender'));
    }

    osc_add_hook('init', 'bender_redirect_user_dashboard', 2);
    osc_add_hook('init_admin', 'theme_bender_actions_admin');
    osc_add_hook('theme_delete_bender', 'bender_delete');
    osc_admin_menu_appearance(__('Header logo', 'bender'), osc_admin_render_theme_url('oc-content/themes/bender/admin/header.php'), 'header_bender');
    osc_admin_menu_appearance(__('Theme settings', 'bender'), osc_admin_render_theme_url('oc-content/themes/bender/admin/settings.php'), 'settings_bender');
/**

TRIGGER FUNCTIONS

*/
check_install_bender_theme();
if(osc_is_home_page()){
    osc_add_hook('inside-main','bender_draw_categories_list');
} else if( osc_is_static_page() || osc_is_contact_page() ){
    osc_add_hook('before-content','bender_draw_categories_list');
}

if(osc_is_home_page() || osc_is_search_page()){
    bender_add_body_class('has-searchbox');
}


	/**
	 * @param null $catId
	 *
	 * @return string
	 * @throws \Exception
	 */
	function bender_sidebar_category_search( $catId = null )
{
    $aCategories = array();
    if($catId==null) {
        $aCategories[] = Category::newInstance()->findRootCategoriesEnabled();
    } else {
        // if parent category, only show parent categories
        $aCategories = Category::newInstance()->toRootTree($catId);
        end($aCategories);
        $cat = current($aCategories);
        // if is parent of some category
        $childCategories = Category::newInstance()->findSubcategoriesEnabled($cat['pk_i_id']);
        if(count($childCategories) > 0) {
            $aCategories[] = $childCategories;
        }
    }

    if(count($aCategories) == 0) {
        return '';
    }

    bender_print_sidebar_category_search($aCategories, $catId);
}


	/**
	 * @param      $aCategories
	 * @param null $current_category
	 * @param int  $i
	 *
	 * @return null
	 * @throws \Exception
	 */
	function bender_print_sidebar_category_search( $aCategories , $current_category = null , $i = 0 )
{
    $class = '';
    if(!isset($aCategories[$i])) {
        return null;
    }

    if($i===0) {
        $class = 'class="category"';
    }

    $c   = $aCategories[$i];
    $i++;
    if(!isset($c['pk_i_id'])) {
        echo '<ul '.$class.'>';
        if($i==1) {
            echo '<li><a href="'.osc_esc_html(osc_update_search_url(array('sCategory'=>null, 'iPage'=>null))).'">'.__('All categories', 'bender') . '</a></li>';
        }
        foreach($c as $key => $value) {
    ?>
            <li>
                <a id="cat_<?php echo osc_esc_html($value['pk_i_id']);?>" href="<?php echo osc_esc_html(osc_update_search_url(array('sCategory'=> $value['pk_i_id'], 'iPage'=>null))); ?>">
                <?php if(isset($current_category) && $current_category == $value['pk_i_id']){ echo '<strong>'.$value['s_name'].'</strong>'; }
                else{ echo $value['s_name']; } ?>
                </a>

            </li>
    <?php
        }
        if($i==1) {
        echo '</ul>';
        } else {
        echo '</ul>';
        }
    } else {
    ?>
    <ul <?php echo $class;?>>
        <?php if($i==1) { ?>
        <li><a href="<?php echo osc_esc_html(osc_update_search_url(array('sCategory'=>null, 'iPage'=>null))); ?>"><?php _e('All categories', 'bender'); ?></a></li>
        <?php } ?>
            <li>
                <a id="cat_<?php echo osc_esc_html($c['pk_i_id']);?>" href="<?php echo osc_esc_html(osc_update_search_url(array('sCategory'=> $c['pk_i_id'], 'iPage'=>null))); ?>">
                <?php if(isset($current_category) && $current_category == $c['pk_i_id']){ echo '<strong>'.$c['s_name'].'</strong>'; }
                      else{ echo $c['s_name']; } ?>
                </a>
                <?php bender_print_sidebar_category_search($aCategories, $current_category, $i); ?>
            </li>
        <?php if($i==1) { ?>
        <?php } ?>
    </ul>
<?php
    }
}

/**

CLASSES

*/
class benderBodyClass
{
    /**
    * Custom Class for add, remove or get body classes.
    *
    * @param string $instance used for singleton.
    * @param array $class.
    */
    private static $instance;
    private $class;

    private function __construct()
    {
        $this->class = array();
    }

	/**
	 * @return \benderBodyClass
	 */
	public static function newInstance()
    {
        if (  !self::$instance instanceof self)
        {
            self::$instance = new self;
        }
        return self::$instance;
    }

	/**
	 * @param $class
	 */
	public function add( $class )
    {
        $this->class[] = $class;
    }

	/**
	 * @return array
	 */
	public function get()
    {
        return $this->class;
    }
}

/**

HELPERS

*/
if( !function_exists('osc_uploads_url')) {
	/**
	 * @param string $item
	 *
	 * @return string
	 */
	function osc_uploads_url( $item = '' ) {
        $logo = osc_get_preference('logo', 'bender');
        if ($logo != '' && file_exists(osc_uploads_path() . $logo)) {
            $path = str_replace(ABS_PATH, '', osc_uploads_path() . '/');
            return osc_base_url() . $path . $item;
        }
    }
}

/*

    ads  SEARCH

 */
if (!function_exists('search_ads_listing_top_fn')) {
    function search_ads_listing_top_fn() {
        if(osc_get_preference('search-results-top-728x90', 'bender')!='') {
            echo '<div class="clear"></div>' . PHP_EOL;
            echo '<div class="ads_728">' . PHP_EOL;
            echo osc_get_preference('search-results-top-728x90', 'bender');
            echo '</div>' . PHP_EOL;
        }
    }
}
//osc_add_hook('search_ads_listing_top', 'search_ads_listing_top_fn');

if (!function_exists('search_ads_listing_medium_fn')) {
    function search_ads_listing_medium_fn() {
        if(osc_get_preference('search-results-middle-728x90', 'bender')!='') {
            echo '<div class="clear"></div>' . PHP_EOL;
            echo '<div class="ads_728">' . PHP_EOL;
            echo osc_get_preference('search-results-middle-728x90', 'bender');
            echo '</div>' . PHP_EOL;
        }
    }
}
osc_add_hook('search_ads_listing_medium', 'search_ads_listing_medium_fn');

?><|MERGE_RESOLUTION|>--- conflicted
+++ resolved
@@ -24,13 +24,8 @@
 DEFINES
 
 */
-<<<<<<< HEAD
-    define('BENDER_THEME_VERSION', '314');
-	if ( osc_get_preference( 'keyword_placeholder' , 'bender' ) == '' ) {
-=======
     define('BENDER_THEME_VERSION', '315');
     if( (string)osc_get_preference('keyword_placeholder', 'bender')=="" ) {
->>>>>>> 4f9d3288
         Params::setParam('keyword_placeholder', __('ie. PHP Programmer', 'bender') ) ;
     }
     osc_register_script('fancybox', osc_current_web_theme_url('js/fancybox/jquery.fancybox.pack.js'), array('jquery'));
@@ -106,26 +101,15 @@
             $current_version = osc_get_preference('version', 'bender');
             //check if current version is installed or need an update<
             if( $current_version=='' ) {
-	            try {
-		            bender_theme_update( 0 );
-	            } catch ( Exception $e ) {
-	            }
+                bender_theme_update(0);
             } else if($current_version < BENDER_THEME_VERSION){
-	            try {
-		            bender_theme_update( $current_version );
-	            } catch ( Exception $e ) {
-	            }
+                bender_theme_update($current_version);
             }
         }
     }
 
     if(!function_exists('bender_add_body_class_construct')) {
-	    /**
-	     * @param $classes
-	     *
-	     * @return array
-	     */
-	    function bender_add_body_class_construct( $classes ) {
+        function bender_add_body_class_construct($classes){
             $benderBodyClass = benderBodyClass::newInstance();
             $classes = array_merge($classes, $benderBodyClass->get());
             return $classes;
@@ -265,84 +249,12 @@
         <?php if(!osc_is_home_page()){ echo '<div class="resp-wrapper">'; } ?>
          <?php
          //cell_3
-	        try {
-		        $total_categories = osc_count_categories();
-	        } catch ( Exception $e ) {
-	        }
-	        $col1_max_cat       = ceil($total_categories/3);
+        $total_categories   = osc_count_categories();
+        $col1_max_cat       = ceil($total_categories/3);
 
          osc_goto_first_category();
          $i      = 0;
 
-<<<<<<< HEAD
-	        try {
-		        while ( osc_has_categories() ) {
-			        ?>
-			        <?php
-			        if ( $i % $col1_max_cat == 0 ) {
-				        if ( $i > 0 ) {
-					        echo '</div>';
-				        }
-				        if ( $i == 0 ) {
-					        echo '<div class="cell_3 first_cel">';
-				        } else {
-					        echo '<div class="cell_3">';
-				        }
-			        }
-			        ?>
-                    <ul class="r-list">
-                        <li>
-                            <h1>
-						        <?php
-							        $_slug = osc_category_slug();
-							        try {
-								        $_url = osc_search_category_url();
-							        } catch ( Exception $e ) {
-							        }
-							        $_name        = osc_category_name();
-							        $_total_items = osc_category_total_items();
-							        if ( osc_count_subcategories() > 0 ) { ?>
-                                        <span class="collapse resp-toogle"><i
-                                                    class="fa fa-caret-right fa-lg"></i></span>
-							        <?php } ?>
-						        <?php if ( $_total_items > 0 ) { ?>
-                                    <a class="category <?php echo $_slug; ?>"
-                                       href="<?php echo $_url; ?>"><?php echo $_name; ?></a>
-                                    <span>(<?php echo $_total_items; ?>)</span>
-						        <?php } else { ?>
-                                    <a class="category <?php echo $_slug; ?>" href="#"><?php echo $_name; ?></a>
-                                    <span>(<?php echo $_total_items; ?>)</span>
-						        <?php } ?>
-                            </h1>
-					        <?php if ( osc_count_subcategories() > 0 ) { ?>
-                                <ul>
-							        <?php while ( osc_has_subcategories() ) { ?>
-                                        <li>
-									        <?php if ( osc_category_total_items() > 0 ) { ?>
-                                                <a class="category sub-category <?php echo osc_category_slug(); ?>"
-                                                   href="<?php try {
-											           echo osc_search_category_url();
-										           } catch ( Exception $e ) {
-										           } ?>"><?php echo osc_category_name(); ?></a>
-                                                <span>(<?php echo osc_category_total_items(); ?>)</span>
-									        <?php } else { ?>
-                                                <a class="category sub-category <?php echo osc_category_slug(); ?>"
-                                                   href="#"><?php echo osc_category_name(); ?></a>
-                                                <span>(<?php echo osc_category_total_items(); ?>)</span>
-									        <?php } ?>
-                                        </li>
-							        <?php } ?>
-                                </ul>
-					        <?php } ?>
-                        </li>
-                    </ul>
-			        <?php
-			        $i ++;
-		        }
-	        } catch ( Exception $e ) {
-	        }
-	        echo '</div>';
-=======
          while ( osc_has_categories() ) {
          ?>
         <?php
@@ -391,7 +303,6 @@
                 $i++;
             }
             echo '</div>';
->>>>>>> 4f9d3288
         ?>
         <?php if(!osc_is_home_page()){ echo '</div>'; } ?>
         <?php
@@ -658,23 +569,12 @@
             case('upload_logo'):
                 $package = Params::getFiles('logo');
                 if( $package['error'] == UPLOAD_ERR_OK ) {
-<<<<<<< HEAD
-	                try {
-		                $img = ImageProcessing::fromFile( $package[ 'tmp_name' ] );
-	                } catch ( Exception $e ) {
-	                }
-	                $ext = $img->getExt();
-=======
                     $img = ImageResizer::fromFile($package['tmp_name']);
                     $ext = $img->getExt();
->>>>>>> 4f9d3288
                     $logo_name     = 'bender_logo';
                     $logo_name    .= '.'.$ext;
                     $path = osc_uploads_path() . $logo_name ;
-	                try {
-		                $img->saveToFile( $path );
-	                } catch ( Exception $e ) {
-	                }
+                    $img->saveToFile($path);
 
 	                osc_set_preference('logo', $logo_name, 'bender');
 
