--- conflicted
+++ resolved
@@ -66,9 +66,9 @@
             </div>
             <?php if (count($location)>0) { ?>
                 <ul id="item_location">
-                    <li><strong><?php _e( 'Location' , 'bender'); ?></strong>: <?php echo implode( ', ', $location); ?></li>
+                    <li><strong><?php _e("Location", 'bender'); ?></strong>: <?php echo implode(', ', $location); ?></li>
                 </ul>
-            <?php } ?>
+            <?php }; ?>
         </div>
         <?php if(osc_is_web_user_logged_in() && osc_logged_user_id()==osc_item_user_id()) { ?>
             <p id="edit_item_view">
@@ -81,38 +81,22 @@
 
     <?php if( osc_images_enabled_at_items() ) { ?>
         <?php
-	    try {
-		    if ( osc_count_item_resources() > 0 ) {
-			    $i = 0;
-			    ?>
-                <div class="item-photos">
-                    <a href="<?php echo osc_resource_url(); ?>" class="main-photo"
-                       title="<?php _e( 'Image' , 'bender' ); ?> <?php echo $i + 1; ?> / <?php try {
-					       echo osc_count_item_resources();
-				       } catch ( Exception $e ) {
-				       } ?>">
-                        <img src="<?php echo osc_resource_url(); ?>" alt="<?php echo osc_item_title(); ?>"
-                             title="<?php echo osc_item_title(); ?>"/>
-                    </a>
-                    <div class="thumbs">
-					    <?php try {
-						    for ( $i = 0; osc_has_item_resources(); $i ++ ) { ?>
-                                <a href="<?php echo osc_resource_url(); ?>" class="fancybox" data-fancybox-group="group"
-                                   title="<?php _e( 'Image' , 'bender' ); ?> <?php echo $i + 1; ?> / <?php try {
-								       echo osc_count_item_resources();
-							       } catch ( Exception $e ) {
-							       } ?>">
-                                    <img src="<?php echo osc_resource_thumbnail_url(); ?>" width="75"
-                                         alt="<?php echo osc_item_title(); ?>" title="<?php echo osc_item_title(); ?>"/>
-                                </a>
-						    <?php }
-					    } catch ( Exception $e ) {
-					    } ?>
-                    </div>
-                </div>
-		    <?php }
-	    } catch ( Exception $e ) {
-	    } ?>
+        if( osc_count_item_resources() > 0 ) {
+            $i = 0;
+        ?>
+        <div class="item-photos">
+            <a href="<?php echo osc_resource_url(); ?>" class="main-photo" title="<?php _e('Image', 'bender'); ?> <?php echo $i+1;?> / <?php echo osc_count_item_resources();?>">
+                <img src="<?php echo osc_resource_url(); ?>" alt="<?php echo osc_item_title(); ?>" title="<?php echo osc_item_title(); ?>" />
+            </a>
+            <div class="thumbs">
+                <?php for ( $i = 0; osc_has_item_resources(); $i++ ) { ?>
+                <a href="<?php echo osc_resource_url(); ?>" class="fancybox" data-fancybox-group="group" title="<?php _e('Image', 'bender'); ?> <?php echo $i+1;?> / <?php echo osc_count_item_resources();?>">
+                    <img src="<?php echo osc_resource_thumbnail_url(); ?>" width="75" alt="<?php echo osc_item_title(); ?>" title="<?php echo osc_item_title(); ?>" />
+                </a>
+                <?php } ?>
+            </div>
+        </div>
+        <?php } ?>
     <?php } ?>
     <div id="description">
         <p><?php echo osc_item_description(); ?></p>
@@ -134,13 +118,8 @@
         <p class="contact_button">
             <?php if( !osc_item_is_expired () ) { ?>
             <?php if( !( ( osc_logged_user_id() == osc_item_user_id() ) && osc_logged_user_id() != 0 ) ) { ?>
-<<<<<<< HEAD
-		            <?php if ( ( osc_reg_user_can_contact() && osc_is_web_user_logged_in() ) || ! osc_reg_user_can_contact() ) { ?>
-                    <a href="#contact" class="ui-button ui-button-middle ui-button-main resp-toogle"><?php _e('Contact seller', 'bender'); ?></a>
-=======
                 <?php     if(osc_reg_user_can_contact() && osc_is_web_user_logged_in() || !osc_reg_user_can_contact() ) { ?>
                     <a href="#contact" class="ui-button ui-button-middle ui-button-main resp-toggle"><?php _e('Contact seller', 'bender'); ?></a>
->>>>>>> 4f9d3288
                 <?php     } ?>
             <?php     } ?>
             <?php } ?>
@@ -190,10 +169,7 @@
                         </div>
                     <?php } ?>
                     <div class="paginate" style="text-align: right;">
-                        <?php try {
-	                        echo osc_comments_pagination();
-                        } catch ( Exception $e ) {
-                        } ?>
+                        <?php echo osc_comments_pagination(); ?>
                     </div>
                 </div>
             <?php } ?>
@@ -224,7 +200,7 @@
                                         <?php CommentForm::email_input_text(); ?>
                                     </div>
                                 </div>
-                            <?php } ?>
+                            <?php }; ?>
                             <div class="control-group">
                                 <label class="control-label" for="title"><?php _e('Title', 'bender'); ?></label>
                                 <div class="controls">
