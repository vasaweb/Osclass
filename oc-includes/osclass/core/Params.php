<?php if ( ! defined('ABS_PATH')) exit('ABS_PATH is not loaded. Direct access is not allowed.');

    /*
     *      OSCLass – software for creating and publishing online classified
     *                           advertising platforms
     *
     *                        Copyright (C) 2010 OSCLASS
     *
     *       This program is free software: you can redistribute it and/or
     *     modify it under the terms of the GNU Affero General Public License
     *     as published by the Free Software Foundation, either version 3 of
     *            the License, or (at your option) any later version.
     *
     *     This program is distributed in the hope that it will be useful, but
     *         WITHOUT ANY WARRANTY; without even the implied warranty of
     *        MERCHANTABILITY or FITNESS FOR A PARTICULAR PURPOSE.  See the
     *             GNU Affero General Public License for more details.
     *
     *      You should have received a copy of the GNU Affero General Public
     * License along with this program.  If not, see <http://www.gnu.org/licenses/>.
     */

    require_once LIB_PATH . 'htmlpurifier/HTMLPurifier.auto.php';
    
    class Params
    {    
        private static $purifier;
        private static $config;
        
        function __construct() { }

        static function getParam($param, $htmlencode = false, $xss_check = true)
        {
            if ($param == "") return '' ;
            if (!isset($_REQUEST[$param])) return '' ;

<<<<<<< HEAD
            if($xss_check==true && !isset(self::$purifier)) {
                require_once LIB_PATH . 'htmlpurifier/HTMLPurifier.auto.php';
                $config = HTMLPurifier_Config::createDefault();
                $allowed = 'b,strong,i,em,u,a[href|title],ul,ol,li,p[style],br,span[style],img[width|height|alt|src]';
                $allowed .= 'object[align<bottom?left?middle?right?top|archive|border|class|classid|codebase|codetype|data|';
                $allowed .= 'declare|dir<ltr?rtl|height|hspace|id|lang|name|onclick|ondblclick|onkeydown|onkeypress|onkeyup|';
                $allowed .= 'onmousedown|onmousemove|onmouseout|onmouseover|onmouseup|standby|style|tabindex|title|type|usemap|vspace|width]';
                $config->set('HTML.Allowed', $allowed);
                $config->set("HTML.SafeEmbed", true);
                $config->set("HTML.SafeObject", true);
                $config->set('CSS.AllowedProperties', 'font,font-size,font-weight,font-style,font-family,text-decoration,padding-left,color,background-color,text-align');
                $config->set('Cache.SerializerPath', ABS_PATH . 'oc-content/uploads');
                self::$purifier = new HTMLPurifier($config);
            }
            
            $value = $_REQUEST[$param];
=======
            $value = self::_purify($_REQUEST[$param], $xss_check) ;
>>>>>>> c79ec39a

            if ($htmlencode) {
                return htmlspecialchars(stripslashes($value), ENT_QUOTES);
            }

            if(get_magic_quotes_gpc()) {
                $value = strip_slashes_extended($value);
            }

            return ($value);
        }

        static function existParam($param)
        {
            if ($param == "") return false ;
            if (!isset($_REQUEST[$param])) return false ;
            return true;
        }

        static function getFiles($param)
        {
            if (isset($_FILES[$param])) {
                return ($_FILES[$param]);
            }

            return "";
        }

        //$what = "post, get, cookie"
        static function getParamsAsArray($what = "", $xss_check = true)
        {
            switch ($what) {
                case("get"):    
                    $value = $_GET;
                break;
                case("post"):   
                    $value = $_POST;
                break;
                case("cookie"):
                    return $_COOKIE;
                break;
                default:        
                    $value = $_REQUEST;
                break;
            }
<<<<<<< HEAD
            
            if($xss_check==true) {
                if(!isset(self::$purifier)) {
                    require_once LIB_PATH . 'htmlpurifier/HTMLPurifier.auto.php';
                    $config = HTMLPurifier_Config::createDefault();
                    $config->set('HTML.Allowed', 'b,strong,i,em,u,a[href|title],ul,ol,li,p[style],br,span[style]');
                    $config->set('CSS.AllowedProperties', 'font,font-size,font-weight,font-style,font-family,text-decoration,padding-left,color,background-color,text-align');
                    $config->set('Cache.SerializerPath', ABS_PATH . 'oc-content/uploads');
                    self::$purifier = new HTMLPurifier($config);
                }
                foreach($value as $k => $v) {
                    if(!is_array($v)) {
                        $value[$k] = self::$purifier->purify($v);
                    }
                }
            }
=======

            $value = self::_purify($value, $xss_check) ;

>>>>>>> c79ec39a
            if(get_magic_quotes_gpc()) {
                return strip_slashes_extended($value) ;
            }

            return $value;
        }

        static function setParam($key, $value)
        {
            $_REQUEST[$key] = $value;
            $_GET[$key] = $value;
            $_POST[$key] = $value;
        }

        static function _view()
        {
            print_r(self::getParamsAsArray()) ;
        }

        static private function _purify($value, $xss_check)
        {
            self::$config = HTMLPurifier_Config::createDefault();
            $allowed = 'b,strong,i,em,u,a[href|title],ul,ol,li,p[style],br,span[style],img[width|height|alt|src]';
            $allowed .= 'object[align<bottom?left?middle?right?top|archive|border|class|classid|codebase|codetype|data|';
            $allowed .= 'declare|dir<ltr?rtl|height|hspace|id|lang|name|onclick|ondblclick|onkeydown|onkeypress|onkeyup|';
            $allowed .= 'onmousedown|onmousemove|onmouseout|onmouseover|onmouseup|standby|style|tabindex|title|type|usemap|vspace|width]';
            self::$config->set('HTML.Allowed', $allowed);
            self::$config->set("HTML.SafeEmbed", true);
            self::$config->set("HTML.SafeObject", true);
            self::$config->set('CSS.AllowedProperties', 'font,font-size,font-weight,font-style,font-family,text-decoration,padding-left,color,background-color,text-align');
            self::$config->set('Cache.SerializerPath', ABS_PATH . 'oc-content/uploads');

            if( !$xss_check ) {
                return $value ;
            }

            if( !isset(self::$purifier) ) {
                self::$purifier = new HTMLPurifier(self::$config);
            }

            if( is_array($value) ) {
                foreach($value as $k => &$v) {
                    $v = self::_purify($v, $xss_check) ;
                }
            } else {
                $value = self::$purifier->purify($value) ;
            }

            return $value ;
        }
    }

?><|MERGE_RESOLUTION|>--- conflicted
+++ resolved
@@ -34,26 +34,7 @@
             if ($param == "") return '' ;
             if (!isset($_REQUEST[$param])) return '' ;
 
-<<<<<<< HEAD
-            if($xss_check==true && !isset(self::$purifier)) {
-                require_once LIB_PATH . 'htmlpurifier/HTMLPurifier.auto.php';
-                $config = HTMLPurifier_Config::createDefault();
-                $allowed = 'b,strong,i,em,u,a[href|title],ul,ol,li,p[style],br,span[style],img[width|height|alt|src]';
-                $allowed .= 'object[align<bottom?left?middle?right?top|archive|border|class|classid|codebase|codetype|data|';
-                $allowed .= 'declare|dir<ltr?rtl|height|hspace|id|lang|name|onclick|ondblclick|onkeydown|onkeypress|onkeyup|';
-                $allowed .= 'onmousedown|onmousemove|onmouseout|onmouseover|onmouseup|standby|style|tabindex|title|type|usemap|vspace|width]';
-                $config->set('HTML.Allowed', $allowed);
-                $config->set("HTML.SafeEmbed", true);
-                $config->set("HTML.SafeObject", true);
-                $config->set('CSS.AllowedProperties', 'font,font-size,font-weight,font-style,font-family,text-decoration,padding-left,color,background-color,text-align');
-                $config->set('Cache.SerializerPath', ABS_PATH . 'oc-content/uploads');
-                self::$purifier = new HTMLPurifier($config);
-            }
-            
-            $value = $_REQUEST[$param];
-=======
             $value = self::_purify($_REQUEST[$param], $xss_check) ;
->>>>>>> c79ec39a
 
             if ($htmlencode) {
                 return htmlspecialchars(stripslashes($value), ENT_QUOTES);
@@ -99,28 +80,9 @@
                     $value = $_REQUEST;
                 break;
             }
-<<<<<<< HEAD
-            
-            if($xss_check==true) {
-                if(!isset(self::$purifier)) {
-                    require_once LIB_PATH . 'htmlpurifier/HTMLPurifier.auto.php';
-                    $config = HTMLPurifier_Config::createDefault();
-                    $config->set('HTML.Allowed', 'b,strong,i,em,u,a[href|title],ul,ol,li,p[style],br,span[style]');
-                    $config->set('CSS.AllowedProperties', 'font,font-size,font-weight,font-style,font-family,text-decoration,padding-left,color,background-color,text-align');
-                    $config->set('Cache.SerializerPath', ABS_PATH . 'oc-content/uploads');
-                    self::$purifier = new HTMLPurifier($config);
-                }
-                foreach($value as $k => $v) {
-                    if(!is_array($v)) {
-                        $value[$k] = self::$purifier->purify($v);
-                    }
-                }
-            }
-=======
 
             $value = self::_purify($value, $xss_check) ;
 
->>>>>>> c79ec39a
             if(get_magic_quotes_gpc()) {
                 return strip_slashes_extended($value) ;
             }
