<?php if ( ! defined('ABS_PATH')) exit('ABS_PATH is not loaded. Direct access is not allowed.');

    /*
     *      OSCLass – software for creating and publishing online classified
     *                           advertising platforms
     *
     *                        Copyright (C) 2010 OSCLASS
     *
     *       This program is free software: you can redistribute it and/or
     *     modify it under the terms of the GNU Affero General Public License
     *     as published by the Free Software Foundation, either version 3 of
     *            the License, or (at your option) any later version.
     *
     *     This program is distributed in the hope that it will be useful, but
     *         WITHOUT ANY WARRANTY; without even the implied warranty of
     *        MERCHANTABILITY or FITNESS FOR A PARTICULAR PURPOSE.  See the
     *             GNU Affero General Public License for more details.
     *
     *      You should have received a copy of the GNU Affero General Public
     * License along with this program.  If not, see <http://www.gnu.org/licenses/>.
     */

    class CAdminPlugins extends AdminSecBaseModel
    {
        function __construct()
        {
            parent::__construct() ;
            //specific things for this class
        }

        // Business layer...
        function doModel()
        {
            parent::doModel() ;

            //specific things for this class
            switch ($this->action)
            {
                case 'add':
                    $this->doView("plugins/add.php");
                    break;
                case 'add_post':
                    if( defined('DEMO') ) {
                        osc_add_flash_warning_message( _m("This action cannot be done because is a demo site"), 'admin');
                        $this->redirectTo(osc_admin_base_url(true) . '?page=plugins');
                    }
                    $package = Params::getFiles("package");
                    if(isset($package['size']) && $package['size']!=0) {
                        $path = osc_plugins_path() ;
                        (int) $status = osc_unzip_file($package['tmp_name'], $path);
                    } else {
                        $status = 3;
                    }
                    switch ($status) {
                        case(0):   $msg = _m('The plugin folder is not writable');
                                    osc_add_flash_error_message($msg, 'admin');
                        break;
                        case(1):   $msg = _m('The plugin has been uploaded correctly');
                                   osc_add_flash_ok_message($msg, 'admin');
                        break;
                        case(2):   $msg = _m('The zip file is not valid');
                                   osc_add_flash_error_message($msg, 'admin');
                        break;
                        case(3):   $msg = _m('No file was uploaded');
                                   osc_add_flash_error_message($msg, 'admin');
                                   $this->redirectTo(osc_admin_base_url(true)."?page=plugins&action=add");
                        break;
                        case(-1):
                        default:   $msg = _m('There was a problem adding the plugin');
                                   osc_add_flash_error_message($msg, 'admin');
                        break;
                    }

                    $this->redirectTo(osc_admin_base_url(true)."?page=plugins");
                    break;
                case 'install':
<<<<<<< HEAD
                    $pn = Params::getParam('plugin') ;

                    // set header just in case it's triggered some fatal error
                    header("Location: " . osc_admin_base_url(true) . "?page=plugins&error=" . $pn, true, '302') ;

                    $installed = Plugins::install($pn) ;
                    if( is_array($installed) ) {
                        switch($installed['error_code']) {
                            case('error_output'):
                                osc_add_flash_error_message( sprintf( _m('The plugin generated %d characters of <strong>unexpected output</strong> during the installation'), strlen($installed['output']) ), 'admin') ;
                            break;
                            case('error_installed'):
                                osc_add_flash_error_message( _m('Plugin is already installed'), 'admin') ;
                            break;
                            case('error_file'):
                                osc_add_flash_error_message( _m("Plugin couldn't be installed because their files are missing"), 'admin') ;
                            break;
                            default:
                                osc_add_flash_error_message( _m("Plugin couldn't be installed"), 'admin') ;
                            break;
                        }
=======
                    if( defined('DEMO') ) {
                        osc_add_flash_warning_message( _m("This action cannot be done because is a demo site"), 'admin');
                        $this->redirectTo(osc_admin_base_url(true) . '?page=plugins');
                    }
                    $pn = Params::getParam("plugin");

                    // CATCH FATAL ERRORS
                    $old_value = error_reporting(0);
                    register_shutdown_function(array($this, 'errorHandler'), $pn, 'install');
                    $installed = Plugins::install($pn);
                    
                    if($installed) {
                        //run this after installing the plugin
                        Plugins::runHook('install_'.$pn) ;
                        osc_add_flash_ok_message( _m('Plugin installed'), 'admin');
>>>>>>> 7b598c3c
                    } else {
                        osc_add_flash_ok_message( _m('Plugin installed'), 'admin') ;
                    }

                    $this->redirectTo(osc_admin_base_url(true) . '?page=plugins') ;
                    break;
                case 'uninstall':
<<<<<<< HEAD
                    if( Plugins::uninstall(Params::getParam("plugin")) ) {
                        osc_add_flash_ok_message( _m('Plugin uninstalled'), 'admin') ;
                    } else {
                        osc_add_flash_error_message( _m("Plugin couldn't be uninstalled"), 'admin') ;
                    }
=======
                    if( defined('DEMO') ) {
                        osc_add_flash_warning_message( _m("This action cannot be done because is a demo site"), 'admin');
                        $this->redirectTo(osc_admin_base_url(true) . '?page=plugins');
                    }
                    $pn = Params::getParam("plugin");

                    Plugins::runHook($pn.'_uninstall') ;
                    Plugins::uninstall($pn);
>>>>>>> 7b598c3c

                    $this->redirectTo(osc_admin_base_url(true) . '?page=plugins') ;
                    break;
                case 'enable':
<<<<<<< HEAD
                    if( Plugins::activate(Params::getParam('plugin')) ) {
                        osc_add_flash_ok_message( _m('Plugin enabled'), 'admin') ;
=======
                    if( defined('DEMO') ) {
                        osc_add_flash_warning_message( _m("This action cannot be done because is a demo site"), 'admin');
                        $this->redirectTo(osc_admin_base_url(true) . '?page=plugins');
                    }
                    $pn = Params::getParam("plugin");

                    // CATCH FATAL ERRORS
                    $old_value = error_reporting(0);
                    register_shutdown_function(array($this, 'errorHandler'), $pn, 'enable');
                    $enabled = Plugins::activate($pn);
                    
                    if($enabled) {
                        Plugins::runHook($pn.'_enable') ;
                        osc_add_flash_ok_message( _m('Plugin enabled'), 'admin');
>>>>>>> 7b598c3c
                    } else {
                        osc_add_flash_error_message( _m('Plugin is already enabled'), 'admin') ;
                    }

                    $this->redirectTo(osc_admin_base_url(true) . '?page=plugins') ;
                    break;
                case 'disable':
<<<<<<< HEAD
                    if( Plugins::deactivate(Params::getParam('plugin')) ) {
                        osc_add_flash_ok_message( _m('Plugin disabled'), 'admin') ;
                    } else {
                        osc_add_flash_error_message( _m('Plugin is already disabled'), 'admin') ;
                    }
=======
                    if( defined('DEMO') ) {
                        osc_add_flash_warning_message( _m("This action cannot be done because is a demo site"), 'admin');
                        $this->redirectTo(osc_admin_base_url(true) . '?page=plugins');
                    }
                    $pn = Params::getParam("plugin");

                    Plugins::runHook($pn.'_disable') ;
                    Plugins::deactivate($pn);
>>>>>>> 7b598c3c

                    $this->redirectTo(osc_admin_base_url(true) . '?page=plugins') ;
                    break;
                case 'admin':
                    $plugin = Params::getParam("plugin");
                    if($plugin != "") {
                        Plugins::runHook($plugin.'_configure');
                    }
                    break;
                case 'admin_post':
                    Plugins::runHook('admin_post');

                case 'renderplugin':
                    $file = Params::getParam("file");
                    if($file!="") {
                        // We pass the GET variables (in case we have somes)
                        if(preg_match('|(.+?)\?(.*)|', $file, $match)) {
                            $file = $match[1];
                            if(preg_match_all('|&([^=]+)=([^&]*)|', urldecode('&'.$match[2].'&'), $get_vars)) {
                                for($var_k=0;$var_k<count($get_vars[1]);$var_k++) {
                                    //$_GET[$get_vars[1][$var_k]] = $get_vars[2][$var_k];
                                    //$_REQUEST[$get_vars[1][$var_k]] = $get_vars[2][$var_k];
                                    Params::setParam($get_vars[1][$var_k], $get_vars[2][$var_k]);
                                }
                            }
                        } else {
                            $file = $_REQUEST['file'];
                        };
                        $this->_exportVariableToView("file", osc_plugins_path() . $file);
                        //osc_renderPluginView($file);
                        $this->doView("plugins/view.php");
                    }
                    break;
                case 'render':
                    $file = Params::getParam("file");
                    if($file!="") {
                        // We pass the GET variables (in case we have somes)
                        if(preg_match('|(.+?)\?(.*)|', $file, $match)) {
                            $file = $match[1];
                            if(preg_match_all('|&([^=]+)=([^&]*)|', urldecode('&'.$match[2].'&'), $get_vars)) {
                                for($var_k=0;$var_k<count($get_vars[1]);$var_k++) {
                                    Params::setParam($get_vars[1][$var_k], $get_vars[2][$var_k]);
                                }
                            }
                        } else {
                            $file = $_REQUEST['file'];
                        };
                        $this->_exportVariableToView("file", ABS_PATH . $file);
                        $this->doView("theme/view.php");
                    }
                    break;
                case 'configure':
                    $plugin = Params::getParam("plugin");
                    if($plugin!='') {
                        $plugin_data = Plugins::getInfo($plugin);
                        $this->_exportVariableToView("categories", Category::newInstance()->toTreeAll());
                        $this->_exportVariableToView("selected", PluginCategory::newInstance()->listSelected($plugin_data['short_name']));
                        $this->_exportVariableToView("plugin_data", $plugin_data);
                        $this->doView("plugins/configuration.php");
                    } else {
                        $this->redirectTo(osc_admin_base_url(true)."?page=plugins");
                    }
                    break;
                case 'configure_post':
                    $plugin_short_name = Params::getParam("plugin_short_name");
                    $categories = Params::getParam("categories");
                    if($plugin_short_name!="") {
                        Plugins::cleanCategoryFromPlugin($plugin_short_name);
                        if(isset($categories)) {
                            Plugins::addToCategoryPlugin($categories, $plugin_short_name);
                        }
                    } else {
                        osc_add_flash_error_message( _m('No plugin selected'), 'admin');
                        $this->doView("plugins/index.php");
                    }
                    osc_add_flash_ok_message( _m('Configuration was saved'), 'admin');
                    $this->redirectTo(osc_admin_base_url(true)."?page=plugins");
                    break;
                case 'error_plugin':
                    // force php errors and simulate plugin installation to show the errors in the iframe
                    if( !OSC_DEBUG ) {
                        error_reporting( E_ALL | E_STRICT ) ;
                    }
                    @ini_set( 'display_errors', 1 ) ;

                    include( osc_plugins_path() . Params::getParam('plugin') ) ;
                    Plugins::install(Params::getParam('plugin')) ;
                    exit ;
                break;
                default:
                    $this->_exportVariableToView("plugins", Plugins::listAll());
                    $this->doView("plugins/index.php");
            }
        }

        //hopefully generic...
        function doView($file)
        {
            osc_current_admin_theme_path($file) ;
            Session::newInstance()->_clearVariables();
        }
    }

    /* file end: ./oc-admin/plugins.php */
?><|MERGE_RESOLUTION|>--- conflicted
+++ resolved
@@ -44,6 +44,7 @@
                         osc_add_flash_warning_message( _m("This action cannot be done because is a demo site"), 'admin');
                         $this->redirectTo(osc_admin_base_url(true) . '?page=plugins');
                     }
+
                     $package = Params::getFiles("package");
                     if(isset($package['size']) && $package['size']!=0) {
                         $path = osc_plugins_path() ;
@@ -74,7 +75,10 @@
                     $this->redirectTo(osc_admin_base_url(true)."?page=plugins");
                     break;
                 case 'install':
-<<<<<<< HEAD
+                    if( defined('DEMO') ) {
+                        osc_add_flash_warning_message( _m("This action cannot be done because is a demo site"), 'admin');
+                        $this->redirectTo(osc_admin_base_url(true) . '?page=plugins');
+                    }
                     $pn = Params::getParam('plugin') ;
 
                     // set header just in case it's triggered some fatal error
@@ -96,23 +100,6 @@
                                 osc_add_flash_error_message( _m("Plugin couldn't be installed"), 'admin') ;
                             break;
                         }
-=======
-                    if( defined('DEMO') ) {
-                        osc_add_flash_warning_message( _m("This action cannot be done because is a demo site"), 'admin');
-                        $this->redirectTo(osc_admin_base_url(true) . '?page=plugins');
-                    }
-                    $pn = Params::getParam("plugin");
-
-                    // CATCH FATAL ERRORS
-                    $old_value = error_reporting(0);
-                    register_shutdown_function(array($this, 'errorHandler'), $pn, 'install');
-                    $installed = Plugins::install($pn);
-                    
-                    if($installed) {
-                        //run this after installing the plugin
-                        Plugins::runHook('install_'.$pn) ;
-                        osc_add_flash_ok_message( _m('Plugin installed'), 'admin');
->>>>>>> 7b598c3c
                     } else {
                         osc_add_flash_ok_message( _m('Plugin installed'), 'admin') ;
                     }
@@ -120,45 +107,27 @@
                     $this->redirectTo(osc_admin_base_url(true) . '?page=plugins') ;
                     break;
                 case 'uninstall':
-<<<<<<< HEAD
+                    if( defined('DEMO') ) {
+                        osc_add_flash_warning_message( _m("This action cannot be done because is a demo site"), 'admin');
+                        $this->redirectTo(osc_admin_base_url(true) . '?page=plugins');
+                    }
+
                     if( Plugins::uninstall(Params::getParam("plugin")) ) {
                         osc_add_flash_ok_message( _m('Plugin uninstalled'), 'admin') ;
                     } else {
                         osc_add_flash_error_message( _m("Plugin couldn't be uninstalled"), 'admin') ;
                     }
-=======
-                    if( defined('DEMO') ) {
-                        osc_add_flash_warning_message( _m("This action cannot be done because is a demo site"), 'admin');
-                        $this->redirectTo(osc_admin_base_url(true) . '?page=plugins');
-                    }
-                    $pn = Params::getParam("plugin");
-
-                    Plugins::runHook($pn.'_uninstall') ;
-                    Plugins::uninstall($pn);
->>>>>>> 7b598c3c
 
                     $this->redirectTo(osc_admin_base_url(true) . '?page=plugins') ;
                     break;
                 case 'enable':
-<<<<<<< HEAD
+                    if( defined('DEMO') ) {
+                        osc_add_flash_warning_message( _m("This action cannot be done because is a demo site"), 'admin');
+                        $this->redirectTo(osc_admin_base_url(true) . '?page=plugins');
+                    }
+
                     if( Plugins::activate(Params::getParam('plugin')) ) {
                         osc_add_flash_ok_message( _m('Plugin enabled'), 'admin') ;
-=======
-                    if( defined('DEMO') ) {
-                        osc_add_flash_warning_message( _m("This action cannot be done because is a demo site"), 'admin');
-                        $this->redirectTo(osc_admin_base_url(true) . '?page=plugins');
-                    }
-                    $pn = Params::getParam("plugin");
-
-                    // CATCH FATAL ERRORS
-                    $old_value = error_reporting(0);
-                    register_shutdown_function(array($this, 'errorHandler'), $pn, 'enable');
-                    $enabled = Plugins::activate($pn);
-                    
-                    if($enabled) {
-                        Plugins::runHook($pn.'_enable') ;
-                        osc_add_flash_ok_message( _m('Plugin enabled'), 'admin');
->>>>>>> 7b598c3c
                     } else {
                         osc_add_flash_error_message( _m('Plugin is already enabled'), 'admin') ;
                     }
@@ -166,22 +135,16 @@
                     $this->redirectTo(osc_admin_base_url(true) . '?page=plugins') ;
                     break;
                 case 'disable':
-<<<<<<< HEAD
+                    if( defined('DEMO') ) {
+                        osc_add_flash_warning_message( _m("This action cannot be done because is a demo site"), 'admin');
+                        $this->redirectTo(osc_admin_base_url(true) . '?page=plugins');
+                    }
+
                     if( Plugins::deactivate(Params::getParam('plugin')) ) {
                         osc_add_flash_ok_message( _m('Plugin disabled'), 'admin') ;
                     } else {
                         osc_add_flash_error_message( _m('Plugin is already disabled'), 'admin') ;
                     }
-=======
-                    if( defined('DEMO') ) {
-                        osc_add_flash_warning_message( _m("This action cannot be done because is a demo site"), 'admin');
-                        $this->redirectTo(osc_admin_base_url(true) . '?page=plugins');
-                    }
-                    $pn = Params::getParam("plugin");
-
-                    Plugins::runHook($pn.'_disable') ;
-                    Plugins::deactivate($pn);
->>>>>>> 7b598c3c
 
                     $this->redirectTo(osc_admin_base_url(true) . '?page=plugins') ;
                     break;
