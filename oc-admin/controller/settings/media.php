<?php if ( ! defined('ABS_PATH')) exit('ABS_PATH is not loaded. Direct access is not allowed.');

    /*
     *      Osclass – software for creating and publishing online classified
     *                           advertising platforms
     *
     *                        Copyright (C) 2012 OSCLASS
     *
     *       This program is free software: you can redistribute it and/or
     *     modify it under the terms of the GNU Affero General Public License
     *     as published by the Free Software Foundation, either version 3 of
     *            the License, or (at your option) any later version.
     *
     *     This program is distributed in the hope that it will be useful, but
     *         WITHOUT ANY WARRANTY; without even the implied warranty of
     *        MERCHANTABILITY or FITNESS FOR A PARTICULAR PURPOSE.  See the
     *             GNU Affero General Public License for more details.
     *
     *      You should have received a copy of the GNU Affero General Public
     * License along with this program.  If not, see <http://www.gnu.org/licenses/>.
     */

    class CAdminSettingsMedia extends AdminSecBaseModel
    {
        function __construct()
        {
            parent::__construct();
        }

        //Business Layer...
        function doModel()
        {
            switch($this->action) {
                case('media'):
                    // calling the media view
                    $max_upload   = (int)( ini_get('upload_max_filesize') );
                    $max_post     = (int)( ini_get('post_max_size') );
                    $memory_limit = (int)( ini_get('memory_limit') );
                    $upload_mb    = min($max_upload, $max_post, $memory_limit) * 1024;

                    $this->_exportVariableToView('max_size_upload', $upload_mb);
                    $this->doView('settings/media.php');
                break;
                case('media_post'):
                    // updating the media config
                    osc_csrf_check();
                    $status = 'ok';
                    $error  = '';

                    $iUpdated          = 0;
                    $maxSizeKb         = Params::getParam('maxSizeKb');
                    $dimThumbnail      = strtolower(Params::getParam('dimThumbnail'));
                    $dimPreview        = strtolower(Params::getParam('dimPreview'));
                    $dimNormal         = strtolower(Params::getParam('dimNormal'));
                    $keepOriginalImage = Params::getParam('keep_original_image');
                    $forceAspectImage  = Params::getParam('force_aspect_image');
                    $use_imagick       = Params::getParam('use_imagick');
                    $type_watermark    = Params::getParam('watermark_type');
                    $watermark_color   = Params::getParam('watermark_text_color');
                    $watermark_text    = Params::getParam('watermark_text');

                    switch ($type_watermark) {
                        case 'none':
                            $iUpdated += osc_set_preference('watermark_text_color', '');
                            $iUpdated += osc_set_preference('watermark_text', '');
                            $iUpdated += osc_set_preference('watermark_image', '');
                        break;
                        case 'text':
                            $iUpdated += osc_set_preference('watermark_text_color', $watermark_color);
                            $iUpdated += osc_set_preference('watermark_text', $watermark_text);
                            $iUpdated += osc_set_preference('watermark_image', '');
                            $iUpdated += osc_set_preference('watermark_place', Params::getParam('watermark_text_place'));
                        break;
                        case 'image':
                            // upload image & move to path
                            $watermark_file = Params::getFiles('watermark_image');
                            if($watermark_file['tmp_name']!='' && $watermark_file['size']>0) {
                                if($watermark_file['error'] == UPLOAD_ERR_OK) {
                                    if($watermark_file['type']=='image/png') {
                                        $tmpName = $watermark_file['tmp_name'];
                                        $path    = osc_content_path().'uploads/watermark.png';
                                        if( move_uploaded_file($tmpName, $path) ){
<<<<<<< HEAD
                                            $iUpdated += Preference::newInstance()->update(
                                                    array('s_value' => $path),
                                                    array('s_name'  => 'watermark_image')
                                            );
=======
                                            $iUpdated += osc_set_preference('watermark_image', $path);
>>>>>>> a04934bc
                                        } else {
                                            $status = 'error';
                                            $error .= _m('There was a problem uploading the watermark image')."<br />";
                                        }
                                    } else {
                                        $status = 'error';
                                        $error .= _m('The watermark image has to be a .PNG file')."<br />";
                                    }
                                } else {
                                    $status = 'error';
                                    $error .= _m('There was a problem uploading the watermark image')."<br />";
                                }
                            }
                            $iUpdated += osc_set_preference('watermark_text_color', '');
                            $iUpdated += osc_set_preference('watermark_text', '');
                            $iUpdated += osc_set_preference('watermark_place', Params::getParam('watermark_image_place'));
                        break;
                        default:
                        break;
                    }

                    // format parameters
                    $maxSizeKb         = strip_tags($maxSizeKb);
                    $dimThumbnail      = strip_tags($dimThumbnail);
                    $dimPreview        = strip_tags($dimPreview);
                    $dimNormal         = strip_tags($dimNormal);
                    $keepOriginalImage = ($keepOriginalImage != '' ? true : false);
                    $forceAspectImage  = ($forceAspectImage != '' ? true : false);
                    $use_imagick       = ($use_imagick != '' ? true : false);

                    if(!preg_match('|([0-9]+)x([0-9]+)|', $dimThumbnail, $match)) {
                        $dimThumbnail = is_numeric($dimThumbnail)?$dimThumbnail."x".$dimThumbnail:"100x100";
                    }
                    if(!preg_match('|([0-9]+)x([0-9]+)|', $dimPreview, $match)) {
                        $dimPreview = is_numeric($dimPreview)?$dimPreview."x".$dimPreview:"100x100";
                    }
                    if(!preg_match('|([0-9]+)x([0-9]+)|', $dimNormal, $match)) {
                        $dimNormal = is_numeric($dimNormal)?$dimNormal."x".$dimNormal:"100x100";
                    }

                    // is imagick extension loaded?
                    if( !@extension_loaded('imagick') ) {
                        $use_imagick = false;
                    }

                    // max size allowed by PHP configuration?
                    $max_upload   = (int)( ini_get('upload_max_filesize') );
                    $max_post     = (int)( ini_get('post_max_size') );
                    $memory_limit = (int)( ini_get('memory_limit') );
                    $upload_mb    = min($max_upload, $max_post, $memory_limit) * 1024;

                    // set maxSizeKB equals to PHP configuration if it's bigger
                    if( $maxSizeKb > $upload_mb ) {
                        $status    = 'warning';
                        $maxSizeKb = $upload_mb;
                        // flash message text warning
                        $error     .= sprintf( _m("You cannot set a maximum file size higher than the one allowed in the PHP configuration: <b>%d KB</b>"), $upload_mb );
                    }

                    $iUpdated += osc_set_preference('maxSizeKb', $maxSizeKb);
                    $iUpdated += osc_set_preference('dimThumbnail', $dimThumbnail);
                    $iUpdated += osc_set_preference('dimPreview', $dimPreview);
                    $iUpdated += osc_set_preference('dimNormal', $dimNormal);
                    $iUpdated += osc_set_preference('keep_original_image', $keepOriginalImage);
                    $iUpdated += osc_set_preference('force_aspect_image', $forceAspectImage);
                    $iUpdated += osc_set_preference('use_imagick', $use_imagick);

                    if( $error != '' ) {
                        switch($status) {
                            case('error'):
                                osc_add_flash_error_message($error, 'admin');
                            break;
                            case('warning'):
                                osc_add_flash_warning_message($error, 'admin');
                            break;
                            default:
                                osc_add_flash_ok_message($error, 'admin');
                            break;
                        }
                    } else {
                        osc_add_flash_ok_message(_m('Media config has been updated'), 'admin');
                    }

                    $this->redirectTo(osc_admin_base_url(true).'?page=settings&action=media');
                break;
                case('images_post'):
                    if( defined('DEMO') ) {
                        osc_add_flash_warning_message( _m("This action can't be done because it's a demo site"), 'admin');
                        $this->redirectTo(osc_admin_base_url(true).'?page=settings&action=media');
                    }
                    osc_csrf_check();

                    $aResources = ItemResource::newInstance()->getAllResources();
                    foreach($aResources as $resource) {
                        osc_run_hook('regenerate_image', $resource);
                        if(strpos($resource['s_content_type'], 'image')!==false) {
                            if(file_exists(osc_base_path().$resource['s_path'].$resource['pk_i_id']."_original.".$resource['s_extension'])) {
                                $image_tmp = osc_base_path().$resource['s_path'].$resource['pk_i_id']."_original.".$resource['s_extension'];
                            } else if(file_exists(osc_base_path().$resource['s_path'].$resource['pk_i_id'].".".$resource['s_extension'])) {
                                $image_tmp = osc_base_path().$resource['s_path'].$resource['pk_i_id'].".".$resource['s_extension'];
                            } else if(file_exists(osc_base_path().$resource['s_path'].$resource['pk_i_id']."_preview.".$resource['s_extension'])) {
                                $image_tmp = osc_base_path().$resource['s_path'].$resource['pk_i_id']."_preview.".$resource['s_extension'];
                            } else {
                                continue;
                            };

                            // Create normal size
                            $path_normal = $path = osc_base_path().$resource['s_path'].$resource['pk_i_id'].'.'.$resource['s_extension'];
                            $size = explode('x', osc_normal_dimensions());
                            $img = ImageResizer::fromFile($image_tmp)->resizeTo($size[0], $size[1]);
                            if( osc_is_watermark_text() ) {
                                $img->doWatermarkText(osc_watermark_text(), osc_watermark_text_color());
                            } elseif ( osc_is_watermark_image() ){
                                $img->doWatermarkImage();
                            }
                            $img->saveToFile($path);

                            // Create preview
                            $path = osc_base_path().$resource['s_path'].$resource['pk_i_id'].'_preview.'.$resource['s_extension'];
                            $size = explode('x', osc_preview_dimensions());
                            ImageResizer::fromFile($path_normal)->resizeTo($size[0], $size[1])->saveToFile($path);

                            // Create thumbnail
                            $path = osc_base_path().$resource['s_path'].$resource['pk_i_id'].'_thumbnail.'.$resource['s_extension'];
                            $size = explode('x', osc_thumbnail_dimensions());
                            ImageResizer::fromFile($path_normal)->resizeTo($size[0], $size[1])->saveToFile($path);

                            osc_run_hook('regenerated_image', ItemResource::newInstance()->findByPrimaryKey($resource['pk_i_id']));
                        } else {
                            // no es imagen o imagen sin extesión
                        }

                    }

                    osc_add_flash_ok_message( _m('Re-generation complete'), 'admin');
                    $this->redirectTo(osc_admin_base_url(true).'?page=settings&action=media');
                break;
            }
        }
    }

    // EOF: ./oc-admin/controller/settings/media.php<|MERGE_RESOLUTION|>--- conflicted
+++ resolved
@@ -80,14 +80,7 @@
                                         $tmpName = $watermark_file['tmp_name'];
                                         $path    = osc_content_path().'uploads/watermark.png';
                                         if( move_uploaded_file($tmpName, $path) ){
-<<<<<<< HEAD
-                                            $iUpdated += Preference::newInstance()->update(
-                                                    array('s_value' => $path),
-                                                    array('s_name'  => 'watermark_image')
-                                            );
-=======
                                             $iUpdated += osc_set_preference('watermark_image', $path);
->>>>>>> a04934bc
                                         } else {
                                             $status = 'error';
                                             $error .= _m('There was a problem uploading the watermark image')."<br />";
