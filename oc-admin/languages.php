--- conflicted
+++ resolved
@@ -188,11 +188,7 @@
                                                 $default_lang = osc_language() ;
                                                 foreach ($id as $i) {                                                    
                                                     if($default_lang == $i) {
-<<<<<<< HEAD
                                                         $msg = _m('Some language can\'t be disabled because it\'s the default language. You can change the default language under General Settings in order to disable it');
-=======
-                                                        osc_add_flash_error_message(sprintf(_m('%s can\'t be disabled because it\'s the default language. You can change the default language under General Settings in order to disable it'), $i), 'admin');
->>>>>>> 77705eda
                                                     } else {
                                                         $this->localeManager->update($aValues, array('pk_c_code' => $i)) ;
                                                         osc_add_flash_ok_message($msg, 'admin') ;
