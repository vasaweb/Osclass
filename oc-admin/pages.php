<?php
    /**
     * OSClass – software for creating and publishing online classified advertising platforms
     *
     * Copyright (C) 2010 OSCLASS
     *
     * This program is free software: you can redistribute it and/or modify it under the terms
     * of the GNU Affero General Public License as published by the Free Software Foundation,
     * either version 3 of the License, or (at your option) any later version.
     *
     * This program is distributed in the hope that it will be useful, but WITHOUT ANY WARRANTY;
     * without even the implied warranty of MERCHANTABILITY or FITNESS FOR A PARTICULAR PURPOSE.
     * See the GNU Affero General Public License for more details.
     *
     * You should have received a copy of the GNU Affero General Public
     * License along with this program. If not, see <http://www.gnu.org/licenses/>.
     */

    class CAdminPages extends AdminSecBaseModel
    {
        //specific for this class
        private $pageManager ;

        function __construct() {
            parent::__construct() ;

            //specific things for this class
            $this->pageManager = Page::newInstance() ;
        }

        //Business Layer...
        function doModel() {
            parent::doModel() ;

            //specific things for this class
            switch ($this->action)
            {

                case 'edit':
                    if(Params::getParam("id")=='') {
                        $this->redirectTo(osc_admin_base_url(true)."?page=pages");
                    }
                    $this->_exportVariableToView("page", $this->pageManager->findByPrimaryKey(Params::getParam("id")));
                    $this->doView("pages/frm.php");
                    break;
                case 'edit_post':
                    $id = Params::getParam("id");
                    $s_internal_name = Params::getParam("s_internal_name");

                    $aFieldsDescription = array();
                    $postParams = Params::getParamsAsArray();
                    $not_empty = false;
                    foreach ($postParams as $k => $v) {
                        if(preg_match('|(.+?)#(.+)|', $k, $m)) {
                            if($m[2]=='s_title' && $v!='') { $not_empty = true; };
                            $aFieldsDescription[$m[1]][$m[2]] = $v;
                        }
                    }

<<<<<<< HEAD
                    foreach($aFieldsDescription as $k => $_data) {
                        $this->pageManager->updateDescription($id, $k, $_data['s_title'], $_data['s_text']);
                    }

                    if(!$this->pageManager->internalNameExists($id, $s_internal_name)) {
                        if(!$this->pageManager->isIndelible($id)) {
                            $this->pageManager->updateInternalName($id, $s_internal_name);
                        }
                        osc_add_flash_message( _m('The page has been updated'), 'admin' );
                        $this->redirectTo(osc_admin_base_url(true)."?page=pages");
                    }
                    osc_add_flash_message( _m('You can\'t repeat internal name'), 'admin');
=======
                    if($not_empty) {
                        foreach($aFieldsDescription as $k => $_data) {
                            $this->pageManager->updateDescription($id, $k, $_data['s_title'], $_data['s_text']);
                        }

                        if(!$this->pageManager->internalNameExists($id, $s_internal_name)) {
                            if(!$this->pageManager->isIndelible($id)) {
                                $this->pageManager->updateInternalName($id, $s_internal_name);
                            }
                            osc_add_flash_message( _m('The page has been updated'), 'admin' );
                            $this->redirectTo(osc_admin_base_url(true)."?page=pages");
                        }
                        osc_add_flash_message( _m('You can\'t repeat internal name'), 'admin');
                    } else {
                        osc_add_flash_message( _m('The page couldn\'t be updated, at least one title should not be empty'), 'admin') ;
                    }
>>>>>>> 51b71fc5
                    $this->redirectTo(osc_admin_base_url(true)."?page=pages?action=edit&id=" . $id);
                    break;
                case 'add':
                    $this->_exportVariableToView("page", array());
                    $this->doView("pages/frm.php");
                    break;
                case 'add_post':
                    $s_internal_name = Params::getParam("s_internal_name");
                    if($s_internal_name=='') {
                        osc_add_flash_message( _m('You have to set an internal name'), 'admin');
                        $this->redirectTo(osc_admin_base_url(true)."?page=pages&action=add");
                    }

                    $page = $this->pageManager->findByInternalName($s_internal_name);
                    if(!isset($page['pk_i_id'])) {
                        $aFields = array('s_internal_name' => $s_internal_name, 'b_indelible' => '0');
                        $aFieldsDescription = array();
                        $postParams = Params::getParamsAsArray();
<<<<<<< HEAD
                        foreach ($postParams as $k => $v) {
                            if(preg_match('|(.+?)#(.+)|', $k, $m)) {
                                $aFieldsDescription[$m[1]][$m[2]] = $v;
                            }
                        }

                        $result = $this->pageManager->insert($aFields, $aFieldsDescription) ;
                        osc_add_flash_message( _m('The page has been added'), 'admin') ;
                    } else {
                        osc_add_flash_message( _m('Oops! That internal name is already in use. We can\'t made the changes'), 'admin') ;
                    }
                    $this->redirectTo(osc_admin_base_url(true)."?page=pages");
                    break;
                case 'delete':
                    $id = Params::getParam("id");
                    $page_deleted_correcty = 0;
                    $page_deleted_error = 0;
                    $page_indelible = 0;

                    if(!is_array($id)) {
                        $id = array($id);
                    }

                    foreach($id as $_id) {
                        $result = $this->pageManager->deleteByPrimaryKey($_id);
                        switch ($result) {
                            case -1:
                                $page_indelible++;
                                break;
                            case 0:
                                $page_deleted_error++;
                                break;
                            case 1:
                                $page_deleted_correcty++;
                        }
                    }

                    if($page_indelible > 0) {
                        if($page_indelible == 1) {
                            osc_add_flash_message( _m('One page can\'t be deleted because it is indelible'), 'admin');
                        } else {
                            osc_add_flash_message($page_indelible . ' ' ._m('pages couldn\'t be deleted because are indelible'), 'admin');
                        }
                    }
                    if($page_deleted_error > 0) {
                        if($page_deleted_error == 1) {
                            osc_add_flash_message( _m('One page couldn\'t be deleted'), 'admin');
                        } else {
                            osc_add_flash_message($page_deleted_error . ' ' ._m('pages couldn\'t be deleted'), 'admin');
                        }
                    }
=======
                        $not_empty = false;
                        foreach ($postParams as $k => $v) {
                            if(preg_match('|(.+?)#(.+)|', $k, $m)) {
                                if($m[2]=='s_title' && $v!='') {
                                    $not_empty = true;
                                }
                                $aFieldsDescription[$m[1]][$m[2]] = $v;
                            }
                        }
                        if($not_empty) {
                            $result = $this->pageManager->insert($aFields, $aFieldsDescription) ;
                            osc_add_flash_message( _m('The page has been added'), 'admin') ;
                        } else {
                            osc_add_flash_message( _m('The page couldn\'t be added, at least one title should not be empty'), 'admin') ;
                        }
                    } else {
                        osc_add_flash_message( _m('Oops! That internal name is already in use. We can\'t made the changes'), 'admin') ;
                    }
                    $this->redirectTo(osc_admin_base_url(true)."?page=pages");
                    break;
                case 'delete':
                    $id = Params::getParam("id");
                    $page_deleted_correcty = 0;
                    $page_deleted_error = 0;
                    $page_indelible = 0;

                    if(!is_array($id)) {
                        $id = array($id);
                    }

                    foreach($id as $_id) {
                        $result = (int) $this->pageManager->deleteByPrimaryKey($_id);
                        switch ($result) {
                            case -1:
                                $page_indelible++;
                                break;
                            case 0:
                                $page_deleted_error++;
                                break;
                            case 1:
                                $page_deleted_correcty++;
                        }
                    }

                    if($page_indelible > 0) {
                        if($page_indelible == 1) {
                            osc_add_flash_message( _m('One page can\'t be deleted because it is indelible'), 'admin');
                        } else {
                            osc_add_flash_message($page_indelible . ' ' ._m('pages couldn\'t be deleted because are indelible'), 'admin');
                        }
                    }
                    if($page_deleted_error > 0) {
                        if($page_deleted_error == 1) {
                            osc_add_flash_message( _m('One page couldn\'t be deleted'), 'admin');
                        } else {
                            osc_add_flash_message($page_deleted_error . ' ' ._m('pages couldn\'t be deleted'), 'admin');
                        }
                    }
>>>>>>> 51b71fc5
                    if($page_deleted_correcty > 0) {
                        if($page_deleted_correcty == 1) {
                            osc_add_flash_message( _m('One page has been deleted correctly'), 'admin');
                        } else {
                            osc_add_flash_message($page_deleted_correcty . ' ' ._m('pages have been deleted correctly'), 'admin');
                        }
                    }
                    $this->redirectTo(osc_admin_base_url(true)."?page=pages");
                    break;


                default:
                    $this->_exportVariableToView("prefLocale", osc_current_admin_locale());
                    $this->_exportVariableToView("pages", $this->pageManager->listAll(0));
                    $this->doView("pages/index.php");

            }
        }

        //hopefully generic...
        function doView($file) {
            osc_current_admin_theme_path($file) ;
        }
    }

?><|MERGE_RESOLUTION|>--- conflicted
+++ resolved
@@ -57,20 +57,6 @@
                         }
                     }
 
-<<<<<<< HEAD
-                    foreach($aFieldsDescription as $k => $_data) {
-                        $this->pageManager->updateDescription($id, $k, $_data['s_title'], $_data['s_text']);
-                    }
-
-                    if(!$this->pageManager->internalNameExists($id, $s_internal_name)) {
-                        if(!$this->pageManager->isIndelible($id)) {
-                            $this->pageManager->updateInternalName($id, $s_internal_name);
-                        }
-                        osc_add_flash_message( _m('The page has been updated'), 'admin' );
-                        $this->redirectTo(osc_admin_base_url(true)."?page=pages");
-                    }
-                    osc_add_flash_message( _m('You can\'t repeat internal name'), 'admin');
-=======
                     if($not_empty) {
                         foreach($aFieldsDescription as $k => $_data) {
                             $this->pageManager->updateDescription($id, $k, $_data['s_title'], $_data['s_text']);
@@ -87,7 +73,6 @@
                     } else {
                         osc_add_flash_message( _m('The page couldn\'t be updated, at least one title should not be empty'), 'admin') ;
                     }
->>>>>>> 51b71fc5
                     $this->redirectTo(osc_admin_base_url(true)."?page=pages?action=edit&id=" . $id);
                     break;
                 case 'add':
@@ -106,59 +91,6 @@
                         $aFields = array('s_internal_name' => $s_internal_name, 'b_indelible' => '0');
                         $aFieldsDescription = array();
                         $postParams = Params::getParamsAsArray();
-<<<<<<< HEAD
-                        foreach ($postParams as $k => $v) {
-                            if(preg_match('|(.+?)#(.+)|', $k, $m)) {
-                                $aFieldsDescription[$m[1]][$m[2]] = $v;
-                            }
-                        }
-
-                        $result = $this->pageManager->insert($aFields, $aFieldsDescription) ;
-                        osc_add_flash_message( _m('The page has been added'), 'admin') ;
-                    } else {
-                        osc_add_flash_message( _m('Oops! That internal name is already in use. We can\'t made the changes'), 'admin') ;
-                    }
-                    $this->redirectTo(osc_admin_base_url(true)."?page=pages");
-                    break;
-                case 'delete':
-                    $id = Params::getParam("id");
-                    $page_deleted_correcty = 0;
-                    $page_deleted_error = 0;
-                    $page_indelible = 0;
-
-                    if(!is_array($id)) {
-                        $id = array($id);
-                    }
-
-                    foreach($id as $_id) {
-                        $result = $this->pageManager->deleteByPrimaryKey($_id);
-                        switch ($result) {
-                            case -1:
-                                $page_indelible++;
-                                break;
-                            case 0:
-                                $page_deleted_error++;
-                                break;
-                            case 1:
-                                $page_deleted_correcty++;
-                        }
-                    }
-
-                    if($page_indelible > 0) {
-                        if($page_indelible == 1) {
-                            osc_add_flash_message( _m('One page can\'t be deleted because it is indelible'), 'admin');
-                        } else {
-                            osc_add_flash_message($page_indelible . ' ' ._m('pages couldn\'t be deleted because are indelible'), 'admin');
-                        }
-                    }
-                    if($page_deleted_error > 0) {
-                        if($page_deleted_error == 1) {
-                            osc_add_flash_message( _m('One page couldn\'t be deleted'), 'admin');
-                        } else {
-                            osc_add_flash_message($page_deleted_error . ' ' ._m('pages couldn\'t be deleted'), 'admin');
-                        }
-                    }
-=======
                         $not_empty = false;
                         foreach ($postParams as $k => $v) {
                             if(preg_match('|(.+?)#(.+)|', $k, $m)) {
@@ -217,7 +149,6 @@
                             osc_add_flash_message($page_deleted_error . ' ' ._m('pages couldn\'t be deleted'), 'admin');
                         }
                     }
->>>>>>> 51b71fc5
                     if($page_deleted_correcty > 0) {
                         if($page_deleted_correcty == 1) {
                             osc_add_flash_message( _m('One page has been deleted correctly'), 'admin');
