--- conflicted
+++ resolved
@@ -535,11 +535,8 @@
                                         }
                                         
                                         $meta = Params::getParam('meta');
-<<<<<<< HEAD
-                                        if(is_array($meta)){
-=======
+
                                         if(is_array($meta)) {
->>>>>>> a0b7be32
                                             foreach( $meta as $key => $value ) {
                                                 Session::newInstance()->_setForm('meta_'.$key, $value);
                                                 Session::newInstance()->_keepForm('meta_'.$key);
