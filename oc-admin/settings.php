--- conflicted
+++ resolved
@@ -24,7 +24,7 @@
     {
         function __construct()
         {
-            parent::__construct() ;
+            parent::__construct();
         }
 
         //Business Layer...
@@ -109,9 +109,9 @@
                                                                             } else {
                                                                                 $data_sql = osc_file_get_contents('http://geo.osclass.org/newgeo.download.php?action=country&term=' . urlencode($countryCode) );
 
-                                                                                $conn = DBConnectionClass::newInstance() ;
-                                                                                $c_db = $conn->getOsclassDb() ;
-                                                                                $comm = new DBCommandClass($c_db) ;
+                                                                                $conn = DBConnectionClass::newInstance();
+                                                                                $c_db = $conn->getOsclassDb();
+                                                                                $comm = new DBCommandClass($c_db);
                                                                                 $comm->query("SET FOREIGN_KEY_CHECKS = 0");
                                                                                 $comm->importSQL($data_sql);
                                                                                 $comm->query("SET FOREIGN_KEY_CHECKS = 1");
@@ -123,16 +123,9 @@
                                                                     $this->redirectTo(osc_admin_base_url(true) . '?page=settings&action=locations');
                                             break;
                                             case('edit_country'):   // edit country
-<<<<<<< HEAD
+                                                                    osc_csrf_check();
                                                                     if(!osc_validate_min(Params::getParam('e_country'), 1)) {
                                                                         osc_add_flash_error_message(_m('Country name cannot be blank'), 'admin');
-=======
-                                                                    osc_csrf_check();
-                                                                    $ok = $mCountries->update(array('s_name'=> Params::getParam('e_country')), array('pk_c_code' => Params::getParam('country_code')));
-
-                                                                    if( $ok ) {
-                                                                        osc_add_flash_ok_message(_m('Country has been edited'), 'admin');
->>>>>>> 04a6aba4
                                                                     } else {
                                                                         $ok = $mCountries->update(array('s_name'=> Params::getParam('e_country')), array('pk_c_code' => Params::getParam('country_code')));
 
@@ -145,7 +138,7 @@
                                                                     $this->redirectTo(osc_admin_base_url(true) . '?page=settings&action=locations');
                                             break;
                                             case('delete_country'): // delete country
-<<<<<<< HEAD
+                                                                    osc_csrf_check();
                                                                     $countryIds = Params::getParam('id');
 
                                                                     if(is_array($countryIds)) {
@@ -161,12 +154,12 @@
                                                                                 $aRegions = $mRegions->findByCountry($aCountries['pk_c_code']);
                                                                                 foreach($aRegions as $region) {
                                                                                     // remove city_stats
-                                                                                    CityStats::newInstance()->deleteByRegion($region['pk_i_id']) ;
+                                                                                    CityStats::newInstance()->deleteByRegion($region['pk_i_id']);
                                                                                     // remove region_stats
-                                                                                    RegionStats::newInstance()->delete( array('fk_i_region_id' => $region['pk_i_id']) ) ;
+                                                                                    RegionStats::newInstance()->delete( array('fk_i_region_id' => $region['pk_i_id']) );
                                                                                 }
                                                                                 //remove country stats
-                                                                                CountryStats::newInstance()->delete( array('fk_c_country_code' => $aCountries['pk_c_code'] ) ) ;
+                                                                                CountryStats::newInstance()->delete( array('fk_c_country_code' => $aCountries['pk_c_code'] ) );
                                                                                 $ok = $mCountries->deleteByPrimaryKey($aCountries['pk_c_code']);
                                                                                 if($ok) {
                                                                                     $locations++;
@@ -180,29 +173,6 @@
                                                                         } else {
                                                                             osc_add_flash_error_message(_m('There was a problem deleting locations'), 'admin');
                                                                         }
-=======
-                                                                    osc_csrf_check();
-                                                                    $countryId = Params::getParam('id');
-
-                                                                    Item::newInstance()->deleteByRegion($countryId);
-                                                                    $mRegions = new Region();
-                                                                    $mCities = new City();
-
-                                                                    $aCountries = $mCountries->findByCode($countryId);
-                                                                    $aRegions = $mRegions->findByCountry($aCountries['pk_c_code']);
-                                                                    foreach($aRegions as $region) {
-                                                                        // remove city_stats
-                                                                        CityStats::newInstance()->deleteByRegion($region['pk_i_id']) ;
-                                                                        // remove region_stats
-                                                                        RegionStats::newInstance()->delete( array('fk_i_region_id' => $region['pk_i_id']) ) ;
-                                                                    }
-                                                                    //remove country stats
-                                                                    CountryStats::newInstance()->delete( array('fk_c_country_code' => $aCountries['pk_c_code'] ) ) ;
-                                                                    $ok = $mCountries->deleteByPrimaryKey($aCountries['pk_c_code']);
-
-                                                                    if($ok) {
-                                                                        osc_add_flash_ok_message(sprintf(_m('%s has been deleted'), $aCountries['s_name']), 'admin');
->>>>>>> 04a6aba4
                                                                     } else {
                                                                         osc_add_flash_error_message(_m('No country was selected'), 'admin');
                                                                     }
@@ -216,9 +186,9 @@
                                                                         if($regionId!='') {
                                                                             $data_sql = osc_file_get_contents('http://geo.osclass.org/newgeo.download.php?action=region&term=' . urlencode($regionId) );
 
-                                                                            $conn = DBConnectionClass::newInstance() ;
-                                                                            $c_db = $conn->getOsclassDb() ;
-                                                                            $comm = new DBCommandClass($c_db) ;
+                                                                            $conn = DBConnectionClass::newInstance();
+                                                                            $c_db = $conn->getOsclassDb();
+                                                                            $comm = new DBCommandClass($c_db);
                                                                             $comm->query("SET FOREIGN_KEY_CHECKS = 0");
                                                                             $comm->importSQL($data_sql);
                                                                             $comm->query("SET FOREIGN_KEY_CHECKS = 1");
@@ -297,10 +267,10 @@
                                                                                 $country = Country::newInstance()->findByCode($aRegion['fk_c_country_code']);
 
                                                                                 // remove city_stats
-                                                                                CityStats::newInstance()->deleteByRegion($regionId) ;
+                                                                                CityStats::newInstance()->deleteByRegion($regionId);
                                                                                 $mCities->delete(array('fk_i_region_id' => $regionId));
                                                                                 // remove region_stats
-                                                                                RegionStats::newInstance()->delete( array('fk_i_region_id' => $regionId) ) ;
+                                                                                RegionStats::newInstance()->delete( array('fk_i_region_id' => $regionId) );
                                                                                 $ok = $mRegion->delete(array('pk_i_id' => $regionId));
                                                                                 if($ok) {
                                                                                     $locations++;
@@ -320,16 +290,16 @@
                                                                     $this->redirectTo(osc_admin_base_url(true) . '?page=settings&action=locations&country_code='.@$country['pk_c_code']."&country=".@$country['s_name']);
                                             break;
                                             case('add_city'):       // add city
-<<<<<<< HEAD
+                                                                    osc_csrf_check();
                                                                     if( !Params::getParam('ci_manual') ) {
                                                                         $cityId    = Params::getParam('city_id');
                                                                         $cityName  = Params::getParam('city');
                                                                         if($cityId!='') {
                                                                             $data_sql = osc_file_get_contents('http://geo.osclass.org/newgeo.download.php?action=city&term=' . urlencode($cityId) );
 
-                                                                            $conn = DBConnectionClass::newInstance() ;
-                                                                            $c_db = $conn->getOsclassDb() ;
-                                                                            $comm = new DBCommandClass($c_db) ;
+                                                                            $conn = DBConnectionClass::newInstance();
+                                                                            $c_db = $conn->getOsclassDb();
+                                                                            $comm = new DBCommandClass($c_db);
                                                                             $comm->query("SET FOREIGN_KEY_CHECKS = 0");
                                                                             $comm->importSQL($data_sql);
                                                                             $comm->query("SET FOREIGN_KEY_CHECKS = 1");
@@ -338,27 +308,6 @@
                                                                             osc_add_flash_error_message(sprintf(_m("%s can't be added"), $cityName), 'admin');
                                                                         }
 
-=======
-                                                                    osc_csrf_check();
-                                                                    $mRegion  = new Region();
-                                                                    $mCities     = new City();
-                                                                    $regionId    = Params::getParam('region_parent');
-                                                                    $countryCode = Params::getParam('country_c_parent');
-                                                                    $newCity     = Params::getParam('city');
-
-                                                                    $exists = $mCities->findByName($newCity, $regionId);
-                                                                    $region = $mRegion->findByPrimaryKey($regionId);
-                                                                    $country = Country::newInstance()->findByCode($region['fk_c_country_code']);
-                                                                    if(!isset($exists['s_name'])) {
-                                                                        $mCities->insert(array('fk_i_region_id'    => $regionId
-                                                                                              ,'s_name'            => $newCity
-                                                                                              ,'fk_c_country_code' => $countryCode));
-                                                                        $id = $mCities->dao->insertedId();
-                                                                        CityStats::newInstance()->setNumItems($id, 0);
-
-                                                                        osc_add_flash_ok_message(sprintf(_m('%s has been added as a new city'),
-                                                                                                         $newCity), 'admin');
->>>>>>> 04a6aba4
                                                                     } else {
                                                                         $mRegion     = new Region();
                                                                         $mCities     = new City();
@@ -388,12 +337,8 @@
                                                                     $this->redirectTo(osc_admin_base_url(true) . '?page=settings&action=locations&country_code='.@$country['pk_c_code']."&country=".@$country['s_name']."&region=".$regionId);
                                             break;
                                             case('edit_city'):      // edit city
-<<<<<<< HEAD
+                                                                    osc_csrf_check();
                                                                     $mRegion = new Region();
-=======
-                                                                    osc_csrf_check();
-                                                                    $mRegion  = new Region();
->>>>>>> 04a6aba4
                                                                     $mCities = new City();
                                                                     $newCity = Params::getParam('e_city');
                                                                     $cityId  = Params::getParam('city_id');
@@ -420,12 +365,8 @@
                                                                     $this->redirectTo(osc_admin_base_url(true) . '?page=settings&action=locations&country_code='.@$country['pk_c_code']."&country=".@$country['s_name']."&region=".@$region['pk_i_id']);
                                             break;
                                             case('delete_city'):    // delete city
-<<<<<<< HEAD
-                                                                    $mRegion = new Region();
-=======
                                                                     osc_csrf_check();
                                                                     $mRegion  = new Region();
->>>>>>> 04a6aba4
                                                                     $mCities = new City();
                                                                     $cityIds  = Params::getParam('id');
                                                                     if(is_array($cityIds)) {
@@ -437,7 +378,7 @@
                                                                             // remove region_stats
                                                                             $region  = $mRegion->findByPrimaryKey($aCity['fk_i_region_id']);
                                                                             $country = Country::newInstance()->findByCode($region['fk_c_country_code']);
-                                                                            CityStats::newInstance()->delete( array('fk_i_city_id' => $cityId) ) ;
+                                                                            CityStats::newInstance()->delete( array('fk_i_city_id' => $cityId) );
                                                                             $ok = $mCities->delete(array('pk_i_id' => $cityId));
                                                                             if($ok) {
                                                                                 $locations++;
@@ -473,14 +414,14 @@
                 break;
                 case('permalinks_post'):// updating permalinks option
                                         osc_csrf_check();
-                                        $htaccess_file  = osc_base_path() . '.htaccess' ;
-                                        $rewriteEnabled = (Params::getParam('rewrite_enabled') ? true : false) ;
+                                        $htaccess_file  = osc_base_path() . '.htaccess';
+                                        $rewriteEnabled = (Params::getParam('rewrite_enabled') ? true : false);
 
                                         if( $rewriteEnabled ) {
                                             Preference::newInstance()->update(array('s_value' => '1')
-                                                                             ,array('s_name' => 'rewriteEnabled') ) ;
-
-                                            $rewrite_base = REL_WEB_URL ;
+                                                                             ,array('s_name' => 'rewriteEnabled') );
+
+                                            $rewrite_base = REL_WEB_URL;
                                             $htaccess     = <<<HTACCESS
 <IfModule mod_rewrite.c>
     RewriteEngine On
@@ -496,19 +437,19 @@
                                             // 2. OK no apache module detected (warning)
                                             // 3. No se puede crear + apache
                                             // 4. No se puede crear + no apache
-                                            $status = 3 ;
+                                            $status = 3;
                                             if( file_exists($htaccess_file) ) {
                                                 if( is_writable($htaccess_file) && file_put_contents($htaccess_file, $htaccess) ) {
-                                                    $status = 1 ;
+                                                    $status = 1;
                                                 }
                                             } else {
                                                 if( is_writable(osc_base_path()) && file_put_contents($htaccess_file, $htaccess) ) {
-                                                    $status = 1 ;
+                                                    $status = 1;
                                                 }
                                             }
 
                                             if( !@apache_mod_loaded('mod_rewrite') ) {
-                                                $status++ ;
+                                                $status++;
                                             }
 
                                             $errors = 0;
@@ -842,10 +783,10 @@
                                             $rewrite->addRule('^'.osc_get_preference('rewrite_user_change_email_confirm').'/([0-9]+)/(.*?)/?$', 'index.php?page=user&action=change_email_confirm&userId=$1&code=$2');
 
                                             // Page rules
-                                            $pos_pID   = stripos($page_url, '{PAGE_ID}') ;
-                                            $pos_pSlug = stripos($page_url, '{PAGE_SLUG}') ;
-                                            $pID_pos   = 1 ;
-                                            $pSlug_pos = 1 ;
+                                            $pos_pID   = stripos($page_url, '{PAGE_ID}');
+                                            $pos_pSlug = stripos($page_url, '{PAGE_SLUG}');
+                                            $pID_pos   = 1;
+                                            $pSlug_pos = 1;
                                             if( is_numeric($pos_pID) && is_numeric($pos_pSlug) ) {
                                                 // set the order of the parameters
                                                 if($pos_pID > $pos_pSlug) {
@@ -854,14 +795,14 @@
                                                     $pSlug_pos++;
                                                 }
 
-                                                $rewrite->addRule('^' . str_replace('{PAGE_SLUG}', '([\p{L}\p{N}_\-,]+)', str_replace('{PAGE_ID}', '([0-9]+)', $page_url)) . '/?$', 'index.php?page=page&id=$' . $pID_pos . "&slug=$" . $pSlug_pos) ;
-                                                $rewrite->addRule('^([a-z]{2})_([A-Z]{2})/' . str_replace('{PAGE_SLUG}', '([\p{L}\p{N}_\-,]+)', str_replace('{PAGE_ID}', '([0-9]+)', $page_url)) . '/?$', 'index.php?page=page&lang=$1_$2&id=$' . ($pID_pos + 2) . '&slug=$' . ($pSlug_pos + 2) ) ;
+                                                $rewrite->addRule('^' . str_replace('{PAGE_SLUG}', '([\p{L}\p{N}_\-,]+)', str_replace('{PAGE_ID}', '([0-9]+)', $page_url)) . '/?$', 'index.php?page=page&id=$' . $pID_pos . "&slug=$" . $pSlug_pos);
+                                                $rewrite->addRule('^([a-z]{2})_([A-Z]{2})/' . str_replace('{PAGE_SLUG}', '([\p{L}\p{N}_\-,]+)', str_replace('{PAGE_ID}', '([0-9]+)', $page_url)) . '/?$', 'index.php?page=page&lang=$1_$2&id=$' . ($pID_pos + 2) . '&slug=$' . ($pSlug_pos + 2) );
                                             } else if( is_numeric($pos_pID) ) {
-                                                $rewrite->addRule('^' .  str_replace('{PAGE_ID}', '([0-9]+)', $page_url) . '/?$', 'index.php?page=page&id=$1') ;
-                                                $rewrite->addRule('^([a-z]{2})_([A-Z]{2})/' . str_replace('{PAGE_ID}', '([0-9]+)', $page_url) . '/?$', 'index.php?page=page&lang=$1_$2&id=$3' ) ;
-                                            } else {
-                                                $rewrite->addRule('^' . str_replace('{PAGE_SLUG}', '([\p{L}\p{N}_\-,]+)', $page_url) . '/?$', 'index.php?page=page&slug=$1') ;
-                                                $rewrite->addRule('^([a-z]{2})_([A-Z]{2})/' . str_replace('{PAGE_SLUG}', '([\p{L}\p{N}_\-,]+)', $page_url) . '/?$', 'index.php?page=page&lang=$1_$2&slug=$3' ) ;
+                                                $rewrite->addRule('^' .  str_replace('{PAGE_ID}', '([0-9]+)', $page_url) . '/?$', 'index.php?page=page&id=$1');
+                                                $rewrite->addRule('^([a-z]{2})_([A-Z]{2})/' . str_replace('{PAGE_ID}', '([0-9]+)', $page_url) . '/?$', 'index.php?page=page&lang=$1_$2&id=$3' );
+                                            } else {
+                                                $rewrite->addRule('^' . str_replace('{PAGE_SLUG}', '([\p{L}\p{N}_\-,]+)', $page_url) . '/?$', 'index.php?page=page&slug=$1');
+                                                $rewrite->addRule('^([a-z]{2})_([A-Z]{2})/' . str_replace('{PAGE_SLUG}', '([\p{L}\p{N}_\-,]+)', $page_url) . '/?$', 'index.php?page=page&lang=$1_$2&slug=$3' );
                                             }
 
                                             // Clean archive files
@@ -888,68 +829,68 @@
                                             $msg_error = '<br/>'._m('All fields are required.')." ".sprintf(_mn('One field was not updated', '%s fields were not updated', $errors), $errors);
                                             switch($status) {
                                                 case 1:
-                                                    $msg  = _m("Permalinks structure updated") ;
+                                                    $msg  = _m("Permalinks structure updated");
                                                     if($errors>0) {
                                                         $msg .= $msg_error;
-                                                        osc_add_flash_warning_message($msg, 'admin') ;
+                                                        osc_add_flash_warning_message($msg, 'admin');
                                                     } else {
-                                                        osc_add_flash_ok_message($msg, 'admin') ;
+                                                        osc_add_flash_ok_message($msg, 'admin');
                                                     }
                                                 break;
                                                 case 2:
-                                                    $msg  = _m("Permalinks structure updated.") ;
-                                                    $msg .= " " ;
-                                                    $msg .= _m("However, we can't check if Apache module <b>mod_rewrite</b> is loaded. If you experience some problems with the URLs, you should deactivate <em>Friendly URLs</em>") ;
+                                                    $msg  = _m("Permalinks structure updated.");
+                                                    $msg .= " ";
+                                                    $msg .= _m("However, we can't check if Apache module <b>mod_rewrite</b> is loaded. If you experience some problems with the URLs, you should deactivate <em>Friendly URLs</em>");
                                                     if($errors>0) {
                                                         $msg .= $msg_error;
                                                     }
-                                                    osc_add_flash_warning_message($msg, 'admin') ;
+                                                    osc_add_flash_warning_message($msg, 'admin');
                                                 break;
                                                 case 3:
-                                                    $msg  = _m("File <b>.htaccess</b> couldn't be filled out with the right content.") ;
-                                                    $msg .= " " ;
-                                                    $msg .= _m("Here's the content you have to add to the <b>.htaccess</b> file. If you can't create the file, please deactivate the <em>Friendly URLs</em> option.") ;
-                                                    $msg .= "</p><pre>" . htmlentities($htaccess, ENT_COMPAT, "UTF-8") . '</pre><p>' ;
+                                                    $msg  = _m("File <b>.htaccess</b> couldn't be filled out with the right content.");
+                                                    $msg .= " ";
+                                                    $msg .= _m("Here's the content you have to add to the <b>.htaccess</b> file. If you can't create the file, please deactivate the <em>Friendly URLs</em> option.");
+                                                    $msg .= "</p><pre>" . htmlentities($htaccess, ENT_COMPAT, "UTF-8") . '</pre><p>';
                                                     if($errors>0) {
                                                         $msg .= $msg_error;
                                                     }
-                                                    osc_add_flash_error_message($msg, 'admin') ;
+                                                    osc_add_flash_error_message($msg, 'admin');
                                                 break;
                                                 case 4:
-                                                    $msg  = _m("File <b>.htaccess</b> couldn't be filled out with the right content.") ;
-                                                    $msg .= " " ;
-                                                    $msg .= _m("Here's the content you have to add to the <b>.htaccess</b> file. If you can't create the file or experience some problems with the URLs, please deactivate the <em>Friendly URLs</em> option.") ;
-                                                    $msg .= "</p><pre>" . htmlentities($htaccess, ENT_COMPAT, "UTF-8") . '</pre><p>' ;
+                                                    $msg  = _m("File <b>.htaccess</b> couldn't be filled out with the right content.");
+                                                    $msg .= " ";
+                                                    $msg .= _m("Here's the content you have to add to the <b>.htaccess</b> file. If you can't create the file or experience some problems with the URLs, please deactivate the <em>Friendly URLs</em> option.");
+                                                    $msg .= "</p><pre>" . htmlentities($htaccess, ENT_COMPAT, "UTF-8") . '</pre><p>';
                                                     if($errors>0) {
                                                         $msg .= $msg_error;
                                                     }
-                                                    osc_add_flash_error_message($msg, 'admin') ;
+                                                    osc_add_flash_error_message($msg, 'admin');
                                                 break;
                                             }
                                         } else {
                                             Preference::newInstance()->update(array('s_value' => '0')
-                                                                             ,array('s_name'  => 'rewriteEnabled')) ;
+                                                                             ,array('s_name'  => 'rewriteEnabled'));
                                             Preference::newInstance()->update(array('s_value' => '0')
-                                                                             ,array('s_name'  => 'mod_rewrite_loaded')) ;
-
-                                            osc_add_flash_ok_message(_m('Friendly URLs successfully deactivated'), 'admin') ;
-                                        }
-
-                                        $this->redirectTo( osc_admin_base_url(true) . '?page=settings&action=permalinks' ) ;
+                                                                             ,array('s_name'  => 'mod_rewrite_loaded'));
+
+                                            osc_add_flash_ok_message(_m('Friendly URLs successfully deactivated'), 'admin');
+                                        }
+
+                                        $this->redirectTo( osc_admin_base_url(true) . '?page=settings&action=permalinks' );
                 break;
                 case('spamNbots'):      // calling the spam and bots view
-                                        $akismet_key    = osc_akismet_key() ;
-                                        $akismet_status = 3 ;
+                                        $akismet_key    = osc_akismet_key();
+                                        $akismet_status = 3;
                                         if( $akismet_key != '' ) {
-                                            require_once( osc_lib_path() . 'Akismet.class.php' ) ;
-                                            $akismet_obj    = new Akismet(osc_base_url(), $akismet_key) ;
-                                            $akismet_status = 2 ;
+                                            require_once( osc_lib_path() . 'Akismet.class.php' );
+                                            $akismet_obj    = new Akismet(osc_base_url(), $akismet_key);
+                                            $akismet_status = 2;
                                             if( $akismet_obj->isKeyValid() ) {
-                                                $akismet_status = 1 ;
-                                            }
-                                        }
-
-                                        View::newInstance()->_exportVariableToView('akismet_status', $akismet_status) ;
+                                                $akismet_status = 1;
+                                            }
+                                        }
+
+                                        View::newInstance()->_exportVariableToView('akismet_status', $akismet_status);
                                         $this->doView('settings/spamNbots.php');
                 break;
                 case('akismet_post'):   // updating spam and bots option
@@ -959,36 +900,36 @@
                                         $akismetKey = trim($akismetKey);
 
                                         $updated = Preference::newInstance()->update(array('s_value' => $akismetKey)
-                                                                                    ,array('s_name'  => 'akismetKey')) ;
+                                                                                    ,array('s_name'  => 'akismetKey'));
 
                                         if( $akismetKey == '' ) {
-                                            osc_add_flash_info_message(_m('Your Akismet key has been cleared'), 'admin') ;
+                                            osc_add_flash_info_message(_m('Your Akismet key has been cleared'), 'admin');
                                         } else {
-                                            osc_add_flash_ok_message(_m('Your Akismet key has been updated'), 'admin') ;
+                                            osc_add_flash_ok_message(_m('Your Akismet key has been updated'), 'admin');
                                         }
                                         $this->redirectTo(osc_admin_base_url(true) . '?page=settings&action=spamNbots');
                 break;
                 case('recaptcha_post'): // updating spam and bots option
                                         osc_csrf_check();
-                                        $iUpdated = 0 ;
-                                        $recaptchaPrivKey = Params::getParam('recaptchaPrivKey') ;
-                                        $recaptchaPrivKey = trim($recaptchaPrivKey) ;
-                                        $recaptchaPubKey  = Params::getParam('recaptchaPubKey') ;
-                                        $recaptchaPubKey  = trim($recaptchaPubKey) ;
+                                        $iUpdated = 0;
+                                        $recaptchaPrivKey = Params::getParam('recaptchaPrivKey');
+                                        $recaptchaPrivKey = trim($recaptchaPrivKey);
+                                        $recaptchaPubKey  = Params::getParam('recaptchaPubKey');
+                                        $recaptchaPubKey  = trim($recaptchaPubKey);
 
                                         $iUpdated += Preference::newInstance()->update(array('s_value' => $recaptchaPrivKey)
-                                                                                      ,array('s_name'  => 'recaptchaPrivKey')) ;
+                                                                                      ,array('s_name'  => 'recaptchaPrivKey'));
                                         $iUpdated += Preference::newInstance()->update(array('s_value' => $recaptchaPubKey)
-                                                                                      ,array('s_name'  => 'recaptchaPubKey')) ;
+                                                                                      ,array('s_name'  => 'recaptchaPubKey'));
                                         if( $recaptchaPubKey == '' ) {
-                                            osc_add_flash_info_message(_m('Your reCAPTCHA key has been cleared'), 'admin') ;
+                                            osc_add_flash_info_message(_m('Your reCAPTCHA key has been cleared'), 'admin');
                                         } else {
-                                            osc_add_flash_ok_message( _m('Your reCAPTCHA key has been updated') ,'admin') ;
-                                        }
-                                        $this->redirectTo(osc_admin_base_url(true) . '?page=settings&action=spamNbots') ;
+                                            osc_add_flash_ok_message( _m('Your reCAPTCHA key has been updated') ,'admin');
+                                        }
+                                        $this->redirectTo(osc_admin_base_url(true) . '?page=settings&action=spamNbots');
                 break;
                 case('currencies'):     // currencies settings
-                                        $currencies_action = Params::getParam('type') ;
+                                        $currencies_action = Params::getParam('type');
 
                                         switch ($currencies_action) {
                                             case('add'):        // calling add currency view
@@ -996,66 +937,66 @@
                                                                     'pk_c_code'     => '',
                                                                     's_name'        => '',
                                                                     's_description' => '',
-                                                                ) ;
-                                                                $this->_exportVariableToView('aCurrency', $aCurrency) ;
-                                                                $this->_exportVariableToView('typeForm', 'add_post') ;
-
-                                                                $this->doView('settings/currency_form.php') ;
-                                            break ;
+                                                                );
+                                                                $this->_exportVariableToView('aCurrency', $aCurrency);
+                                                                $this->_exportVariableToView('typeForm', 'add_post');
+
+                                                                $this->doView('settings/currency_form.php');
+                                            break;
                                             case('add_post'):   // adding a new currency
                                                                 osc_csrf_check();
-                                                                $currencyCode        = Params::getParam('pk_c_code') ;
-                                                                $currencyName        = Params::getParam('s_name') ;
-                                                                $currencyDescription = Params::getParam('s_description') ;
+                                                                $currencyCode        = Params::getParam('pk_c_code');
+                                                                $currencyName        = Params::getParam('s_name');
+                                                                $currencyDescription = Params::getParam('s_description');
 
                                                                 // cleaning parameters
-                                                                $currencyName        = strip_tags($currencyName) ;
-                                                                $currencyDescription = strip_tags($currencyDescription) ;
-                                                                $currencyCode        = strip_tags($currencyCode) ;
-                                                                $currencyCode        = trim($currencyCode) ;
+                                                                $currencyName        = strip_tags($currencyName);
+                                                                $currencyDescription = strip_tags($currencyDescription);
+                                                                $currencyCode        = strip_tags($currencyCode);
+                                                                $currencyCode        = trim($currencyCode);
 
                                                                 if( !preg_match('/^.{1,3}$/', $currencyCode) ) {
-                                                                    osc_add_flash_error_message( _m('The currency code is not in the correct format'), 'admin') ;
-                                                                    $this->redirectTo(osc_admin_base_url(true) . '?page=settings&action=currencies') ;
+                                                                    osc_add_flash_error_message( _m('The currency code is not in the correct format'), 'admin');
+                                                                    $this->redirectTo(osc_admin_base_url(true) . '?page=settings&action=currencies');
                                                                 }
 
                                                                 $fields = array(
                                                                     'pk_c_code'     => $currencyCode,
                                                                     's_name'        => $currencyName,
                                                                     's_description' => $currencyDescription,
-                                                                ) ;
-
-                                                                $isInserted = Currency::newInstance()->insert($fields) ;
+                                                                );
+
+                                                                $isInserted = Currency::newInstance()->insert($fields);
 
                                                                 if( $isInserted ) {
-                                                                    osc_add_flash_ok_message( _m('Currency added'), 'admin') ;
+                                                                    osc_add_flash_ok_message( _m('Currency added'), 'admin');
                                                                 } else {
-                                                                    osc_add_flash_error_message( _m("Currency couldn't be added"), 'admin') ;
+                                                                    osc_add_flash_error_message( _m("Currency couldn't be added"), 'admin');
                                                                 }
-                                                                $this->redirectTo(osc_admin_base_url(true) . '?page=settings&action=currencies') ;
-                                            break ;
+                                                                $this->redirectTo(osc_admin_base_url(true) . '?page=settings&action=currencies');
+                                            break;
                                             case('edit'):       // calling edit currency view
-                                                                $currencyCode = Params::getParam('code') ;
-                                                                $currencyCode = strip_tags($currencyCode) ;
-                                                                $currencyCode = trim($currencyCode) ;
+                                                                $currencyCode = Params::getParam('code');
+                                                                $currencyCode = strip_tags($currencyCode);
+                                                                $currencyCode = trim($currencyCode);
 
                                                                 if( $currencyCode == '' ) {
-                                                                    osc_add_flash_warning_message( sprintf( _m("The currency code '%s' doesn't exist"), $currencyCode ), 'admin') ;
-                                                                    $this->redirectTo(osc_admin_base_url(true) . '?page=settings&action=currencies') ;
+                                                                    osc_add_flash_warning_message( sprintf( _m("The currency code '%s' doesn't exist"), $currencyCode ), 'admin');
+                                                                    $this->redirectTo(osc_admin_base_url(true) . '?page=settings&action=currencies');
                                                                 }
 
-                                                                $aCurrency = Currency::newInstance()->findByPrimaryKey($currencyCode) ;
+                                                                $aCurrency = Currency::newInstance()->findByPrimaryKey($currencyCode);
 
                                                                 if( !       $aCurrency ) {
-                                                                    osc_add_flash_warning_message( sprintf( _m("The currency code '%s' doesn't exist"), $currencyCode ), 'admin') ;
-                                                                    $this->redirectTo(osc_admin_base_url(true) . '?page=settings&action=currencies') ;
+                                                                    osc_add_flash_warning_message( sprintf( _m("The currency code '%s' doesn't exist"), $currencyCode ), 'admin');
+                                                                    $this->redirectTo(osc_admin_base_url(true) . '?page=settings&action=currencies');
                                                                 }
 
-                                                                $this->_exportVariableToView('aCurrency', $aCurrency) ;
-                                                                $this->_exportVariableToView('typeForm', 'edit_post') ;
+                                                                $this->_exportVariableToView('aCurrency', $aCurrency);
+                                                                $this->_exportVariableToView('typeForm', 'edit_post');
 
                                                                 $this->doView('settings/currency_form.php');
-                                            break ;
+                                            break;
                                             case('edit_post'):  // updating currency
                                                                 osc_csrf_check();
                                                                 $currencyName        = Params::getParam('s_name');
@@ -1079,98 +1020,98 @@
                                                                             's_description' => $currencyDescription
                                                                         ),
                                                                         array('pk_c_code'   => $currencyCode)
-                                                                ) ;
+                                                                );
 
                                                                 if($updated == 1) {
-                                                                    osc_add_flash_ok_message( _m('Currency updated'), 'admin') ;
+                                                                    osc_add_flash_ok_message( _m('Currency updated'), 'admin');
                                                                 } else {
-                                                                    osc_add_flash_info_message( _m('No changes were made'), 'admin') ;
+                                                                    osc_add_flash_info_message( _m('No changes were made'), 'admin');
                                                                 }
-                                                                $this->redirectTo(osc_admin_base_url(true) . '?page=settings&action=currencies') ;
-                                            break ;
+                                                                $this->redirectTo(osc_admin_base_url(true) . '?page=settings&action=currencies');
+                                            break;
                                             case('delete'):     // deleting a currency
                                                                 osc_csrf_check();
-                                                                $rowChanged    = 0 ;
-                                                                $aCurrencyCode = Params::getParam('code') ;
+                                                                $rowChanged    = 0;
+                                                                $aCurrencyCode = Params::getParam('code');
 
                                                                 if( !is_array($aCurrencyCode) ) {
-                                                                    $aCurrencyCode = array($aCurrencyCode) ;
+                                                                    $aCurrencyCode = array($aCurrencyCode);
                                                                 }
 
                                                                 $msg_current = '';
                                                                 foreach($aCurrencyCode as $currencyCode) {
                                                                     if( preg_match('/.{1,3}/', $currencyCode) && $currencyCode != osc_currency() ) {
-                                                                        $rowChanged += Currency::newInstance()->delete( array('pk_c_code' => $currencyCode) ) ;
+                                                                        $rowChanged += Currency::newInstance()->delete( array('pk_c_code' => $currencyCode) );
                                                                     }
 
                                                                     // foreign key error
                                                                     if( Currency::newInstance()->getErrorLevel() == '1451' ) {
-                                                                        $msg_current .= sprintf('</p><p>' . _m("%s couldn't be deleted because it has listings associated to it"), $currencyCode) ;
+                                                                        $msg_current .= sprintf('</p><p>' . _m("%s couldn't be deleted because it has listings associated to it"), $currencyCode);
                                                                     } else if( $currencyCode == osc_currency() ) {
-                                                                        $msg_current .= sprintf('</p><p>' . _m("%s couldn't be deleted because it's the default currency"), $currencyCode) ;
+                                                                        $msg_current .= sprintf('</p><p>' . _m("%s couldn't be deleted because it's the default currency"), $currencyCode);
                                                                     }
                                                                 }
 
-                                                                $msg    = '' ;
-                                                                $status = '' ;
+                                                                $msg    = '';
+                                                                $status = '';
                                                                 switch($rowChanged) {
                                                                     case('0'):
-                                                                                $msg    = _m('No currencies have been deleted') ;
-                                                                                $status = 'error' ;
-                                                                    break ;
+                                                                                $msg    = _m('No currencies have been deleted');
+                                                                                $status = 'error';
+                                                                    break;
                                                                     case('1'):
-                                                                                $msg    = _m('One currency has been deleted') ;
-                                                                                $status = 'ok' ;
-                                                                    break ;
+                                                                                $msg    = _m('One currency has been deleted');
+                                                                                $status = 'ok';
+                                                                    break;
                                                                     default:
-                                                                                $msg    = sprintf( _m('%s currencies have been deleted'), $rowChanged) ;
-                                                                                $status = 'ok' ;
-                                                                    break ;
-                                                                }
-
-                                                                if( $status == 'ok' && $msg_current != '' ) {
-                                                                    $status = 'warning' ;
-                                                                }
-
-                                                                switch($status) {
-                                                                    case('error'):      osc_add_flash_error_message($msg . $msg_current, 'admin') ;
-                                                                    break;
-                                                                    case('warning'):    osc_add_flash_warning_message($msg . $msg_current, 'admin') ;
-                                                                    break;
-                                                                    case('ok'):         osc_add_flash_ok_message($msg, 'admin') ;
+                                                                                $msg    = sprintf( _m('%s currencies have been deleted'), $rowChanged);
+                                                                                $status = 'ok';
                                                                     break;
                                                                 }
 
-                                                                $this->redirectTo(osc_admin_base_url(true) . '?page=settings&action=currencies') ;
+                                                                if( $status == 'ok' && $msg_current != '' ) {
+                                                                    $status = 'warning';
+                                                                }
+
+                                                                switch($status) {
+                                                                    case('error'):      osc_add_flash_error_message($msg . $msg_current, 'admin');
+                                                                    break;
+                                                                    case('warning'):    osc_add_flash_warning_message($msg . $msg_current, 'admin');
+                                                                    break;
+                                                                    case('ok'):         osc_add_flash_ok_message($msg, 'admin');
+                                                                    break;
+                                                                }
+
+                                                                $this->redirectTo(osc_admin_base_url(true) . '?page=settings&action=currencies');
                                             break;
                                             default:            // calling the currencies view
-                                                                $aCurrencies = Currency::newInstance()->listAll() ;
-                                                                $this->_exportVariableToView('aCurrencies', $aCurrencies) ;
-
-                                                                $this->doView('settings/currencies.php') ;
-                                            break;
-                                        }
-                break ;
+                                                                $aCurrencies = Currency::newInstance()->listAll();
+                                                                $this->_exportVariableToView('aCurrencies', $aCurrencies);
+
+                                                                $this->doView('settings/currencies.php');
+                                            break;
+                                        }
+                break;
                 case('mailserver'):     // calling the mailserver view
-                                        $this->doView('settings/mailserver.php') ;
+                                        $this->doView('settings/mailserver.php');
                 break;
                 case('mailserver_post'):if( defined('DEMO') ) {
-                                            osc_add_flash_warning_message( _m("This action can't be done because it's a demo site"), 'admin') ;
-                                            $this->redirectTo(osc_admin_base_url(true) . '?page=settings&action=mailserver') ;
+                                            osc_add_flash_warning_message( _m("This action can't be done because it's a demo site"), 'admin');
+                                            $this->redirectTo(osc_admin_base_url(true) . '?page=settings&action=mailserver');
                                         }
                                         osc_csrf_check();
                                         // updating mailserver
-                                        $iUpdated           = 0 ;
-                                        $mailserverAuth     = Params::getParam('mailserver_auth') ;
-                                        $mailserverAuth     = ($mailserverAuth != '' ? true : false) ;
-                                        $mailserverPop      = Params::getParam('mailserver_pop') ;
-                                        $mailserverPop      = ($mailserverPop != '' ? true : false) ;
-                                        $mailserverType     = Params::getParam('mailserver_type') ;
-                                        $mailserverHost     = Params::getParam('mailserver_host') ;
-                                        $mailserverPort     = Params::getParam('mailserver_port') ;
-                                        $mailserverUsername = Params::getParam('mailserver_username') ;
-                                        $mailserverPassword = Params::getParam('mailserver_password') ;
-                                        $mailserverSsl      = Params::getParam('mailserver_ssl') ;
+                                        $iUpdated           = 0;
+                                        $mailserverAuth     = Params::getParam('mailserver_auth');
+                                        $mailserverAuth     = ($mailserverAuth != '' ? true : false);
+                                        $mailserverPop      = Params::getParam('mailserver_pop');
+                                        $mailserverPop      = ($mailserverPop != '' ? true : false);
+                                        $mailserverType     = Params::getParam('mailserver_type');
+                                        $mailserverHost     = Params::getParam('mailserver_host');
+                                        $mailserverPort     = Params::getParam('mailserver_port');
+                                        $mailserverUsername = Params::getParam('mailserver_username');
+                                        $mailserverPassword = Params::getParam('mailserver_password');
+                                        $mailserverSsl      = Params::getParam('mailserver_ssl');
 
                                         if( !in_array($mailserverType, array('custom', 'gmail')) ) {
                                             osc_add_flash_error_message( _m('Mail server type is incorrect'), 'admin');
@@ -1200,74 +1141,74 @@
                                         $this->redirectTo(osc_admin_base_url(true) . '?page=settings&action=mailserver');
                 break;
                 case('media'):          // calling the media view
-                                        $max_upload   = (int)( ini_get('upload_max_filesize') ) ;
-                                        $max_post     = (int)( ini_get('post_max_size') ) ;
-                                        $memory_limit = (int)( ini_get('memory_limit') ) ;
-                                        $upload_mb    = min($max_upload, $max_post, $memory_limit) * 1024 ;
-
-                                        $this->_exportVariableToView('max_size_upload', $upload_mb) ;
-                                        $this->doView('settings/media.php') ;
+                                        $max_upload   = (int)( ini_get('upload_max_filesize') );
+                                        $max_post     = (int)( ini_get('post_max_size') );
+                                        $memory_limit = (int)( ini_get('memory_limit') );
+                                        $upload_mb    = min($max_upload, $max_post, $memory_limit) * 1024;
+
+                                        $this->_exportVariableToView('max_size_upload', $upload_mb);
+                                        $this->doView('settings/media.php');
                 break;
                 case('media_post'):     // updating the media config
                                         osc_csrf_check();
-                                        $status = 'ok' ;
-                                        $error  = '' ;
-
-                                        $iUpdated          = 0 ;
-                                        $maxSizeKb         = Params::getParam('maxSizeKb') ;
-                                        $dimThumbnail      = Params::getParam('dimThumbnail') ;
-                                        $dimPreview        = Params::getParam('dimPreview') ;
-                                        $dimNormal         = Params::getParam('dimNormal') ;
-                                        $keepOriginalImage = Params::getParam('keep_original_image') ;
-                                        $use_imagick       = Params::getParam('use_imagick') ;
-                                        $type_watermark    = Params::getParam('watermark_type') ;
-                                        $watermark_color   = Params::getParam('watermark_text_color') ;
-                                        $watermark_text    = Params::getParam('watermark_text') ;
+                                        $status = 'ok';
+                                        $error  = '';
+
+                                        $iUpdated          = 0;
+                                        $maxSizeKb         = Params::getParam('maxSizeKb');
+                                        $dimThumbnail      = Params::getParam('dimThumbnail');
+                                        $dimPreview        = Params::getParam('dimPreview');
+                                        $dimNormal         = Params::getParam('dimNormal');
+                                        $keepOriginalImage = Params::getParam('keep_original_image');
+                                        $use_imagick       = Params::getParam('use_imagick');
+                                        $type_watermark    = Params::getParam('watermark_type');
+                                        $watermark_color   = Params::getParam('watermark_text_color');
+                                        $watermark_text    = Params::getParam('watermark_text');
 
                                         switch ($type_watermark) {
                                             case 'none':
                                                 $iUpdated += Preference::newInstance()->update(
                                                         array('s_value' => ''),
                                                         array('s_name'  => 'watermark_text_color')
-                                                ) ;
+                                                );
                                                 $iUpdated += Preference::newInstance()->update(
                                                         array('s_value' => ''),
                                                         array('s_name'  => 'watermark_text')
-                                                ) ;
+                                                );
                                                 $iUpdated += Preference::newInstance()->update(
                                                         array('s_value' => ''),
                                                         array('s_name'  => 'watermark_image')
-                                                ) ;
-                                            break ;
+                                                );
+                                            break;
                                             case 'text':
                                                 $iUpdated += Preference::newInstance()->update(
                                                         array('s_value' => $watermark_color),
                                                         array('s_name'  => 'watermark_text_color')
-                                                ) ;
+                                                );
                                                 $iUpdated += Preference::newInstance()->update(
                                                         array('s_value' => $watermark_text),
                                                         array('s_name'  => 'watermark_text')
-                                                ) ;
+                                                );
                                                 $iUpdated += Preference::newInstance()->update(
                                                         array('s_value' => ''),
                                                         array('s_name'  => 'watermark_image')
-                                                ) ;
+                                                );
                                                 $iUpdated += Preference::newInstance()->update(
                                                         array('s_value' => Params::getParam('watermark_text_place')),
                                                         array('s_name'  => 'watermark_place')
-                                                ) ;
-                                            break ;
+                                                );
+                                            break;
                                             case 'image':
                                                 // upload image & move to path
                                                 if( $_FILES['watermark_image']['error'] == UPLOAD_ERR_OK ) {
                                                     if($_FILES['watermark_image']['type']=='image/png') {
-                                                        $tmpName = $_FILES['watermark_image']['tmp_name'] ;
-                                                        $path    = osc_content_path() . 'uploads/watermark.png' ;
+                                                        $tmpName = $_FILES['watermark_image']['tmp_name'];
+                                                        $path    = osc_content_path() . 'uploads/watermark.png';
                                                         if( move_uploaded_file($tmpName, $path) ){
                                                             $iUpdated += Preference::newInstance()->update(
                                                                     array('s_value' => $path),
                                                                     array('s_name'  => 'watermark_image')
-                                                            ) ;
+                                                            );
                                                         } else {
                                                             $error .= _m('There was a problem uploading the watermark image')."<br />";
                                                         }
@@ -1280,59 +1221,59 @@
                                                 $iUpdated += Preference::newInstance()->update(
                                                         array('s_value' => ''),
                                                         array('s_name'  => 'watermark_text_color')
-                                                ) ;
+                                                );
                                                 $iUpdated += Preference::newInstance()->update(
                                                         array('s_value' => ''),
                                                         array('s_name'  => 'watermark_text')
-                                                ) ;
+                                                );
                                                 $iUpdated += Preference::newInstance()->update(
                                                         array('s_value' => Params::getParam('watermark_image_place')),
                                                         array('s_name'  => 'watermark_place')
-                                                ) ;
+                                                );
                                             break;
                                             default:
                                             break;
                                         }
 
                                         // format parameters
-                                        $maxSizeKb         = strip_tags($maxSizeKb) ;
-                                        $dimThumbnail      = strip_tags($dimThumbnail) ;
+                                        $maxSizeKb         = strip_tags($maxSizeKb);
+                                        $dimThumbnail      = strip_tags($dimThumbnail);
                                         $dimPreview        = strip_tags($dimPreview);
-                                        $dimNormal         = strip_tags($dimNormal) ;
-                                        $keepOriginalImage = ($keepOriginalImage != '' ? true : false) ;
-                                        $use_imagick       = ($use_imagick != '' ? true : false) ;
+                                        $dimNormal         = strip_tags($dimNormal);
+                                        $keepOriginalImage = ($keepOriginalImage != '' ? true : false);
+                                        $use_imagick       = ($use_imagick != '' ? true : false);
 
                                         // is imagick extension loaded?
                                         if( !@extension_loaded('imagick') ) {
-                                            $use_imagick = false ;
+                                            $use_imagick = false;
                                         }
 
                                         // max size allowed by PHP configuration?
-                                        $max_upload   = (int)( ini_get('upload_max_filesize') ) ;
-                                        $max_post     = (int)( ini_get('post_max_size') ) ;
-                                        $memory_limit = (int)( ini_get('memory_limit') ) ;
-                                        $upload_mb    = min($max_upload, $max_post, $memory_limit) * 1024 ;
+                                        $max_upload   = (int)( ini_get('upload_max_filesize') );
+                                        $max_post     = (int)( ini_get('post_max_size') );
+                                        $memory_limit = (int)( ini_get('memory_limit') );
+                                        $upload_mb    = min($max_upload, $max_post, $memory_limit) * 1024;
 
                                         // set maxSizeKB equals to PHP configuration if it's bigger
                                         if( $maxSizeKb > $upload_mb ) {
-                                            $status    = 'warning' ;
-                                            $maxSizeKb = $upload_mb ;
+                                            $status    = 'warning';
+                                            $maxSizeKb = $upload_mb;
                                             // flash message text warning
-                                            $error     .= sprintf( _m("You cannot set a maximum file size higher than the one allowed in the PHP configuration: <b>%d KB</b>"), $upload_mb ) ;
+                                            $error     .= sprintf( _m("You cannot set a maximum file size higher than the one allowed in the PHP configuration: <b>%d KB</b>"), $upload_mb );
                                         }
 
                                         $iUpdated += Preference::newInstance()->update(
                                                 array('s_value' => $maxSizeKb),
                                                 array('s_name'  => 'maxSizeKb')
-                                        ) ;
+                                        );
                                         $iUpdated += Preference::newInstance()->update(
                                                 array('s_value' => $dimThumbnail),
                                                 array('s_name'  => 'dimThumbnail')
-                                        ) ;
+                                        );
                                         $iUpdated += Preference::newInstance()->update(
                                                 array('s_value' => $dimPreview),
                                                 array('s_name'  => 'dimPreview')
-                                        ) ;
+                                        );
                                         $iUpdated += Preference::newInstance()->update(
                                                 array('s_value' => $dimNormal),
                                                 array('s_name'  => 'dimNormal')
@@ -1340,11 +1281,11 @@
                                         $iUpdated += Preference::newInstance()->update(
                                                 array('s_value' => $keepOriginalImage),
                                                 array('s_name'  => 'keep_original_image')
-                                        ) ;
+                                        );
                                         $iUpdated += Preference::newInstance()->update(
                                                 array('s_value' => $use_imagick),
                                                 array('s_name'  => 'use_imagick')
-                                        ) ;
+                                        );
 
                                         if( $error != '' ) {
                                             switch($status) {
@@ -1359,14 +1300,14 @@
                                                 break;
                                             }
                                         } else {
-                                            osc_add_flash_ok_message(_m('Media config has been updated'), 'admin') ;
-                                        }
-
-                                        $this->redirectTo(osc_admin_base_url(true) . '?page=settings&action=media') ;
-                break ;
+                                            osc_add_flash_ok_message(_m('Media config has been updated'), 'admin');
+                                        }
+
+                                        $this->redirectTo(osc_admin_base_url(true) . '?page=settings&action=media');
+                break;
                 case('images_post'):    if( defined('DEMO') ) {
-                                            osc_add_flash_warning_message( _m("This action can't be done because it's a demo site"), 'admin') ;
-                                            $this->redirectTo(osc_admin_base_url(true) . '?page=settings&action=media') ;
+                                            osc_add_flash_warning_message( _m("This action can't be done because it's a demo site"), 'admin');
+                                            $this->redirectTo(osc_admin_base_url(true) . '?page=settings&action=media');
                                         }
                                         osc_csrf_check();
 
@@ -1375,34 +1316,34 @@
                                         foreach($aResources as $resource) {
                                             osc_run_hook('regenerate_image', $resource);
 
-                                            $path = osc_content_path() . 'uploads/' ;
+                                            $path = osc_content_path() . 'uploads/';
                                             // comprobar que no haya original
                                             $img_original = $path . $resource['pk_i_id']. "_original*";
                                             $aImages = glob($img_original);
                                             // there is original image
                                             if( count($aImages) == 1 ) {
-                                                $image_tmp = $aImages[0] ;
-                                            } else {
-                                                $img_normal = $path . $resource['pk_i_id']. ".*" ;
+                                                $image_tmp = $aImages[0];
+                                            } else {
+                                                $img_normal = $path . $resource['pk_i_id']. ".*";
                                                 $aImages = glob( $img_normal );
                                                 if( count($aImages) == 1 ) {
-                                                    $image_tmp = $aImages[0] ;
+                                                    $image_tmp = $aImages[0];
                                                 } else {
-                                                    $img_thumbnail = $path . $resource['pk_i_id']. "_thumbnail*" ;
+                                                    $img_thumbnail = $path . $resource['pk_i_id']. "_thumbnail*";
                                                     $aImages = glob( $img_thumbnail );
-                                                    $image_tmp = $aImages[0] ;
+                                                    $image_tmp = $aImages[0];
                                                 }
                                             }
 
                                             // extension
-                                            preg_match('/\.(.*)$/', $image_tmp, $matches) ;
+                                            preg_match('/\.(.*)$/', $image_tmp, $matches);
                                             if( isset($matches[1]) ) {
-                                                $extension = $matches[1] ;
+                                                $extension = $matches[1];
 
                                                 // Create normal size
-                                                $path_normal = $path = osc_content_path() . 'uploads/' . $resource['pk_i_id'] . '.jpg' ;
-                                                $size = explode('x', osc_normal_dimensions()) ;
-                                                ImageResizer::fromFile($image_tmp)->resizeTo($size[0], $size[1])->saveToFile($path) ;
+                                                $path_normal = $path = osc_content_path() . 'uploads/' . $resource['pk_i_id'] . '.jpg';
+                                                $size = explode('x', osc_normal_dimensions());
+                                                ImageResizer::fromFile($image_tmp)->resizeTo($size[0], $size[1])->saveToFile($path);
 
                                                 if( osc_is_watermark_text() ) {
                                                     $wat->doWatermarkText( $path , osc_watermark_text_color(), osc_watermark_text() , 'image/jpeg' );
@@ -1411,14 +1352,14 @@
                                                 }
 
                                                 // Create preview
-                                                $path = osc_content_path(). 'uploads/' . $resource['pk_i_id'] . '_preview.jpg' ;
-                                                $size = explode('x', osc_preview_dimensions()) ;
-                                                ImageResizer::fromFile($path_normal)->resizeTo($size[0], $size[1])->saveToFile($path) ;
+                                                $path = osc_content_path(). 'uploads/' . $resource['pk_i_id'] . '_preview.jpg';
+                                                $size = explode('x', osc_preview_dimensions());
+                                                ImageResizer::fromFile($path_normal)->resizeTo($size[0], $size[1])->saveToFile($path);
 
                                                 // Create thumbnail
-                                                $path = osc_content_path(). 'uploads/' . $resource['pk_i_id'] . '_thumbnail.jpg' ;
-                                                $size = explode('x', osc_thumbnail_dimensions()) ;
-                                                ImageResizer::fromFile($path_normal)->resizeTo($size[0], $size[1])->saveToFile($path) ;
+                                                $path = osc_content_path(). 'uploads/' . $resource['pk_i_id'] . '_thumbnail.jpg';
+                                                $size = explode('x', osc_thumbnail_dimensions());
+                                                ImageResizer::fromFile($path_normal)->resizeTo($size[0], $size[1])->saveToFile($path);
 
                                                 // update resource info
                                                 ItemResource::newInstance()->update(
@@ -1431,7 +1372,7 @@
                                                                         ,array(
                                                                             'pk_i_id'       => $resource['pk_i_id']
                                                                         )
-                                                ) ;
+                                                );
                                                 osc_run_hook('regenerated_image', ItemResource::newInstance()->findByPrimaryKey($resource['pk_i_id']));
                                                 // si extension es direfente a jpg, eliminar las imagenes con $extension si hay
                                                 if( $extension != 'jpg' ) {
@@ -1447,12 +1388,12 @@
 
                                         }
 
-                                        osc_add_flash_ok_message( _m('Re-generation complete'), 'admin') ;
-                                        $this->redirectTo(osc_admin_base_url(true) . '?page=settings&action=media') ;
+                                        osc_add_flash_ok_message( _m('Re-generation complete'), 'admin');
+                                        $this->redirectTo(osc_admin_base_url(true) . '?page=settings&action=media');
                 break;
                 case('update'):         // update index view
                                         osc_csrf_check();
-                                        $iUpdated          = 0 ;
+                                        $iUpdated          = 0;
                                         $sPageTitle        = Params::getParam('pageTitle');
                                         $sPageDesc         = Params::getParam('pageDesc');
                                         $sContactEmail     = Params::getParam('contactEmail');
@@ -1471,19 +1412,19 @@
                                         $bMarketSources    = Params::getParam('market_external_sources') == 1 ? 1 : 0;
 
                                         // preparing parameters
-                                        $sPageTitle        = strip_tags($sPageTitle) ;
-                                        $sPageDesc         = strip_tags($sPageDesc) ;
-                                        $sContactEmail     = strip_tags($sContactEmail) ;
-                                        $sLanguage         = strip_tags($sLanguage) ;
-                                        $sDateFormat       = strip_tags($sDateFormat) ;
-                                        $sCurrency         = strip_tags($sCurrency) ;
-                                        $sWeekStart        = strip_tags($sWeekStart) ;
-                                        $sTimeFormat       = strip_tags($sTimeFormat) ;
-                                        $sNumRssItems      = (int) strip_tags($sNumRssItems) ;
-                                        $maxLatestItems    = (int) strip_tags($maxLatestItems) ;
-                                        $numItemsSearch    = (int) $numItemsSearch ;
-                                        $contactAttachment = ($contactAttachment != '' ? true : false) ;
-                                        $bAutoCron         = ($bAutoCron != '' ? true : false) ;
+                                        $sPageTitle        = strip_tags($sPageTitle);
+                                        $sPageDesc         = strip_tags($sPageDesc);
+                                        $sContactEmail     = strip_tags($sContactEmail);
+                                        $sLanguage         = strip_tags($sLanguage);
+                                        $sDateFormat       = strip_tags($sDateFormat);
+                                        $sCurrency         = strip_tags($sCurrency);
+                                        $sWeekStart        = strip_tags($sWeekStart);
+                                        $sTimeFormat       = strip_tags($sTimeFormat);
+                                        $sNumRssItems      = (int) strip_tags($sNumRssItems);
+                                        $maxLatestItems    = (int) strip_tags($maxLatestItems);
+                                        $numItemsSearch    = (int) $numItemsSearch;
+                                        $contactAttachment = ($contactAttachment != '' ? true : false);
+                                        $bAutoCron         = ($bAutoCron != '' ? true : false);
                                         $error = "";
 
                                         $msg = '';
@@ -1617,36 +1558,36 @@
                                             Preference::newInstance()->update(
                                                     array('s_value' => 1),
                                                     array('s_name'  => 'save_latest_searches')
-                                            ) ;
+                                            );
                                         } else {
                                             Preference::newInstance()->update(
                                                     array('s_value' => 0),
                                                     array('s_name'  => 'save_latest_searches')
-                                            ) ;
+                                            );
                                         }
 
                                         if(Params::getParam('customPurge')=='') {
                                             osc_add_flash_error_message(_m('Custom number could not be left empty'), 'admin');
-                                            $this->redirectTo(osc_admin_base_url(true) . '?page=settings&action=latestsearches') ;
+                                            $this->redirectTo(osc_admin_base_url(true) . '?page=settings&action=latestsearches');
                                         } else {
 
                                             Preference::newInstance()->update(
                                                     array('s_value' => Params::getParam('customPurge')),
                                                     array('s_name'  => 'purge_latest_searches')
-                                            ) ;
-
-                                            osc_add_flash_ok_message( _m('Last search settings have been updated'), 'admin') ;
-                                            $this->redirectTo(osc_admin_base_url(true) . '?page=settings&action=latestsearches') ;
+                                            );
+
+                                            osc_add_flash_ok_message( _m('Last search settings have been updated'), 'admin');
+                                            $this->redirectTo(osc_admin_base_url(true) . '?page=settings&action=latestsearches');
                                         }
                 break;
                 default:                // calling the view
-                                        $aLanguages = OSCLocale::newInstance()->listAllEnabled() ;
-                                        $aCurrencies = Currency::newInstance()->listAll() ;
-
-                                        $this->_exportVariableToView('aLanguages', $aLanguages) ;
-                                        $this->_exportVariableToView('aCurrencies', $aCurrencies) ;
-
-                                        $this->doView('settings/index.php') ;
+                                        $aLanguages = OSCLocale::newInstance()->listAllEnabled();
+                                        $aCurrencies = Currency::newInstance()->listAll();
+
+                                        $this->_exportVariableToView('aLanguages', $aLanguages);
+                                        $this->_exportVariableToView('aCurrencies', $aCurrencies);
+
+                                        $this->doView('settings/index.php');
                 break;
             }
         }
@@ -1655,7 +1596,7 @@
         function doView($file)
         {
             osc_run_hook("before_admin_html");
-            osc_current_admin_theme_path($file) ;
+            osc_current_admin_theme_path($file);
             Session::newInstance()->_clearVariables();
             osc_run_hook("after_admin_html");
         }
