<?php if ( ! defined('ABS_PATH')) exit('ABS_PATH is not loaded. Direct access is not allowed.');

    /*
     *      Osclass – software for creating and publishing online classified
     *                           advertising platforms
     *
     *                        Copyright (C) 2012 OSCLASS
     *
     *       This program is free software: you can redistribute it and/or
     *     modify it under the terms of the GNU Affero General Public License
     *     as published by the Free Software Foundation, either version 3 of
     *            the License, or (at your option) any later version.
     *
     *     This program is distributed in the hope that it will be useful, but
     *         WITHOUT ANY WARRANTY; without even the implied warranty of
     *        MERCHANTABILITY or FITNESS FOR A PARTICULAR PURPOSE.  See the
     *             GNU Affero General Public License for more details.
     *
     *      You should have received a copy of the GNU Affero General Public
     * License along with this program.  If not, see <http://www.gnu.org/licenses/>.
     */

    class CAdminSettings extends AdminSecBaseModel
    {
        //Business Layer...
        function doModel()
        {
            switch($this->action) {
<<<<<<< HEAD
                case('comments'):       //calling the comments settings view
                                        $this->doView('settings/comments.php');
                break;
                case('comments_post'):  // updating comment
                                        osc_csrf_check();
                                        $iUpdated         = 0;
                                        $enabledComments  = Params::getParam('enabled_comments');
                                        $enabledComments  = (($enabledComments != '') ? true : false);
                                        $moderateComments = Params::getParam('moderate_comments');
                                        $moderateComments = (($moderateComments != '') ? true : false);
                                        $numModerateComments = Params::getParam('num_moderate_comments');
                                        $commentsPerPage  = Params::getParam('comments_per_page');
                                        $notifyNewComment = Params::getParam('notify_new_comment');
                                        $notifyNewComment = (($notifyNewComment != '') ? true : false);
                                        $notifyNewCommentUser = Params::getParam('notify_new_comment_user');
                                        $notifyNewCommentUser = (($notifyNewCommentUser != '') ? true : false);
                                        $regUserPostComments  = Params::getParam('reg_user_post_comments');
                                        $regUserPostComments  = (($regUserPostComments != '') ? true : false);

                                        $msg = '';
                                        if(!osc_validate_int(Params::getParam("num_moderate_comments"))) {
                                            $msg .= _m("Number of moderate comments must only contain numeric characters")."<br/>";
                                        }
                                        if(!osc_validate_int(Params::getParam("comments_per_page"))) {
                                            $msg .= _m("Comments per page must only contain numeric characters")."<br/>";
                                        }
                                        if($msg!='') {
                                            osc_add_flash_error_message( $msg, 'admin');
                                            $this->redirectTo(osc_admin_base_url(true) . '?page=settings&action=comments');
                                        }

                                        $iUpdated += Preference::newInstance()->update(array('s_value' => $enabledComments)
                                                                                      ,array('s_name' => 'enabled_comments'));
                                        if($moderateComments) {
                                            $iUpdated += Preference::newInstance()->update(array('s_value' => $numModerateComments)
                                                                                          ,array('s_name' => 'moderate_comments'));
                                        } else {
                                            $iUpdated += Preference::newInstance()->update(array('s_value' => '-1')
                                                                                          ,array('s_name' => 'moderate_comments'));
                                        }
                                        $iUpdated += Preference::newInstance()->update(array('s_value' => $notifyNewComment)
                                                                                      ,array('s_name' => 'notify_new_comment'));
                                        $iUpdated += Preference::newInstance()->update(array('s_value' => $notifyNewCommentUser)
                                                                                      ,array('s_name' => 'notify_new_comment_user'));
                                        $iUpdated += Preference::newInstance()->update(array('s_value' => $commentsPerPage)
                                                                                      ,array('s_name' => 'comments_per_page'));

                                        $iUpdated += Preference::newInstance()->update(array('s_value' => $regUserPostComments )
                                                                                      ,array('s_name' => 'reg_user_post_comments'));

                                        if($iUpdated > 0) {
                                            osc_add_flash_ok_message( _m("Comment settings have been updated"), 'admin');
                                        }
                                        $this->redirectTo(osc_admin_base_url(true) . '?page=settings&action=comments');
                break;
                case ('locations'):     // calling the locations settings view
                                        $location_action = Params::getParam('type');
                                        $mCountries = new Country();

                                        switch ($location_action) {
                                            case('add_country'):    // add country
                                                                    osc_csrf_check();
                                                                    $countryCode = strtoupper(Params::getParam('c_country'));
                                                                    $countryName = Params::getParam('country');
                                                                    $exists = $mCountries->findByCode($countryCode);
                                                                    if(isset($exists['s_name'])) {
                                                                        osc_add_flash_error_message(sprintf(_m('%s already was in the database'), $countryName), 'admin');
                                                                    } else {
                                                                        if(Params::getParam('c_manual')==1) {
                                                                            $mCountries->insert(array('pk_c_code' => $countryCode,
                                                                                                    's_name' => $countryName));
                                                                            osc_add_flash_ok_message(sprintf(_m('%s has been added as a new country'), $countryName), 'admin');
                                                                        } else {
                                                                            if(!osc_validate_min($countryCode, 1) || !osc_validate_min($countryName, 1)) {
                                                                                osc_add_flash_error_message(_m('Country code and name should have at least two characters'), 'admin');
                                                                            } else {
                                                                                $data_sql = osc_file_get_contents('http://geo.osclass.org/newgeo.download.php?action=country&term=' . urlencode($countryCode) );

                                                                                if($data_sql!='') {
                                                                                    $conn = DBConnectionClass::newInstance();
                                                                                    $c_db = $conn->getOsclassDb();
                                                                                    $comm = new DBCommandClass($c_db);
                                                                                    $comm->query("SET FOREIGN_KEY_CHECKS = 0");
                                                                                    $comm->importSQL($data_sql);
                                                                                    $comm->query("SET FOREIGN_KEY_CHECKS = 1");
                                                                                } else {
                                                                                    $mCountries->insert(array('pk_c_code' => $countryCode,
                                                                                                            's_name' => $countryName));
                                                                                }
                                                                                osc_add_flash_ok_message(sprintf(_m('%s has been added as a new country'), $countryName), 'admin');
                                                                            }
                                                                        }
                                                                    }
                                                                    $this->redirectTo(osc_admin_base_url(true) . '?page=settings&action=locations');
                                            break;
                                            case('edit_country'):   // edit country
                                                                    osc_csrf_check();
                                                                    if(!osc_validate_min(Params::getParam('e_country'), 1)) {
                                                                        osc_add_flash_error_message(_m('Country name cannot be blank'), 'admin');
                                                                    } else {
                                                                        $ok = $mCountries->update(array('s_name'=> Params::getParam('e_country')), array('pk_c_code' => Params::getParam('country_code')));

                                                                        if( $ok ) {
                                                                            osc_add_flash_ok_message(_m('Country has been edited'), 'admin');
                                                                        } else {
                                                                            osc_add_flash_error_message(_m('There were some problems editing the country'), 'admin');
                                                                        }
                                                                    }
                                                                    $this->redirectTo(osc_admin_base_url(true) . '?page=settings&action=locations');
                                            break;
                                            case('delete_country'): // delete country
                                                                    osc_csrf_check();
                                                                    $countryIds = Params::getParam('id');

                                                                    if(is_array($countryIds)) {
                                                                        $locations = 0;
                                                                        $del_locations = 0;
                                                                        foreach($countryIds as $countryId) {
                                                                            $ok = $mCountries->deleteByPrimaryKey($countryId);
                                                                        }
                                                                        if($ok==0) {
                                                                            $del_locations++;
                                                                        } else {
                                                                            $locations += $ok;
                                                                        }
                                                                        if($locations==0) {
                                                                            osc_add_flash_ok_message(sprintf(_n('One location has been deleted', '%s locations have been deleted', $del_locations), $del_locations), 'admin');
                                                                        } else {
                                                                            osc_add_flash_error_message(_m('There was a problem deleting locations'), 'admin');
                                                                        }
                                                                    } else {
                                                                        osc_add_flash_error_message(_m('No country was selected'), 'admin');
                                                                    }
                                                                    $this->redirectTo(osc_admin_base_url(true) . '?page=settings&action=locations');
                                            break;
                                            case('add_region'):     // add region
                                                                    osc_csrf_check();
                                                                    if( !Params::getParam('r_manual') ) {
                                                                        $regionId    = Params::getParam('region_id');
                                                                        $regionName  = Params::getParam('region');
                                                                        if($regionId!='') {
                                                                            $data_sql = osc_file_get_contents('http://geo.osclass.org/newgeo.download.php?action=region&term=' . urlencode($regionId) );

                                                                            $conn = DBConnectionClass::newInstance();
                                                                            $c_db = $conn->getOsclassDb();
                                                                            $comm = new DBCommandClass($c_db);
                                                                            $comm->query("SET FOREIGN_KEY_CHECKS = 0");
                                                                            $comm->importSQL($data_sql);
                                                                            $comm->query("SET FOREIGN_KEY_CHECKS = 1");
                                                                            osc_add_flash_ok_message(sprintf(_m('%s has been added as a new region'), $regionName), 'admin');
                                                                        } else {
                                                                            osc_add_flash_error_message(sprintf(_m("%s can't be added"), $regionName), 'admin');
                                                                        }

                                                                    } else {
                                                                        $mRegions    = new Region();
                                                                        $regionName  = Params::getParam('region');
                                                                        $countryCode = Params::getParam('country_c_parent');
                                                                        $country     = Country::newInstance()->findByCode($countryCode);

                                                                        if(!osc_validate_min($regionName, 1)) {
                                                                            osc_add_flash_error_message(_m('Region name cannot be blank'), 'admin');
                                                                        } else {
                                                                            $exists = $mRegions->findByName($regionName, $countryCode);
                                                                            if(!isset($exists['s_name'])) {
                                                                                $data = array('fk_c_country_code' => $countryCode
                                                                                            ,'s_name' => $regionName);
                                                                                $mRegions->insert($data);
                                                                                $id = $mRegions->dao->insertedId();
                                                                                RegionStats::newInstance()->setNumItems($id, 0);

                                                                                osc_add_flash_ok_message(sprintf(_m('%s has been added as a new region'), $regionName), 'admin');
                                                                            } else {
                                                                                osc_add_flash_error_message(sprintf(_m('%s already was in the database'), $regionName), 'admin');
                                                                            }
                                                                        }
                                                                    }
                                                                    $this->redirectTo(osc_admin_base_url(true) . '?page=settings&action=locations&country_code='.@$countryCode."&country=".@$country['s_name']);
                                            break;
                                            case('edit_region'):    // edit region
                                                                    osc_csrf_check();
                                                                    $mRegions  = new Region();
                                                                    $newRegion = Params::getParam('e_region');
                                                                    $regionId  = Params::getParam('region_id');

                                                                    if(!osc_validate_min($newRegion, 1)) {
                                                                        osc_add_flash_error_message(_m('Region name cannot be blank'), 'admin');
                                                                    } else {
                                                                        $exists = $mRegions->findByName($newRegion);
                                                                        if(!isset($exists['pk_i_id']) || $exists['pk_i_id']==$regionId) {
                                                                            if($regionId != '') {
                                                                                $aRegion = $mRegions->findByPrimaryKey($regionId);
                                                                                $country = Country::newInstance()->findByCode($aRegion['fk_c_country_code']);
                                                                                $mRegions->update(array('s_name' => $newRegion)
                                                                                                 ,array('pk_i_id' => $regionId));
                                                                                ItemLocation::newInstance()->update(
                                                                                    array('s_region'       => $newRegion),
                                                                                    array('fk_i_region_id' => $regionId)
                                                                                );
                                                                                osc_add_flash_ok_message(sprintf(_m('%s has been edited'), $newRegion), 'admin');
                                                                            }
                                                                        } else {
                                                                            osc_add_flash_error_message(sprintf(_m('%s already was in the database'), $newRegion), 'admin');
                                                                        }
                                                                    }
                                                                    $this->redirectTo(osc_admin_base_url(true) . '?page=settings&action=locations&country_code='.@$country['pk_c_code']."&country=".@$country['s_name']);
                                            break;
                                            case('delete_region'):  // delete region
                                                                    osc_csrf_check();
                                                                    $mRegion  = new Region();
                                                                    $regionIds = Params::getParam('id');

                                                                    if(is_array($regionIds)) {
                                                                        $locations = 0;
                                                                        $del_locations = 0;
                                                                        if(count($regionIds)>0) {
                                                                            $region = $mRegion->findByPrimaryKey($regionIds[0]);
                                                                            $country = Country::newInstance()->findByCode($region['fk_c_country_code']);
                                                                            foreach($regionIds as $regionId) {
                                                                                if($regionId != '') {
                                                                                    $ok = $mRegion->deleteByPrimaryKey($regionId);
                                                                                    if($ok==0) {
                                                                                        $del_locations++;
                                                                                    } else {
                                                                                        $locations += $ok;
                                                                                    }
                                                                                }
                                                                            }
                                                                        }
                                                                        if($locations==0) {
                                                                            osc_add_flash_ok_message(sprintf(_n('One location has been deleted', '%s locations have been deleted', $del_locations), $del_locations), 'admin');
                                                                        } else {
                                                                            osc_add_flash_error_message(_m('There was a problem deleting locations'), 'admin');
                                                                        }
                                                                    } else {
                                                                        osc_add_flash_error_message(_m('No region was selected'), 'admin');
                                                                    }
                                                                    $this->redirectTo(osc_admin_base_url(true) . '?page=settings&action=locations&country_code='.@$country['pk_c_code']."&country=".@$country['s_name']);
                                            break;
                                            case('add_city'):       // add city
                                                                    osc_csrf_check();
                                                                    if( !Params::getParam('ci_manual') ) {
                                                                        $cityId    = Params::getParam('city_id');
                                                                        $cityName  = Params::getParam('city');
                                                                        if($cityId!='') {
                                                                            $data_sql = osc_file_get_contents('http://geo.osclass.org/newgeo.download.php?action=city&term=' . urlencode($cityId) );

                                                                            $conn = DBConnectionClass::newInstance();
                                                                            $c_db = $conn->getOsclassDb();
                                                                            $comm = new DBCommandClass($c_db);
                                                                            $comm->query("SET FOREIGN_KEY_CHECKS = 0");
                                                                            $comm->importSQL($data_sql);
                                                                            $comm->query("SET FOREIGN_KEY_CHECKS = 1");
                                                                            osc_add_flash_ok_message(sprintf(_m('%s has been added as a new city'), $cityName), 'admin');
                                                                        } else {
                                                                            osc_add_flash_error_message(sprintf(_m("%s can't be added"), $cityName), 'admin');
                                                                        }

                                                                    } else {
                                                                        $mRegion     = new Region();
                                                                        $mCities     = new City();
                                                                        $regionId    = Params::getParam('region_parent');
                                                                        $countryCode = Params::getParam('country_c_parent');
                                                                        $newCity     = Params::getParam('city');

                                                                        if(!osc_validate_min($newCity, 1)) {
                                                                            osc_add_flash_error_message(_m('New city name cannot be blank'), 'admin');
                                                                        } else {
                                                                            $exists = $mCities->findByName($newCity, $regionId);
                                                                            $region = $mRegion->findByPrimaryKey($regionId);
                                                                            $country = Country::newInstance()->findByCode($region['fk_c_country_code']);
                                                                            if(!isset($exists['s_name'])) {
                                                                                $mCities->insert(array('fk_i_region_id'    => $regionId
                                                                                                    ,'s_name'            => $newCity
                                                                                                    ,'fk_c_country_code' => $countryCode));
                                                                                $id = $mCities->dao->insertedId();
                                                                                CityStats::newInstance()->setNumItems($id, 0);

                                                                                osc_add_flash_ok_message(sprintf(_m('%s has been added as a new city'), $newCity), 'admin');
                                                                            } else {
                                                                                osc_add_flash_error_message(sprintf(_m('%s already was in the database'), $newCity), 'admin');
                                                                            }
                                                                        }
                                                                    }
                                                                    $this->redirectTo(osc_admin_base_url(true) . '?page=settings&action=locations&country_code='.@$country['pk_c_code']."&country=".@$country['s_name']."&region=".$regionId);
                                            break;
                                            case('edit_city'):      // edit city
                                                                    osc_csrf_check();
                                                                    $mRegion = new Region();
                                                                    $mCities = new City();
                                                                    $newCity = Params::getParam('e_city');
                                                                    $cityId  = Params::getParam('city_id');

                                                                    if(!osc_validate_min($newCity, 1)) {
                                                                        osc_add_flash_error_message(_m('City name cannot be blank'), 'admin');
                                                                    } else {
                                                                        $exists = $mCities->findByName($newCity);
                                                                        if(!isset($exists['pk_i_id']) || $exists['pk_i_id']==$cityId) {
                                                                            $city = $mCities->findByPrimaryKey($cityId);
                                                                            $region = $mRegion->findByPrimaryKey($city['fk_i_region_id']);
                                                                            $country = Country::newInstance()->findByCode($region['fk_c_country_code']);
                                                                            $mCities->update(array('s_name' => $newCity)
                                                                                            ,array('pk_i_id' => $cityId));
                                                                            ItemLocation::newInstance()->update(
                                                                                array('s_city'       => $newCity),
                                                                                array('fk_i_city_id' => $cityId)
                                                                            );
                                                                            osc_add_flash_ok_message(sprintf(_m('%s has been edited'), $newCity), 'admin');
                                                                        } else {
                                                                            osc_add_flash_error_message(sprintf(_m('%s already was in the database'), $newCity), 'admin');
                                                                        }
                                                                    }
                                                                    $this->redirectTo(osc_admin_base_url(true) . '?page=settings&action=locations&country_code='.@$country['pk_c_code']."&country=".@$country['s_name']."&region=".@$region['pk_i_id']);
                                            break;
                                            case('delete_city'):    // delete city
                                                                    osc_csrf_check();
                                                                    $mCities = new City();
                                                                    $cityIds  = Params::getParam('id');
                                                                    if(is_array($cityIds)) {
                                                                        $locations = 0;
                                                                        $del_locations = 0;
                                                                        $cCity = end($cityIds);
                                                                        $cCity = $mCities->findByPrimaryKey($cCity);
                                                                        $region = Region::newInstance()->findByPrimaryKey($cCity['fk_i_region_id']);
                                                                        $country = Country::newInstance()->findByCode($cCity['fk_c_country_code']);
                                                                        foreach($cityIds as $cityId) {
                                                                            $ok = $mCities->deleteByPrimaryKey($cityId);
                                                                            if($ok==0) {
                                                                                $del_locations++;
                                                                            } else {
                                                                                $locations += $ok;
                                                                            }
                                                                        }
                                                                        if($locations==0) {
                                                                            osc_add_flash_ok_message(sprintf(_n('One location has been deleted', '%d locations have been deleted', $del_locations), $del_locations), 'admin');
                                                                        } else {
                                                                            osc_add_flash_error_message(_m('There was a problem deleting locations'), 'admin');
                                                                        }
                                                                    } else {
                                                                        osc_add_flash_error_message(_m('No city was selected'), 'admin');
                                                                    }
                                                                    $this->redirectTo(osc_admin_base_url(true) . '?page=settings&action=locations&country_code='.@$country['pk_c_code']."&country=".@$country['s_name']."&region=".@$region['pk_i_id']);
                                            break;
                                        }

                                        $aCountries = $mCountries->listAll();
                                        $this->_exportVariableToView('aCountries', $aCountries);

                                        $this->doView('settings/locations.php');
                break;
                case('permalinks'):     // calling the permalinks view
                                        $htaccess = Params::getParam('htaccess_status');
                                        $file     = Params::getParam('file_status');

                                        $this->_exportVariableToView('htaccess', $htaccess);
                                        $this->_exportVariableToView('file', $file);

                                        $this->doView('settings/permalinks.php');
                break;
                case('permalinks_post'):// updating permalinks option
                                        osc_csrf_check();
                                        $htaccess_file  = osc_base_path() . '.htaccess';
                                        $rewriteEnabled = (Params::getParam('rewrite_enabled') ? true : false);

                                        if( $rewriteEnabled ) {
                                            Preference::newInstance()->update(array('s_value' => '1')
                                                                             ,array('s_name' => 'rewriteEnabled') );

                                            $rewrite_base = REL_WEB_URL;
                                            $htaccess     = <<<HTACCESS
<IfModule mod_rewrite.c>
    RewriteEngine On
    RewriteBase {$rewrite_base}
    RewriteRule ^index\.php$ - [L]
    RewriteCond %{REQUEST_FILENAME} !-f
    RewriteCond %{REQUEST_FILENAME} !-d
    RewriteRule . {$rewrite_base}index.php [L]
</IfModule>
HTACCESS;

                                            // 1. OK (ok)
                                            // 2. OK no apache module detected (warning)
                                            // 3. No se puede crear + apache
                                            // 4. No se puede crear + no apache
                                            $status = 3;
                                            if( file_exists($htaccess_file) ) {
                                                if( is_writable($htaccess_file) && file_put_contents($htaccess_file, $htaccess) ) {
                                                    $status = 1;
                                                }
                                            } else {
                                                if( is_writable(osc_base_path()) && file_put_contents($htaccess_file, $htaccess) ) {
                                                    $status = 1;
                                                }
                                            }

                                            if( !@apache_mod_loaded('mod_rewrite') ) {
                                                $status++;
                                            }

                                            $errors = 0;
                                            $item_url = substr(str_replace('//', '/', Params::getParam('rewrite_item_url').'/'), 0, -1);
                                            if(!osc_validate_text($item_url)) {
                                                $errors += 1;
                                            } else {
                                                Preference::newInstance()->update(array('s_value' => $item_url)
                                                                                 ,array('s_name' => 'rewrite_item_url'));
                                            }
                                            $page_url = substr(str_replace('//', '/', Params::getParam('rewrite_page_url').'/'), 0, -1);
                                            if(!osc_validate_text($page_url)) {
                                                $errors += 1;
                                            } else {
                                                Preference::newInstance()->update(array('s_value' => $page_url)
                                                                                 ,array('s_name' => 'rewrite_page_url'));
                                            }
                                            $cat_url = substr(str_replace('//', '/', Params::getParam('rewrite_cat_url').'/'), 0, -1);
                                            if(!osc_validate_text($cat_url)) {
                                                $errors += 1;
                                            } else {
                                                Preference::newInstance()->update(array('s_value' => $cat_url)
                                                                                 ,array('s_name' => 'rewrite_cat_url'));
                                            }
                                            $search_url = substr(str_replace('//', '/', Params::getParam('rewrite_search_url').'/'), 0, -1);
                                            if(!osc_validate_text($search_url)) {
                                                $errors += 1;
                                            } else {
                                                Preference::newInstance()->update(array('s_value' => $search_url)
                                                                                 ,array('s_name' => 'rewrite_search_url'));
                                            }

                                            if(!osc_validate_text(Params::getParam('rewrite_search_country'))) {
                                                $errors += 1;
                                            } else {
                                                Preference::newInstance()->update(array('s_value' => Params::getParam('rewrite_search_country'))
                                                                                 ,array('s_name' => 'rewrite_search_country'));
                                            }
                                            if(!osc_validate_text(Params::getParam('rewrite_search_region'))) {
                                                $errors += 1;
                                            } else {
                                                Preference::newInstance()->update(array('s_value' => Params::getParam('rewrite_search_region'))
                                                                                 ,array('s_name' => 'rewrite_search_region'));
                                            }
                                            if(!osc_validate_text(Params::getParam('rewrite_search_city'))) {
                                                $errors += 1;
                                            } else {
                                                Preference::newInstance()->update(array('s_value' => Params::getParam('rewrite_search_city'))
                                                                                 ,array('s_name' => 'rewrite_search_city'));
                                            }
                                            if(!osc_validate_text(Params::getParam('rewrite_search_city_area'))) {
                                                $errors += 1;
                                            } else {
                                                Preference::newInstance()->update(array('s_value' => Params::getParam('rewrite_search_city_area'))
                                                                                 ,array('s_name' => 'rewrite_search_city_area'));
                                            }
                                            if(!osc_validate_text(Params::getParam('rewrite_search_category'))) {
                                                $errors += 1;
                                            } else {
                                                Preference::newInstance()->update(array('s_value' => Params::getParam('rewrite_search_category'))
                                                                                 ,array('s_name' => 'rewrite_search_category'));
                                            }
                                            if(!osc_validate_text(Params::getParam('rewrite_search_user'))) {
                                                $errors += 1;
                                            } else {
                                                Preference::newInstance()->update(array('s_value' => Params::getParam('rewrite_search_user'))
                                                                                 ,array('s_name' => 'rewrite_search_user'));
                                            }
                                            if(!osc_validate_text(Params::getParam('rewrite_search_pattern'))) {
                                                $errors += 1;
                                            } else {
                                                Preference::newInstance()->update(array('s_value' => Params::getParam('rewrite_search_pattern'))
                                                                                 ,array('s_name' => 'rewrite_search_pattern'));
                                            }

                                            $rewrite_contact = substr(str_replace('//', '/', Params::getParam('rewrite_contact').'/'), 0, -1);
                                            if(!osc_validate_text($rewrite_contact)) {
                                                $errors += 1;
                                            } else {
                                                Preference::newInstance()->update(array('s_value' => $rewrite_contact)
                                                                                 ,array('s_name' => 'rewrite_contact'));
                                            }
                                            $rewrite_feed = substr(str_replace('//', '/', Params::getParam('rewrite_feed').'/'), 0, -1);
                                            if(!osc_validate_text($rewrite_feed)) {
                                                $errors += 1;
                                            } else {
                                                Preference::newInstance()->update(array('s_value' => $rewrite_feed)
                                                                                 ,array('s_name' => 'rewrite_feed'));
                                            }
                                            $rewrite_language = substr(str_replace('//', '/', Params::getParam('rewrite_language').'/'), 0, -1);
                                            if(!osc_validate_text($rewrite_language)) {
                                                $errors += 1;
                                            } else {
                                                Preference::newInstance()->update(array('s_value' => $rewrite_language)
                                                                                 ,array('s_name' => 'rewrite_language'));
                                            }
                                            $rewrite_item_mark = substr(str_replace('//', '/', Params::getParam('rewrite_item_mark').'/'), 0, -1);
                                            if(!osc_validate_text($rewrite_item_mark)) {
                                                $errors += 1;
                                            } else {
                                                Preference::newInstance()->update(array('s_value' => $rewrite_item_mark)
                                                                                 ,array('s_name' => 'rewrite_item_mark'));
                                            }
                                            $rewrite_item_send_friend = substr(str_replace('//', '/', Params::getParam('rewrite_item_send_friend').'/'), 0, -1);
                                            if(!osc_validate_text($rewrite_item_send_friend)) {
                                                $errors += 1;
                                            } else {
                                                Preference::newInstance()->update(array('s_value' => $rewrite_item_send_friend)
                                                                                 ,array('s_name' => 'rewrite_item_send_friend'));
                                            }
                                            $rewrite_item_contact = substr(str_replace('//', '/', Params::getParam('rewrite_item_contact').'/'), 0, -1);
                                            if(!osc_validate_text($rewrite_item_contact)) {
                                                $errors += 1;
                                            } else {
                                                Preference::newInstance()->update(array('s_value' => $rewrite_item_contact)
                                                                                 ,array('s_name' => 'rewrite_item_contact'));
                                            }
                                            $rewrite_item_new = substr(str_replace('//', '/', Params::getParam('rewrite_item_new').'/'), 0, -1);
                                            if(!osc_validate_text($rewrite_item_new)) {
                                                $errors += 1;
                                            } else {
                                                Preference::newInstance()->update(array('s_value' => $rewrite_item_new)
                                                                                 ,array('s_name' => 'rewrite_item_new'));
                                            }
                                            $rewrite_item_activate = substr(str_replace('//', '/', Params::getParam('rewrite_item_activate').'/'), 0, -1);
                                            if(!osc_validate_text($rewrite_item_activate)) {
                                                $errors += 1;
                                            } else {
                                                Preference::newInstance()->update(array('s_value' => $rewrite_item_activate)
                                                                                 ,array('s_name' => 'rewrite_item_activate'));
                                            }
                                            $rewrite_item_edit = substr(str_replace('//', '/', Params::getParam('rewrite_item_edit').'/'), 0, -1);
                                            if(!osc_validate_text($rewrite_item_edit)) {
                                                $errors += 1;
                                            } else {
                                                Preference::newInstance()->update(array('s_value' => $rewrite_item_edit)
                                                                                 ,array('s_name' => 'rewrite_item_edit'));
                                            }
                                            $rewrite_item_delete = substr(str_replace('//', '/', Params::getParam('rewrite_item_delete').'/'), 0, -1);
                                            if(!osc_validate_text($rewrite_item_delete)) {
                                                $errors += 1;
                                            } else {
                                                Preference::newInstance()->update(array('s_value' => $rewrite_item_delete)
                                                                                 ,array('s_name' => 'rewrite_item_delete'));
                                            }
                                            $rewrite_item_resource_delete = substr(str_replace('//', '/', Params::getParam('rewrite_item_resource_delete').'/'), 0, -1);
                                            if(!osc_validate_text($rewrite_item_resource_delete)) {
                                                $errors += 1;
                                            } else {
                                                Preference::newInstance()->update(array('s_value' => $rewrite_item_resource_delete)
                                                                                 ,array('s_name' => 'rewrite_item_resource_delete'));
                                            }
                                            $rewrite_user_login = substr(str_replace('//', '/', Params::getParam('rewrite_user_login').'/'), 0, -1);
                                            if(!osc_validate_text($rewrite_user_login)) {
                                                $errors += 1;
                                            } else {
                                                Preference::newInstance()->update(array('s_value' => $rewrite_user_login)
                                                                                 ,array('s_name' => 'rewrite_user_login'));
                                            }
                                            $rewrite_user_dashboard = substr(str_replace('//', '/', Params::getParam('rewrite_user_dashboard').'/'), 0, -1);
                                            if(!osc_validate_text($rewrite_user_dashboard)) {
                                                $errors += 1;
                                            } else {
                                                Preference::newInstance()->update(array('s_value' => $rewrite_user_dashboard)
                                                                                 ,array('s_name' => 'rewrite_user_dashboard'));
                                            }
                                            $rewrite_user_logout = substr(str_replace('//', '/', Params::getParam('rewrite_user_logout').'/'), 0, -1);
                                            if(!osc_validate_text($rewrite_user_logout)) {
                                                $errors += 1;
                                            } else {
                                                Preference::newInstance()->update(array('s_value' => $rewrite_user_logout)
                                                                                 ,array('s_name' => 'rewrite_user_logout'));
                                            }
                                            $rewrite_user_register = substr(str_replace('//', '/', Params::getParam('rewrite_user_register').'/'), 0, -1);
                                            if(!osc_validate_text($rewrite_user_register)) {
                                                $errors += 1;
                                            } else {
                                                Preference::newInstance()->update(array('s_value' => $rewrite_user_register)
                                                                                 ,array('s_name' => 'rewrite_user_register'));
                                            }
                                            $rewrite_user_activate = substr(str_replace('//', '/', Params::getParam('rewrite_user_activate').'/'), 0, -1);
                                            if(!osc_validate_text($rewrite_user_activate)) {
                                                $errors += 1;
                                            } else {
                                                Preference::newInstance()->update(array('s_value' => $rewrite_user_activate)
                                                                                 ,array('s_name' => 'rewrite_user_activate'));
                                            }
                                            $rewrite_user_activate_alert = substr(str_replace('//', '/', Params::getParam('rewrite_user_activate_alert').'/'), 0, -1);
                                            if(!osc_validate_text($rewrite_user_activate_alert)) {
                                                $errors += 1;
                                            } else {
                                                Preference::newInstance()->update(array('s_value' => $rewrite_user_activate_alert)
                                                                                 ,array('s_name' => 'rewrite_user_activate_alert'));
                                            }
                                            $rewrite_user_profile = substr(str_replace('//', '/', Params::getParam('rewrite_user_profile').'/'), 0, -1);
                                            if(!osc_validate_text($rewrite_user_profile)) {
                                                $errors += 1;
                                            } else {
                                                Preference::newInstance()->update(array('s_value' => $rewrite_user_profile)
                                                                                 ,array('s_name' => 'rewrite_user_profile'));
                                            }
                                            $rewrite_user_items = substr(str_replace('//', '/', Params::getParam('rewrite_user_items').'/'), 0, -1);
                                            if(!osc_validate_text($rewrite_user_items)) {
                                                $errors += 1;
                                            } else {
                                                Preference::newInstance()->update(array('s_value' => $rewrite_user_items)
                                                                                 ,array('s_name' => 'rewrite_user_items'));
                                            }
                                            $rewrite_user_alerts = substr(str_replace('//', '/', Params::getParam('rewrite_user_alerts').'/'), 0, -1);
                                            if(!osc_validate_text($rewrite_user_alerts)) {
                                                $errors += 1;
                                            } else {
                                                Preference::newInstance()->update(array('s_value' => $rewrite_user_alerts)
                                                                                 ,array('s_name' => 'rewrite_user_alerts'));
                                            }
                                            $rewrite_user_recover = substr(str_replace('//', '/', Params::getParam('rewrite_user_recover').'/'), 0, -1);
                                            if(!osc_validate_text($rewrite_user_recover)) {
                                                $errors += 1;
                                            } else {
                                                Preference::newInstance()->update(array('s_value' => $rewrite_user_recover)
                                                                                 ,array('s_name' => 'rewrite_user_recover'));
                                            }
                                            $rewrite_user_forgot = substr(str_replace('//', '/', Params::getParam('rewrite_user_forgot').'/'), 0, -1);
                                            if(!osc_validate_text($rewrite_user_forgot)) {
                                                $errors += 1;
                                            } else {
                                                Preference::newInstance()->update(array('s_value' => $rewrite_user_forgot)
                                                                                 ,array('s_name' => 'rewrite_user_forgot'));
                                            }
                                            $rewrite_user_change_password = substr(str_replace('//', '/', Params::getParam('rewrite_user_change_password').'/'), 0, -1);
                                            if(!osc_validate_text($rewrite_user_change_password)) {
                                                $errors += 1;
                                            } else {
                                                Preference::newInstance()->update(array('s_value' => $rewrite_user_change_password)
                                                                                 ,array('s_name' => 'rewrite_user_change_password'));
                                            }
                                            $rewrite_user_change_email = substr(str_replace('//', '/', Params::getParam('rewrite_user_change_email').'/'), 0, -1);
                                            if(!osc_validate_text($rewrite_user_change_email)) {
                                                $errors += 1;
                                            } else {
                                                Preference::newInstance()->update(array('s_value' => $rewrite_user_change_email)
                                                                                 ,array('s_name' => 'rewrite_user_change_email'));
                                            }
                                            $rewrite_user_change_username = substr(str_replace('//', '/', Params::getParam('rewrite_user_change_username').'/'), 0, -1);
                                            if(!osc_validate_text($rewrite_user_change_username)) {
                                                $errors += 1;
                                            } else {
                                                Preference::newInstance()->update(array('s_value' => $rewrite_user_change_username)
                                                                                 ,array('s_name' => 'rewrite_user_change_username'));
                                            }
                                            $rewrite_user_change_email_confirm = substr(str_replace('//', '/', Params::getParam('rewrite_user_change_email_confirm').'/'), 0, -1);
                                            if(!osc_validate_text($rewrite_user_change_email_confirm)) {
                                                $errors += 1;
                                            } else {
                                                Preference::newInstance()->update(array('s_value' => $rewrite_user_change_email_confirm)
                                                                                 ,array('s_name' => 'rewrite_user_change_email_confirm'));
                                            }

                                            osc_reset_preferences();

                                            $rewrite = Rewrite::newInstance();
                                            osc_run_hook("before_rewrite_rules", array(&$rewrite));
                                            $rewrite->clearRules();

                                            /*****************************
                                             ********* Add rules *********
                                             *****************************/

                                            // Contact rules
                                            $rewrite->addRule('^'.osc_get_preference('rewrite_contact').'/?$', 'index.php?page=contact');

                                            // Feed rules
                                            $rewrite->addRule('^'.osc_get_preference('rewrite_feed').'/?$', 'index.php?page=search&sFeed=rss');
                                            $rewrite->addRule('^'.osc_get_preference('rewrite_feed').'/(.+)/?$', 'index.php?page=search&sFeed=$1');

                                            // Language rules
                                            $rewrite->addRule('^'.osc_get_preference('rewrite_language').'/(.*?)/?$', 'index.php?page=language&locale=$1');

                                            // Search rules
                                            $rewrite->addRule('^'.$search_url.'$', 'index.php?page=search');
                                            $rewrite->addRule('^'.$search_url.'/(.*)$', 'index.php?page=search&sParams=$1');

                                            // Item rules
                                            $rewrite->addRule('^'.osc_get_preference('rewrite_item_mark').'/(.*?)/([0-9]+)/?$', 'index.php?page=item&action=mark&as=$1&id=$2');
                                            $rewrite->addRule('^'.osc_get_preference('rewrite_item_send_friend').'/([0-9]+)/?$', 'index.php?page=item&action=send_friend&id=$1');
                                            $rewrite->addRule('^'.osc_get_preference('rewrite_item_contact').'/([0-9]+)/?$', 'index.php?page=item&action=contact&id=$1');
                                            $rewrite->addRule('^'.osc_get_preference('rewrite_item_new').'/?$', 'index.php?page=item&action=item_add');
                                            $rewrite->addRule('^'.osc_get_preference('rewrite_item_new').'/([0-9]+)/?$', 'index.php?page=item&action=item_add&catId=$1');
                                            $rewrite->addRule('^'.osc_get_preference('rewrite_item_activate').'/([0-9]+)/(.*?)/?$', 'index.php?page=item&action=activate&id=$1&secret=$2');
                                            $rewrite->addRule('^'.osc_get_preference('rewrite_item_edit').'/([0-9]+)/(.*?)/?$', 'index.php?page=item&action=item_edit&id=$1&secret=$2');
                                            $rewrite->addRule('^'.osc_get_preference('rewrite_item_delete').'/([0-9]+)/(.*?)/?$', 'index.php?page=item&action=item_delete&id=$1&secret=$2');
                                            $rewrite->addRule('^'.osc_get_preference('rewrite_item_resource_delete').'/([0-9]+)/([0-9]+)/([0-9A-Za-z]+)/?(.*?)/?$', 'index.php?page=item&action=deleteResource&id=$1&item=$2&code=$3&secret=$4');

                                            // Item rules
                                            $id_pos = stripos($item_url, '{ITEM_ID}');
                                            $title_pos = stripos($item_url, '{ITEM_TITLE}');
                                            $cat_pos = stripos($item_url, '{CATEGORIES');
                                            $param_pos = 1;
                                            if($title_pos!==false && $id_pos>$title_pos) {
                                                $param_pos++;
                                            }
                                            if($cat_pos!==false && $id_pos>$cat_pos) {
                                                $param_pos++;
                                            }
                                            $comments_pos = 1;
                                            if($id_pos!==false) { $comments_pos++; }
                                            if($title_pos!==false) { $comments_pos++; }
                                            if($cat_pos!==false) { $comments_pos++; }
                                            $rewrite->addRule('^([a-z]{2})_([A-Z]{2})/'. str_replace('{ITEM_CITY}', '.*', str_replace('{CATEGORIES}', '.*', str_replace('{ITEM_TITLE}', '.*', str_replace('{ITEM_ID}', '([0-9]+)', $item_url.'\?comments-page=([0-9al]*)')))).'$', 'index.php?page=item&id=$3&lang=$1_$2&comments-page=$4');
                                            $rewrite->addRule('^'. str_replace('{ITEM_CITY}', '.*', str_replace('{CATEGORIES}', '.*', str_replace('{ITEM_TITLE}', '.*', str_replace('{ITEM_ID}', '([0-9]+)', $item_url.'\?comments-page=([0-9al]*)')))).'$', 'index.php?page=item&id=$1&comments-page=$2');
                                            $rewrite->addRule('^([a-z]{2})_([A-Z]{2})/'. str_replace('{ITEM_CITY}', '.*', str_replace('{CATEGORIES}', '.*', str_replace('{ITEM_TITLE}', '.*', str_replace('{ITEM_ID}', '([0-9]+)', $item_url)))).'$', 'index.php?page=item&id=$3&lang=$1_$2');
                                            $rewrite->addRule('^'. str_replace('{ITEM_CITY}', '.*', str_replace('{CATEGORIES}', '.*', str_replace('{ITEM_TITLE}', '.*', str_replace('{ITEM_ID}', '([0-9]+)', $item_url)))).'$', 'index.php?page=item&id=$1');

                                            // User rules
                                            $rewrite->addRule('^'.osc_get_preference('rewrite_user_login').'/?$', 'index.php?page=login');
                                            $rewrite->addRule('^'.osc_get_preference('rewrite_user_dashboard').'/?$', 'index.php?page=user&action=dashboard');
                                            $rewrite->addRule('^'.osc_get_preference('rewrite_user_logout').'/?$', 'index.php?page=main&action=logout');
                                            $rewrite->addRule('^'.osc_get_preference('rewrite_user_register').'/?$', 'index.php?page=register&action=register');
                                            $rewrite->addRule('^'.osc_get_preference('rewrite_user_activate').'/([0-9]+)/(.*?)/?$', 'index.php?page=register&action=validate&id=$1&code=$2');
                                            $rewrite->addRule('^'.osc_get_preference('rewrite_user_activate_alert').'/([0-9]+)/([a-zA-Z0-9]+)/(.+)$', 'index.php?page=user&action=activate_alert&id=$1&email=$3&secret=$2');
                                            $rewrite->addRule('^'.osc_get_preference('rewrite_user_profile').'/?$', 'index.php?page=user&action=profile');
                                            $rewrite->addRule('^'.osc_get_preference('rewrite_user_profile').'/([0-9]+)/?$', 'index.php?page=user&action=pub_profile&id=$1');
                                            $rewrite->addRule('^'.osc_get_preference('rewrite_user_profile').'/(.+)/?$', 'index.php?page=user&action=pub_profile&username=$1');
                                            $rewrite->addRule('^'.osc_get_preference('rewrite_user_items').'/?$', 'index.php?page=user&action=items');
                                            $rewrite->addRule('^'.osc_get_preference('rewrite_user_alerts').'/?$', 'index.php?page=user&action=alerts');
                                            $rewrite->addRule('^'.osc_get_preference('rewrite_user_recover').'/?$', 'index.php?page=login&action=recover');
                                            $rewrite->addRule('^'.osc_get_preference('rewrite_user_forgot').'/([0-9]+)/(.*)/?$', 'index.php?page=login&action=forgot&userId=$1&code=$2');
                                            $rewrite->addRule('^'.osc_get_preference('rewrite_user_change_password').'/?$', 'index.php?page=user&action=change_password');
                                            $rewrite->addRule('^'.osc_get_preference('rewrite_user_change_email').'/?$', 'index.php?page=user&action=change_email');
                                            $rewrite->addRule('^'.osc_get_preference('rewrite_user_change_username').'/?$', 'index.php?page=user&action=change_username');
                                            $rewrite->addRule('^'.osc_get_preference('rewrite_user_change_email_confirm').'/([0-9]+)/(.*?)/?$', 'index.php?page=user&action=change_email_confirm&userId=$1&code=$2');

                                            // Page rules
                                            $pos_pID   = stripos($page_url, '{PAGE_ID}');
                                            $pos_pSlug = stripos($page_url, '{PAGE_SLUG}');
                                            $pID_pos   = 1;
                                            $pSlug_pos = 1;
                                            if( is_numeric($pos_pID) && is_numeric($pos_pSlug) ) {
                                                // set the order of the parameters
                                                if($pos_pID > $pos_pSlug) {
                                                    $pID_pos++;
                                                } else {
                                                    $pSlug_pos++;
                                                }

                                                $rewrite->addRule('^' . str_replace('{PAGE_SLUG}', '([\p{L}\p{N}_\-,]+)', str_replace('{PAGE_ID}', '([0-9]+)', $page_url)) . '/?$', 'index.php?page=page&id=$' . $pID_pos . "&slug=$" . $pSlug_pos);
                                                $rewrite->addRule('^([a-z]{2})_([A-Z]{2})/' . str_replace('{PAGE_SLUG}', '([\p{L}\p{N}_\-,]+)', str_replace('{PAGE_ID}', '([0-9]+)', $page_url)) . '/?$', 'index.php?page=page&lang=$1_$2&id=$' . ($pID_pos + 2) . '&slug=$' . ($pSlug_pos + 2) );
                                            } else if( is_numeric($pos_pID) ) {
                                                $rewrite->addRule('^' .  str_replace('{PAGE_ID}', '([0-9]+)', $page_url) . '/?$', 'index.php?page=page&id=$1');
                                                $rewrite->addRule('^([a-z]{2})_([A-Z]{2})/' . str_replace('{PAGE_ID}', '([0-9]+)', $page_url) . '/?$', 'index.php?page=page&lang=$1_$2&id=$3' );
                                            } else {
                                                $rewrite->addRule('^' . str_replace('{PAGE_SLUG}', '([\p{L}\p{N}_\-,]+)', $page_url) . '/?$', 'index.php?page=page&slug=$1');
                                                $rewrite->addRule('^([a-z]{2})_([A-Z]{2})/' . str_replace('{PAGE_SLUG}', '([\p{L}\p{N}_\-,]+)', $page_url) . '/?$', 'index.php?page=page&lang=$1_$2&slug=$3' );
                                            }

                                            // Clean archive files
                                            $rewrite->addRule('^(.+?)\.php(.*)$', '$1.php$2');

                                            // Category rules
                                            $id_pos = stripos($item_url, '{CATEGORY_ID}');
                                            $title_pos = stripos($item_url, '{CATEGORY_SLUG}');
                                            $cat_pos = stripos($item_url, '{CATEGORIES');
                                            $param_pos = 1;
                                            if($title_pos!==false && $id_pos>$title_pos) {
                                                $param_pos++;
                                            }
                                            if($cat_pos!==false && $id_pos>$cat_pos) {
                                                $param_pos++;
                                            }
                                            $rewrite->addRule('^'.str_replace('{CATEGORIES}', '(.+)', str_replace('{CATEGORY_SLUG}', '([^/]+)', str_replace('{CATEGORY_ID}', '([0-9]+)', $cat_url))).'/([0-9]+)$', 'index.php?page=search&sCategory=$'.$param_pos.'&iPage=$'.($param_pos+1));
                                            $rewrite->addRule('^'.str_replace('{CATEGORIES}', '(.+)', str_replace('{CATEGORY_SLUG}', '([^/]+)', str_replace('{CATEGORY_ID}', '([0-9]+)', $cat_url))).'$', 'index.php?page=search&sCategory=$'.$param_pos);

                                            osc_run_hook("after_rewrite_rules", array(&$rewrite));

                                            //Write rule to DB
                                            $rewrite->setRules();

                                            $msg_error = '<br/>'._m('All fields are required.')." ".sprintf(_mn('One field was not updated', '%s fields were not updated', $errors), $errors);
                                            switch($status) {
                                                case 1:
                                                    $msg  = _m("Permalinks structure updated");
                                                    if($errors>0) {
                                                        $msg .= $msg_error;
                                                        osc_add_flash_warning_message($msg, 'admin');
                                                    } else {
                                                        osc_add_flash_ok_message($msg, 'admin');
                                                    }
                                                break;
                                                case 2:
                                                    $msg  = _m("Permalinks structure updated.");
                                                    $msg .= " ";
                                                    $msg .= _m("However, we can't check if Apache module <b>mod_rewrite</b> is loaded. If you experience some problems with the URLs, you should deactivate <em>Friendly URLs</em>");
                                                    if($errors>0) {
                                                        $msg .= $msg_error;
                                                    }
                                                    osc_add_flash_warning_message($msg, 'admin');
                                                break;
                                                case 3:
                                                    $msg  = _m("File <b>.htaccess</b> couldn't be filled out with the right content.");
                                                    $msg .= " ";
                                                    $msg .= _m("Here's the content you have to add to the <b>.htaccess</b> file. If you can't create the file, please deactivate the <em>Friendly URLs</em> option.");
                                                    $msg .= "</p><pre>" . htmlentities($htaccess, ENT_COMPAT, "UTF-8") . '</pre><p>';
                                                    if($errors>0) {
                                                        $msg .= $msg_error;
                                                    }
                                                    osc_add_flash_error_message($msg, 'admin');
                                                break;
                                                case 4:
                                                    $msg  = _m("File <b>.htaccess</b> couldn't be filled out with the right content.");
                                                    $msg .= " ";
                                                    $msg .= _m("Here's the content you have to add to the <b>.htaccess</b> file. If you can't create the file or experience some problems with the URLs, please deactivate the <em>Friendly URLs</em> option.");
                                                    $msg .= "</p><pre>" . htmlentities($htaccess, ENT_COMPAT, "UTF-8") . '</pre><p>';
                                                    if($errors>0) {
                                                        $msg .= $msg_error;
                                                    }
                                                    osc_add_flash_error_message($msg, 'admin');
                                                break;
                                            }
                                        } else {
                                            Preference::newInstance()->update(array('s_value' => '0')
                                                                             ,array('s_name'  => 'rewriteEnabled'));
                                            Preference::newInstance()->update(array('s_value' => '0')
                                                                             ,array('s_name'  => 'mod_rewrite_loaded'));

                                            osc_add_flash_ok_message(_m('Friendly URLs successfully deactivated'), 'admin');
                                        }

                                        $this->redirectTo( osc_admin_base_url(true) . '?page=settings&action=permalinks' );
                break;
                case('spamNbots'):      // calling the spam and bots view
                                        $akismet_key    = osc_akismet_key();
                                        $akismet_status = 3;
                                        if( $akismet_key != '' ) {
                                            require_once( osc_lib_path() . 'Akismet.class.php' );
                                            $akismet_obj    = new Akismet(osc_base_url(), $akismet_key);
                                            $akismet_status = 2;
                                            if( $akismet_obj->isKeyValid() ) {
                                                $akismet_status = 1;
                                            }
                                        }

                                        View::newInstance()->_exportVariableToView('akismet_status', $akismet_status);
                                        $this->doView('settings/spamNbots.php');
                break;
                case('akismet_post'):   // updating spam and bots option
                                        osc_csrf_check();
                                        $updated    = 0;
                                        $akismetKey = Params::getParam('akismetKey');
                                        $akismetKey = trim($akismetKey);

                                        $updated = Preference::newInstance()->update(array('s_value' => $akismetKey)
                                                                                    ,array('s_name'  => 'akismetKey'));

                                        if( $akismetKey == '' ) {
                                            osc_add_flash_info_message(_m('Your Akismet key has been cleared'), 'admin');
                                        } else {
                                            osc_add_flash_ok_message(_m('Your Akismet key has been updated'), 'admin');
                                        }
                                        $this->redirectTo(osc_admin_base_url(true) . '?page=settings&action=spamNbots');
                break;
                case('recaptcha_post'): // updating spam and bots option
                                        osc_csrf_check();
                                        $iUpdated = 0;
                                        $recaptchaPrivKey = Params::getParam('recaptchaPrivKey');
                                        $recaptchaPrivKey = trim($recaptchaPrivKey);
                                        $recaptchaPubKey  = Params::getParam('recaptchaPubKey');
                                        $recaptchaPubKey  = trim($recaptchaPubKey);

                                        $iUpdated += Preference::newInstance()->update(array('s_value' => $recaptchaPrivKey)
                                                                                      ,array('s_name'  => 'recaptchaPrivKey'));
                                        $iUpdated += Preference::newInstance()->update(array('s_value' => $recaptchaPubKey)
                                                                                      ,array('s_name'  => 'recaptchaPubKey'));
                                        if( $recaptchaPubKey == '' ) {
                                            osc_add_flash_info_message(_m('Your reCAPTCHA key has been cleared'), 'admin');
                                        } else {
                                            osc_add_flash_ok_message( _m('Your reCAPTCHA key has been updated') ,'admin');
                                        }
                                        $this->redirectTo(osc_admin_base_url(true) . '?page=settings&action=spamNbots');
                break;
                case('currencies'):     // currencies settings
                                        $currencies_action = Params::getParam('type');

                                        switch ($currencies_action) {
                                            case('add'):        // calling add currency view
                                                                $aCurrency = array(
                                                                    'pk_c_code'     => '',
                                                                    's_name'        => '',
                                                                    's_description' => '',
                                                                );
                                                                $this->_exportVariableToView('aCurrency', $aCurrency);
                                                                $this->_exportVariableToView('typeForm', 'add_post');

                                                                $this->doView('settings/currency_form.php');
                                            break;
                                            case('add_post'):   // adding a new currency
                                                                osc_csrf_check();
                                                                $currencyCode        = Params::getParam('pk_c_code');
                                                                $currencyName        = Params::getParam('s_name');
                                                                $currencyDescription = Params::getParam('s_description');

                                                                // cleaning parameters
                                                                $currencyName        = strip_tags($currencyName);
                                                                $currencyDescription = strip_tags($currencyDescription);
                                                                $currencyCode        = strip_tags($currencyCode);
                                                                $currencyCode        = trim($currencyCode);

                                                                if( !preg_match('/^.{1,3}$/', $currencyCode) ) {
                                                                    osc_add_flash_error_message( _m('The currency code is not in the correct format'), 'admin');
                                                                    $this->redirectTo(osc_admin_base_url(true) . '?page=settings&action=currencies');
                                                                }

                                                                $fields = array(
                                                                    'pk_c_code'     => $currencyCode,
                                                                    's_name'        => $currencyName,
                                                                    's_description' => $currencyDescription,
                                                                );

                                                                $isInserted = Currency::newInstance()->insert($fields);

                                                                if( $isInserted ) {
                                                                    osc_add_flash_ok_message( _m('Currency added'), 'admin');
                                                                } else {
                                                                    osc_add_flash_error_message( _m("Currency couldn't be added"), 'admin');
                                                                }
                                                                $this->redirectTo(osc_admin_base_url(true) . '?page=settings&action=currencies');
                                            break;
                                            case('edit'):       // calling edit currency view
                                                                $currencyCode = Params::getParam('code');
                                                                $currencyCode = strip_tags($currencyCode);
                                                                $currencyCode = trim($currencyCode);

                                                                if( $currencyCode == '' ) {
                                                                    osc_add_flash_warning_message( sprintf( _m("The currency code '%s' doesn't exist"), $currencyCode ), 'admin');
                                                                    $this->redirectTo(osc_admin_base_url(true) . '?page=settings&action=currencies');
                                                                }

                                                                $aCurrency = Currency::newInstance()->findByPrimaryKey($currencyCode);

                                                                if( !       $aCurrency ) {
                                                                    osc_add_flash_warning_message( sprintf( _m("The currency code '%s' doesn't exist"), $currencyCode ), 'admin');
                                                                    $this->redirectTo(osc_admin_base_url(true) . '?page=settings&action=currencies');
                                                                }

                                                                $this->_exportVariableToView('aCurrency', $aCurrency);
                                                                $this->_exportVariableToView('typeForm', 'edit_post');

                                                                $this->doView('settings/currency_form.php');
                                            break;
                                            case('edit_post'):  // updating currency
                                                                osc_csrf_check();
                                                                $currencyName        = Params::getParam('s_name');
                                                                $currencyDescription = Params::getParam('s_description');
                                                                $currencyCode        = Params::getParam('pk_c_code');

                                                                // cleaning parameters
                                                                $currencyName        = strip_tags($currencyName);
                                                                $currencyDescription = strip_tags($currencyDescription);
                                                                $currencyCode        = strip_tags($currencyCode);
                                                                $currencyCode        = trim($currencyCode);

                                                                if(!preg_match('/.{1,3}/', $currencyCode)) {
                                                                    osc_add_flash_error_message( _m('Error: the currency code is not in the correct format'), 'admin');
                                                                    $this->redirectTo(osc_admin_base_url(true) . '?page=settings&action=currencies');
                                                                }

                                                                $updated = Currency::newInstance()->update(
                                                                        array(
                                                                            's_name'        => $currencyName,
                                                                            's_description' => $currencyDescription
                                                                        ),
                                                                        array('pk_c_code'   => $currencyCode)
                                                                );

                                                                if($updated == 1) {
                                                                    osc_add_flash_ok_message( _m('Currency updated'), 'admin');
                                                                } else {
                                                                    osc_add_flash_info_message( _m('No changes were made'), 'admin');
                                                                }
                                                                $this->redirectTo(osc_admin_base_url(true) . '?page=settings&action=currencies');
                                            break;
                                            case('delete'):     // deleting a currency
                                                                osc_csrf_check();
                                                                $rowChanged    = 0;
                                                                $aCurrencyCode = Params::getParam('code');

                                                                if( !is_array($aCurrencyCode) ) {
                                                                    $aCurrencyCode = array($aCurrencyCode);
                                                                }

                                                                $msg_current = '';
                                                                foreach($aCurrencyCode as $currencyCode) {
                                                                    if( preg_match('/.{1,3}/', $currencyCode) && $currencyCode != osc_currency() ) {
                                                                        $rowChanged += Currency::newInstance()->delete( array('pk_c_code' => $currencyCode) );
                                                                    }

                                                                    // foreign key error
                                                                    if( Currency::newInstance()->getErrorLevel() == '1451' ) {
                                                                        $msg_current .= sprintf('</p><p>' . _m("%s couldn't be deleted because it has listings associated to it"), $currencyCode);
                                                                    } else if( $currencyCode == osc_currency() ) {
                                                                        $msg_current .= sprintf('</p><p>' . _m("%s couldn't be deleted because it's the default currency"), $currencyCode);
                                                                    }
                                                                }

                                                                $msg    = '';
                                                                $status = '';
                                                                switch($rowChanged) {
                                                                    case('0'):
                                                                                $msg    = _m('No currencies have been deleted');
                                                                                $status = 'error';
                                                                    break;
                                                                    case('1'):
                                                                                $msg    = _m('One currency has been deleted');
                                                                                $status = 'ok';
                                                                    break;
                                                                    default:
                                                                                $msg    = sprintf( _m('%s currencies have been deleted'), $rowChanged);
                                                                                $status = 'ok';
                                                                    break;
                                                                }

                                                                if( $status == 'ok' && $msg_current != '' ) {
                                                                    $status = 'warning';
                                                                }

                                                                switch($status) {
                                                                    case('error'):      osc_add_flash_error_message($msg . $msg_current, 'admin');
                                                                    break;
                                                                    case('warning'):    osc_add_flash_warning_message($msg . $msg_current, 'admin');
                                                                    break;
                                                                    case('ok'):         osc_add_flash_ok_message($msg, 'admin');
                                                                    break;
                                                                }

                                                                $this->redirectTo(osc_admin_base_url(true) . '?page=settings&action=currencies');
                                            break;
                                            default:            // calling the currencies view
                                                                $aCurrencies = Currency::newInstance()->listAll();
                                                                $this->_exportVariableToView('aCurrencies', $aCurrencies);

                                                                $this->doView('settings/currencies.php');
                                            break;
                                        }
                break;
                case('mailserver'):     // calling the mailserver view
                                        $this->doView('settings/mailserver.php');
                break;
                case('mailserver_post'):if( defined('DEMO') ) {
                                            osc_add_flash_warning_message( _m("This action can't be done because it's a demo site"), 'admin');
                                            $this->redirectTo(osc_admin_base_url(true) . '?page=settings&action=mailserver');
                                        }
                                        osc_csrf_check();
                                        // updating mailserver
                                        $iUpdated           = 0;
                                        $mailserverAuth     = Params::getParam('mailserver_auth');
                                        $mailserverAuth     = ($mailserverAuth != '' ? true : false);
                                        $mailserverPop      = Params::getParam('mailserver_pop');
                                        $mailserverPop      = ($mailserverPop != '' ? true : false);
                                        $mailserverType     = Params::getParam('mailserver_type');
                                        $mailserverHost     = Params::getParam('mailserver_host');
                                        $mailserverPort     = Params::getParam('mailserver_port');
                                        $mailserverUsername = Params::getParam('mailserver_username');
                                        $mailserverPassword = Params::getParam('mailserver_password');
                                        $mailserverSsl      = Params::getParam('mailserver_ssl');

                                        if( !in_array($mailserverType, array('custom', 'gmail')) ) {
                                            osc_add_flash_error_message( _m('Mail server type is incorrect'), 'admin');
                                            $this->redirectTo(osc_admin_base_url(true) . '?page=settings&action=mailserver');
                                        }

                                        $iUpdated += Preference::newInstance()->update(array('s_value' => $mailserverAuth)
                                                                                       ,array('s_name' => 'mailserver_auth'));
                                        $iUpdated += Preference::newInstance()->update(array('s_value' => $mailserverPop)
                                                                                       ,array('s_name' => 'mailserver_pop'));
                                        $iUpdated += Preference::newInstance()->update(array('s_value' => $mailserverType)
                                                                                       ,array('s_name' => 'mailserver_type'));
                                        $iUpdated += Preference::newInstance()->update(array('s_value' => $mailserverHost)
                                                                                       ,array('s_name' => 'mailserver_host'));
                                        $iUpdated += Preference::newInstance()->update(array('s_value' => $mailserverPort)
                                                                                       ,array('s_name' => 'mailserver_port'));
                                        $iUpdated += Preference::newInstance()->update(array('s_value' => $mailserverUsername)
                                                                                       ,array('s_name' => 'mailserver_username'));
                                        $iUpdated += Preference::newInstance()->update(array('s_value' => $mailserverPassword)
                                                                                       ,array('s_name' => 'mailserver_password'));
                                        $iUpdated += Preference::newInstance()->update(array('s_value' => $mailserverSsl)
                                                                                       ,array('s_name' => 'mailserver_ssl'));

                                        if($iUpdated > 0) {
                                            osc_add_flash_ok_message( _m('Mail server configuration has changed'), 'admin');
                                        }
                                        $this->redirectTo(osc_admin_base_url(true) . '?page=settings&action=mailserver');
                break;
                case('media'):          // calling the media view
                                        $max_upload   = (int)( ini_get('upload_max_filesize') );
                                        $max_post     = (int)( ini_get('post_max_size') );
                                        $memory_limit = (int)( ini_get('memory_limit') );
                                        $upload_mb    = min($max_upload, $max_post, $memory_limit) * 1024;

                                        $this->_exportVariableToView('max_size_upload', $upload_mb);
                                        $this->doView('settings/media.php');
                break;
                case('media_post'):     // updating the media config
                                        osc_csrf_check();
                                        $status = 'ok';
                                        $error  = '';

                                        $iUpdated          = 0;
                                        $maxSizeKb         = Params::getParam('maxSizeKb');
                                        $dimThumbnail      = Params::getParam('dimThumbnail');
                                        $dimPreview        = Params::getParam('dimPreview');
                                        $dimNormal         = Params::getParam('dimNormal');
                                        $keepOriginalImage = Params::getParam('keep_original_image');
                                        $use_imagick       = Params::getParam('use_imagick');
                                        $type_watermark    = Params::getParam('watermark_type');
                                        $watermark_color   = Params::getParam('watermark_text_color');
                                        $watermark_text    = Params::getParam('watermark_text');

                                        switch ($type_watermark) {
                                            case 'none':
                                                $iUpdated += Preference::newInstance()->update(
                                                        array('s_value' => ''),
                                                        array('s_name'  => 'watermark_text_color')
                                                );
                                                $iUpdated += Preference::newInstance()->update(
                                                        array('s_value' => ''),
                                                        array('s_name'  => 'watermark_text')
                                                );
                                                $iUpdated += Preference::newInstance()->update(
                                                        array('s_value' => ''),
                                                        array('s_name'  => 'watermark_image')
                                                );
                                            break;
                                            case 'text':
                                                $iUpdated += Preference::newInstance()->update(
                                                        array('s_value' => $watermark_color),
                                                        array('s_name'  => 'watermark_text_color')
                                                );
                                                $iUpdated += Preference::newInstance()->update(
                                                        array('s_value' => $watermark_text),
                                                        array('s_name'  => 'watermark_text')
                                                );
                                                $iUpdated += Preference::newInstance()->update(
                                                        array('s_value' => ''),
                                                        array('s_name'  => 'watermark_image')
                                                );
                                                $iUpdated += Preference::newInstance()->update(
                                                        array('s_value' => Params::getParam('watermark_text_place')),
                                                        array('s_name'  => 'watermark_place')
                                                );
                                            break;
                                            case 'image':
                                                // upload image & move to path
                                                if( $_FILES['watermark_image']['error'] == UPLOAD_ERR_OK ) {
                                                    if($_FILES['watermark_image']['type']=='image/png') {
                                                        $tmpName = $_FILES['watermark_image']['tmp_name'];
                                                        $path    = osc_content_path() . 'uploads/watermark.png';
                                                        if( move_uploaded_file($tmpName, $path) ){
                                                            $iUpdated += Preference::newInstance()->update(
                                                                    array('s_value' => $path),
                                                                    array('s_name'  => 'watermark_image')
                                                            );
                                                        } else {
                                                            $status = 'error';
                                                            $error .= _m('There was a problem uploading the watermark image')."<br />";
                                                        }
                                                    } else {
                                                        $status = 'error';
                                                        $error .= _m('The watermark image has to be a .PNG file')."<br />";
                                                    }
                                                } else {
                                                    $status = 'error';
                                                    $error .= _m('There was a problem uploading the watermark image')."<br />";
                                                }
                                                $iUpdated += Preference::newInstance()->update(
                                                        array('s_value' => ''),
                                                        array('s_name'  => 'watermark_text_color')
                                                );
                                                $iUpdated += Preference::newInstance()->update(
                                                        array('s_value' => ''),
                                                        array('s_name'  => 'watermark_text')
                                                );
                                                $iUpdated += Preference::newInstance()->update(
                                                        array('s_value' => Params::getParam('watermark_image_place')),
                                                        array('s_name'  => 'watermark_place')
                                                );
                                            break;
                                            default:
                                            break;
                                        }

                                        // format parameters
                                        $maxSizeKb         = strip_tags($maxSizeKb);
                                        $dimThumbnail      = strip_tags($dimThumbnail);
                                        $dimPreview        = strip_tags($dimPreview);
                                        $dimNormal         = strip_tags($dimNormal);
                                        $keepOriginalImage = ($keepOriginalImage != '' ? true : false);
                                        $use_imagick       = ($use_imagick != '' ? true : false);

                                        // is imagick extension loaded?
                                        if( !@extension_loaded('imagick') ) {
                                            $use_imagick = false;
                                        }

                                        // max size allowed by PHP configuration?
                                        $max_upload   = (int)( ini_get('upload_max_filesize') );
                                        $max_post     = (int)( ini_get('post_max_size') );
                                        $memory_limit = (int)( ini_get('memory_limit') );
                                        $upload_mb    = min($max_upload, $max_post, $memory_limit) * 1024;

                                        // set maxSizeKB equals to PHP configuration if it's bigger
                                        if( $maxSizeKb > $upload_mb ) {
                                            $status    = 'warning';
                                            $maxSizeKb = $upload_mb;
                                            // flash message text warning
                                            $error     .= sprintf( _m("You cannot set a maximum file size higher than the one allowed in the PHP configuration: <b>%d KB</b>"), $upload_mb );
                                        }

                                        $iUpdated += Preference::newInstance()->update(
                                                array('s_value' => $maxSizeKb),
                                                array('s_name'  => 'maxSizeKb')
                                        );
                                        $iUpdated += Preference::newInstance()->update(
                                                array('s_value' => $dimThumbnail),
                                                array('s_name'  => 'dimThumbnail')
                                        );
                                        $iUpdated += Preference::newInstance()->update(
                                                array('s_value' => $dimPreview),
                                                array('s_name'  => 'dimPreview')
                                        );
                                        $iUpdated += Preference::newInstance()->update(
                                                array('s_value' => $dimNormal),
                                                array('s_name'  => 'dimNormal')
                                        );
                                        $iUpdated += Preference::newInstance()->update(
                                                array('s_value' => $keepOriginalImage),
                                                array('s_name'  => 'keep_original_image')
                                        );
                                        $iUpdated += Preference::newInstance()->update(
                                                array('s_value' => $use_imagick),
                                                array('s_name'  => 'use_imagick')
                                        );

                                        if( $error != '' ) {
                                            switch($status) {
                                                case('error'):
                                                    osc_add_flash_error_message($error, 'admin');
                                                break;
                                                case('warning'):
                                                    osc_add_flash_warning_message($error, 'admin');
                                                break;
                                                default:
                                                    osc_add_flash_ok_message($error, 'admin');
                                                break;
                                            }
                                        } else {
                                            osc_add_flash_ok_message(_m('Media config has been updated'), 'admin');
                                        }

                                        $this->redirectTo(osc_admin_base_url(true) . '?page=settings&action=media');
                break;
                case('images_post'):    if( defined('DEMO') ) {
                                            osc_add_flash_warning_message( _m("This action can't be done because it's a demo site"), 'admin');
                                            $this->redirectTo(osc_admin_base_url(true) . '?page=settings&action=media');
                                        }
                                        osc_csrf_check();

                                        $wat = new Watermark();
                                        $aResources = ItemResource::newInstance()->getAllResources();
                                        foreach($aResources as $resource) {
                                            osc_run_hook('regenerate_image', $resource);

                                            $path = osc_content_path() . 'uploads/';
                                            // comprobar que no haya original
                                            $img_original = $path . $resource['pk_i_id']. "_original*";
                                            $aImages = glob($img_original);
                                            // there is original image
                                            if( count($aImages) == 1 ) {
                                                $image_tmp = $aImages[0];
                                            } else {
                                                $img_normal = $path . $resource['pk_i_id']. ".*";
                                                $aImages = glob( $img_normal );
                                                if( count($aImages) == 1 ) {
                                                    $image_tmp = $aImages[0];
                                                } else {
                                                    $img_thumbnail = $path . $resource['pk_i_id']. "_thumbnail*";
                                                    $aImages = glob( $img_thumbnail );
                                                    $image_tmp = $aImages[0];
                                                }
                                            }

                                            // extension
                                            preg_match('/\.(.*)$/', $image_tmp, $matches);
                                            if( isset($matches[1]) ) {
                                                $extension = $matches[1];

                                                // Create normal size
                                                $path_normal = $path = osc_content_path() . 'uploads/' . $resource['pk_i_id'] . '.jpg';
                                                $size = explode('x', osc_normal_dimensions());
                                                ImageResizer::fromFile($image_tmp)->resizeTo($size[0], $size[1])->saveToFile($path);

                                                if( osc_is_watermark_text() ) {
                                                    $wat->doWatermarkText( $path , osc_watermark_text_color(), osc_watermark_text() , 'image/jpeg' );
                                                } elseif ( osc_is_watermark_image() ){
                                                    $wat->doWatermarkImage( $path, 'image/jpeg');
                                                }

                                                // Create preview
                                                $path = osc_content_path(). 'uploads/' . $resource['pk_i_id'] . '_preview.jpg';
                                                $size = explode('x', osc_preview_dimensions());
                                                ImageResizer::fromFile($path_normal)->resizeTo($size[0], $size[1])->saveToFile($path);

                                                // Create thumbnail
                                                $path = osc_content_path(). 'uploads/' . $resource['pk_i_id'] . '_thumbnail.jpg';
                                                $size = explode('x', osc_thumbnail_dimensions());
                                                ImageResizer::fromFile($path_normal)->resizeTo($size[0], $size[1])->saveToFile($path);

                                                // update resource info
                                                ItemResource::newInstance()->update(
                                                                        array(
                                                                            's_path'            => 'oc-content/uploads/'
                                                                            ,'s_name'           => osc_genRandomPassword()
                                                                            ,'s_extension'      => 'jpg'
                                                                            ,'s_content_type'   => 'image/jpeg'
                                                                        )
                                                                        ,array(
                                                                            'pk_i_id'       => $resource['pk_i_id']
                                                                        )
                                                );
                                                osc_run_hook('regenerated_image', ItemResource::newInstance()->findByPrimaryKey($resource['pk_i_id']));
                                                // si extension es direfente a jpg, eliminar las imagenes con $extension si hay
                                                if( $extension != 'jpg' ) {
                                                    @unlink(osc_content_path(). 'uploads/' . $resource['pk_i_id'] . "." . $extension);
                                                    @unlink(osc_content_path(). 'uploads/' . $resource['pk_i_id'] . "_original." . $extension);
                                                    @unlink(osc_content_path(). 'uploads/' . $resource['pk_i_id'] . "_preview." . $extension);
                                                    @unlink(osc_content_path(). 'uploads/' . $resource['pk_i_id'] . "_thumbnail." . $extension);
                                                }
                                                // ....
                                            } else {
                                                // no es imagen o imagen sin extesión
                                            }

                                        }

                                        osc_add_flash_ok_message( _m('Re-generation complete'), 'admin');
                                        $this->redirectTo(osc_admin_base_url(true) . '?page=settings&action=media');
                break;
                case('update'):         // update index view
                                        osc_csrf_check();
                                        $iUpdated          = 0;
                                        $sPageTitle        = Params::getParam('pageTitle');
                                        $sPageDesc         = Params::getParam('pageDesc');
                                        $sContactEmail     = Params::getParam('contactEmail');
                                        $sLanguage         = Params::getParam('language');
                                        $sDateFormat       = Params::getParam('dateFormat');
                                        $sCurrency         = Params::getParam('currency');
                                        $sWeekStart        = Params::getParam('weekStart');
                                        $sTimeFormat       = Params::getParam('timeFormat');
                                        $sTimezone         = Params::getParam('timezone');
                                        $sNumRssItems      = Params::getParam('num_rss_items');
                                        $maxLatestItems    = Params::getParam('max_latest_items_at_home');
                                        $numItemsSearch    = Params::getParam('default_results_per_page');
                                        $contactAttachment = Params::getParam('enabled_attachment');
                                        $selectableParent  = Params::getParam('selectable_parent_categories');
                                        $bAutoCron         = Params::getParam('auto_cron');
                                        $bMarketSources    = Params::getParam('market_external_sources') == 1 ? 1 : 0;

                                        // preparing parameters
                                        $sPageTitle        = strip_tags($sPageTitle);
                                        $sPageDesc         = strip_tags($sPageDesc);
                                        $sContactEmail     = strip_tags($sContactEmail);
                                        $sLanguage         = strip_tags($sLanguage);
                                        $sDateFormat       = strip_tags($sDateFormat);
                                        $sCurrency         = strip_tags($sCurrency);
                                        $sWeekStart        = strip_tags($sWeekStart);
                                        $sTimeFormat       = strip_tags($sTimeFormat);
                                        $sNumRssItems      = (int) strip_tags($sNumRssItems);
                                        $maxLatestItems    = (int) strip_tags($maxLatestItems);
                                        $numItemsSearch    = (int) $numItemsSearch;
                                        $contactAttachment = ($contactAttachment != '' ? true : false);
                                        $bAutoCron         = ($bAutoCron != '' ? true : false);
                                        $error = "";

                                        $msg = '';
                                        if(!osc_validate_text($sPageTitle)) {
                                            $msg .= _m("Page title field is required")."<br/>";
                                        }
                                        if(!osc_validate_text($sContactEmail)) {
                                            $msg .= _m("Contact email field is required")."<br/>";
                                        }
                                        if(!osc_validate_int($sNumRssItems)) {
                                            $msg .= _m("Number of listings in the RSS has to be a numeric value")."<br/>";
                                        }
                                        if(!osc_validate_int($maxLatestItems)) {
                                            $msg .= _m("Max latest listings has to be a numeric value")."<br/>";
                                        }
                                        if(!osc_validate_int($numItemsSearch)) {
                                            $msg .= _m("Number of listings on search has to be a numeric value")."<br/>";
                                        }
                                        if($msg!='') {
                                            osc_add_flash_error_message( $msg, 'admin');
                                            $this->redirectTo(osc_admin_base_url(true) . '?page=settings');
                                        }

                                        $iUpdated += Preference::newInstance()->update(
                                            array('s_value'   => $sPageTitle),
                                            array('s_section' => 'osclass', 's_name' => 'pageTitle')
                                        );
                                        $iUpdated += Preference::newInstance()->update(
                                            array('s_value'   => $sPageDesc),
                                            array('s_section' => 'osclass', 's_name' => 'pageDesc')
                                        );

                                        if( !defined('DEMO') ) {
                                            $iUpdated += Preference::newInstance()->update(
                                                array('s_value'   => $sContactEmail),
                                                array('s_section' => 'osclass', 's_name' => 'contactEmail')
                                            );
                                        }
                                        $iUpdated += Preference::newInstance()->update(
                                            array('s_value'   => $sLanguage),
                                            array('s_section' => 'osclass', 's_name' => 'language')
                                        );
                                        $iUpdated += Preference::newInstance()->update(
                                            array('s_value'   => $sDateFormat),
                                            array('s_section' => 'osclass', 's_name' => 'dateFormat')
                                        );
                                        $iUpdated += Preference::newInstance()->update(
                                            array('s_value'   => $sCurrency),
                                            array('s_section' => 'osclass', 's_name' => 'currency')
                                        );
                                        $iUpdated += Preference::newInstance()->update(
                                            array('s_value'   => $sWeekStart),
                                            array('s_section' => 'osclass', 's_name' => 'weekStart')
                                        );
                                        $iUpdated += Preference::newInstance()->update(
                                            array('s_value'   => $sTimeFormat),
                                            array('s_section' => 'osclass', 's_name' => 'timeFormat')
                                        );
                                        $iUpdated += Preference::newInstance()->update(
                                            array('s_value'   => $sTimezone),
                                            array('s_section' => 'osclass', 's_name' => 'timezone')
                                        );
                                        $iUpdated += Preference::newInstance()->update(
                                            array('s_value'   => $bMarketSources),
                                            array('s_section' => 'osclass', 's_name' => 'marketAllowExternalSources')
                                        );
                                        if(is_int($sNumRssItems)) {
                                            $iUpdated += Preference::newInstance()->update(
                                                array('s_value'   => $sNumRssItems),
                                                array('s_section' => 'osclass', 's_name' => 'num_rss_items')
                                            );
                                        } else {
                                            if($error != '') $error .= "</p><p>";
                                            $error .= _m('Number of listings in the RSS must be an integer');
                                        }

                                        if(is_int($maxLatestItems)) {
                                            $iUpdated += Preference::newInstance()->update(
                                                array('s_value'   => $maxLatestItems),
                                                array('s_section' => 'osclass', 's_name' => 'maxLatestItems@home')
                                            );
                                        } else {
                                            if($error != '') $error .= "</p><p>";
                                            $error .= _m('Number of recent listings displayed at home must be an integer');
                                        }

                                        $iUpdated += Preference::newInstance()->update(
                                                array('s_value'   => $numItemsSearch),
                                                array('s_section' => 'osclass',
                                                      's_name'    => 'defaultResultsPerPage@search')
                                        );
                                        $iUpdated += Preference::newInstance()->update(
                                            array('s_value' => $contactAttachment),
                                            array('s_name'  => 'contact_attachment')
                                        );
                                        $iUpdated += Preference::newInstance()->update(
                                            array('s_value' => $bAutoCron),
                                            array('s_name' => 'auto_cron')
                                        );
                                        $iUpdated += Preference::newInstance()->update(
                                            array('s_value' => $selectableParent),
                                            array('s_name'  => 'selectable_parent_categories')
                                        );

                                        if( $iUpdated > 0 ) {
                                            if( $error != '' ) {
                                                osc_add_flash_error_message( $error . "</p><p>" . _m('General settings have been updated'), 'admin');
                                            } else {
                                                osc_add_flash_ok_message( _m('General settings have been updated'), 'admin');
                                            }
                                        } else if($error != '') {
                                            osc_add_flash_error_message( $error , 'admin');
                                        }

                                        $this->redirectTo(osc_admin_base_url(true) . '?page=settings');
                break;
=======
                case('comments'):
                case('comments_post'):
                    require_once(osc_admin_base_path() . 'controller/settings/comments.php');
                    $do = new CAdminSettingsComments();
                break;
                case ('locations'):
                    require_once(osc_admin_base_path() . 'controller/settings/locations.php');
                    $do = new CAdminSettingsLocations();
                break;
                case('permalinks'):
                case('permalinks_post'):
                    require_once(osc_admin_base_path() . 'controller/settings/permalinks.php');
                    $do = new CAdminSettingsPermalinks();
                break;
                case('spamNbots'):
                case('akismet_post'):
                case('recaptcha_post'):
                    require_once(osc_admin_base_path() . 'controller/settings/spamnbots.php');
                    $do = new CAdminSettingsSpamnBots();
                break;
                case('currencies'):
                    require_once(osc_admin_base_path() . 'controller/settings/currencies.php');
                    $do = new CAdminSettingsCurrencies();
                break;
                case('mailserver'):
                case('mailserver_post'):
                    require_once(osc_admin_base_path() . 'controller/settings/mailserver.php');
                    $do = new CAdminSettingsMailserver();
                break;
                case('media'):
                case('media_post'):
                case('images_post'):
                    require_once(osc_admin_base_path() . 'controller/settings/media.php');
                    $do = new CAdminSettingsMedia();
                break;
                case('latestsearches'):
                case('latestsearches_post'):
                    require_once(osc_admin_base_path() . 'controller/settings/latestsearches.php');
                    $do = new CAdminSettingsLatestSearches();
                break;
                case('update'):
>>>>>>> 1ddf36f3
                case('check_updates'):
                default:
                    require_once(osc_admin_base_path() . 'controller/settings/main.php');
                    $do = new CAdminSettingsMain();
                break;
            }

            $do->doModel();
        }
    }

    /* file end: ./oc-admin/settings.php */<|MERGE_RESOLUTION|>--- conflicted
+++ resolved
@@ -26,1500 +26,6 @@
         function doModel()
         {
             switch($this->action) {
-<<<<<<< HEAD
-                case('comments'):       //calling the comments settings view
-                                        $this->doView('settings/comments.php');
-                break;
-                case('comments_post'):  // updating comment
-                                        osc_csrf_check();
-                                        $iUpdated         = 0;
-                                        $enabledComments  = Params::getParam('enabled_comments');
-                                        $enabledComments  = (($enabledComments != '') ? true : false);
-                                        $moderateComments = Params::getParam('moderate_comments');
-                                        $moderateComments = (($moderateComments != '') ? true : false);
-                                        $numModerateComments = Params::getParam('num_moderate_comments');
-                                        $commentsPerPage  = Params::getParam('comments_per_page');
-                                        $notifyNewComment = Params::getParam('notify_new_comment');
-                                        $notifyNewComment = (($notifyNewComment != '') ? true : false);
-                                        $notifyNewCommentUser = Params::getParam('notify_new_comment_user');
-                                        $notifyNewCommentUser = (($notifyNewCommentUser != '') ? true : false);
-                                        $regUserPostComments  = Params::getParam('reg_user_post_comments');
-                                        $regUserPostComments  = (($regUserPostComments != '') ? true : false);
-
-                                        $msg = '';
-                                        if(!osc_validate_int(Params::getParam("num_moderate_comments"))) {
-                                            $msg .= _m("Number of moderate comments must only contain numeric characters")."<br/>";
-                                        }
-                                        if(!osc_validate_int(Params::getParam("comments_per_page"))) {
-                                            $msg .= _m("Comments per page must only contain numeric characters")."<br/>";
-                                        }
-                                        if($msg!='') {
-                                            osc_add_flash_error_message( $msg, 'admin');
-                                            $this->redirectTo(osc_admin_base_url(true) . '?page=settings&action=comments');
-                                        }
-
-                                        $iUpdated += Preference::newInstance()->update(array('s_value' => $enabledComments)
-                                                                                      ,array('s_name' => 'enabled_comments'));
-                                        if($moderateComments) {
-                                            $iUpdated += Preference::newInstance()->update(array('s_value' => $numModerateComments)
-                                                                                          ,array('s_name' => 'moderate_comments'));
-                                        } else {
-                                            $iUpdated += Preference::newInstance()->update(array('s_value' => '-1')
-                                                                                          ,array('s_name' => 'moderate_comments'));
-                                        }
-                                        $iUpdated += Preference::newInstance()->update(array('s_value' => $notifyNewComment)
-                                                                                      ,array('s_name' => 'notify_new_comment'));
-                                        $iUpdated += Preference::newInstance()->update(array('s_value' => $notifyNewCommentUser)
-                                                                                      ,array('s_name' => 'notify_new_comment_user'));
-                                        $iUpdated += Preference::newInstance()->update(array('s_value' => $commentsPerPage)
-                                                                                      ,array('s_name' => 'comments_per_page'));
-
-                                        $iUpdated += Preference::newInstance()->update(array('s_value' => $regUserPostComments )
-                                                                                      ,array('s_name' => 'reg_user_post_comments'));
-
-                                        if($iUpdated > 0) {
-                                            osc_add_flash_ok_message( _m("Comment settings have been updated"), 'admin');
-                                        }
-                                        $this->redirectTo(osc_admin_base_url(true) . '?page=settings&action=comments');
-                break;
-                case ('locations'):     // calling the locations settings view
-                                        $location_action = Params::getParam('type');
-                                        $mCountries = new Country();
-
-                                        switch ($location_action) {
-                                            case('add_country'):    // add country
-                                                                    osc_csrf_check();
-                                                                    $countryCode = strtoupper(Params::getParam('c_country'));
-                                                                    $countryName = Params::getParam('country');
-                                                                    $exists = $mCountries->findByCode($countryCode);
-                                                                    if(isset($exists['s_name'])) {
-                                                                        osc_add_flash_error_message(sprintf(_m('%s already was in the database'), $countryName), 'admin');
-                                                                    } else {
-                                                                        if(Params::getParam('c_manual')==1) {
-                                                                            $mCountries->insert(array('pk_c_code' => $countryCode,
-                                                                                                    's_name' => $countryName));
-                                                                            osc_add_flash_ok_message(sprintf(_m('%s has been added as a new country'), $countryName), 'admin');
-                                                                        } else {
-                                                                            if(!osc_validate_min($countryCode, 1) || !osc_validate_min($countryName, 1)) {
-                                                                                osc_add_flash_error_message(_m('Country code and name should have at least two characters'), 'admin');
-                                                                            } else {
-                                                                                $data_sql = osc_file_get_contents('http://geo.osclass.org/newgeo.download.php?action=country&term=' . urlencode($countryCode) );
-
-                                                                                if($data_sql!='') {
-                                                                                    $conn = DBConnectionClass::newInstance();
-                                                                                    $c_db = $conn->getOsclassDb();
-                                                                                    $comm = new DBCommandClass($c_db);
-                                                                                    $comm->query("SET FOREIGN_KEY_CHECKS = 0");
-                                                                                    $comm->importSQL($data_sql);
-                                                                                    $comm->query("SET FOREIGN_KEY_CHECKS = 1");
-                                                                                } else {
-                                                                                    $mCountries->insert(array('pk_c_code' => $countryCode,
-                                                                                                            's_name' => $countryName));
-                                                                                }
-                                                                                osc_add_flash_ok_message(sprintf(_m('%s has been added as a new country'), $countryName), 'admin');
-                                                                            }
-                                                                        }
-                                                                    }
-                                                                    $this->redirectTo(osc_admin_base_url(true) . '?page=settings&action=locations');
-                                            break;
-                                            case('edit_country'):   // edit country
-                                                                    osc_csrf_check();
-                                                                    if(!osc_validate_min(Params::getParam('e_country'), 1)) {
-                                                                        osc_add_flash_error_message(_m('Country name cannot be blank'), 'admin');
-                                                                    } else {
-                                                                        $ok = $mCountries->update(array('s_name'=> Params::getParam('e_country')), array('pk_c_code' => Params::getParam('country_code')));
-
-                                                                        if( $ok ) {
-                                                                            osc_add_flash_ok_message(_m('Country has been edited'), 'admin');
-                                                                        } else {
-                                                                            osc_add_flash_error_message(_m('There were some problems editing the country'), 'admin');
-                                                                        }
-                                                                    }
-                                                                    $this->redirectTo(osc_admin_base_url(true) . '?page=settings&action=locations');
-                                            break;
-                                            case('delete_country'): // delete country
-                                                                    osc_csrf_check();
-                                                                    $countryIds = Params::getParam('id');
-
-                                                                    if(is_array($countryIds)) {
-                                                                        $locations = 0;
-                                                                        $del_locations = 0;
-                                                                        foreach($countryIds as $countryId) {
-                                                                            $ok = $mCountries->deleteByPrimaryKey($countryId);
-                                                                        }
-                                                                        if($ok==0) {
-                                                                            $del_locations++;
-                                                                        } else {
-                                                                            $locations += $ok;
-                                                                        }
-                                                                        if($locations==0) {
-                                                                            osc_add_flash_ok_message(sprintf(_n('One location has been deleted', '%s locations have been deleted', $del_locations), $del_locations), 'admin');
-                                                                        } else {
-                                                                            osc_add_flash_error_message(_m('There was a problem deleting locations'), 'admin');
-                                                                        }
-                                                                    } else {
-                                                                        osc_add_flash_error_message(_m('No country was selected'), 'admin');
-                                                                    }
-                                                                    $this->redirectTo(osc_admin_base_url(true) . '?page=settings&action=locations');
-                                            break;
-                                            case('add_region'):     // add region
-                                                                    osc_csrf_check();
-                                                                    if( !Params::getParam('r_manual') ) {
-                                                                        $regionId    = Params::getParam('region_id');
-                                                                        $regionName  = Params::getParam('region');
-                                                                        if($regionId!='') {
-                                                                            $data_sql = osc_file_get_contents('http://geo.osclass.org/newgeo.download.php?action=region&term=' . urlencode($regionId) );
-
-                                                                            $conn = DBConnectionClass::newInstance();
-                                                                            $c_db = $conn->getOsclassDb();
-                                                                            $comm = new DBCommandClass($c_db);
-                                                                            $comm->query("SET FOREIGN_KEY_CHECKS = 0");
-                                                                            $comm->importSQL($data_sql);
-                                                                            $comm->query("SET FOREIGN_KEY_CHECKS = 1");
-                                                                            osc_add_flash_ok_message(sprintf(_m('%s has been added as a new region'), $regionName), 'admin');
-                                                                        } else {
-                                                                            osc_add_flash_error_message(sprintf(_m("%s can't be added"), $regionName), 'admin');
-                                                                        }
-
-                                                                    } else {
-                                                                        $mRegions    = new Region();
-                                                                        $regionName  = Params::getParam('region');
-                                                                        $countryCode = Params::getParam('country_c_parent');
-                                                                        $country     = Country::newInstance()->findByCode($countryCode);
-
-                                                                        if(!osc_validate_min($regionName, 1)) {
-                                                                            osc_add_flash_error_message(_m('Region name cannot be blank'), 'admin');
-                                                                        } else {
-                                                                            $exists = $mRegions->findByName($regionName, $countryCode);
-                                                                            if(!isset($exists['s_name'])) {
-                                                                                $data = array('fk_c_country_code' => $countryCode
-                                                                                            ,'s_name' => $regionName);
-                                                                                $mRegions->insert($data);
-                                                                                $id = $mRegions->dao->insertedId();
-                                                                                RegionStats::newInstance()->setNumItems($id, 0);
-
-                                                                                osc_add_flash_ok_message(sprintf(_m('%s has been added as a new region'), $regionName), 'admin');
-                                                                            } else {
-                                                                                osc_add_flash_error_message(sprintf(_m('%s already was in the database'), $regionName), 'admin');
-                                                                            }
-                                                                        }
-                                                                    }
-                                                                    $this->redirectTo(osc_admin_base_url(true) . '?page=settings&action=locations&country_code='.@$countryCode."&country=".@$country['s_name']);
-                                            break;
-                                            case('edit_region'):    // edit region
-                                                                    osc_csrf_check();
-                                                                    $mRegions  = new Region();
-                                                                    $newRegion = Params::getParam('e_region');
-                                                                    $regionId  = Params::getParam('region_id');
-
-                                                                    if(!osc_validate_min($newRegion, 1)) {
-                                                                        osc_add_flash_error_message(_m('Region name cannot be blank'), 'admin');
-                                                                    } else {
-                                                                        $exists = $mRegions->findByName($newRegion);
-                                                                        if(!isset($exists['pk_i_id']) || $exists['pk_i_id']==$regionId) {
-                                                                            if($regionId != '') {
-                                                                                $aRegion = $mRegions->findByPrimaryKey($regionId);
-                                                                                $country = Country::newInstance()->findByCode($aRegion['fk_c_country_code']);
-                                                                                $mRegions->update(array('s_name' => $newRegion)
-                                                                                                 ,array('pk_i_id' => $regionId));
-                                                                                ItemLocation::newInstance()->update(
-                                                                                    array('s_region'       => $newRegion),
-                                                                                    array('fk_i_region_id' => $regionId)
-                                                                                );
-                                                                                osc_add_flash_ok_message(sprintf(_m('%s has been edited'), $newRegion), 'admin');
-                                                                            }
-                                                                        } else {
-                                                                            osc_add_flash_error_message(sprintf(_m('%s already was in the database'), $newRegion), 'admin');
-                                                                        }
-                                                                    }
-                                                                    $this->redirectTo(osc_admin_base_url(true) . '?page=settings&action=locations&country_code='.@$country['pk_c_code']."&country=".@$country['s_name']);
-                                            break;
-                                            case('delete_region'):  // delete region
-                                                                    osc_csrf_check();
-                                                                    $mRegion  = new Region();
-                                                                    $regionIds = Params::getParam('id');
-
-                                                                    if(is_array($regionIds)) {
-                                                                        $locations = 0;
-                                                                        $del_locations = 0;
-                                                                        if(count($regionIds)>0) {
-                                                                            $region = $mRegion->findByPrimaryKey($regionIds[0]);
-                                                                            $country = Country::newInstance()->findByCode($region['fk_c_country_code']);
-                                                                            foreach($regionIds as $regionId) {
-                                                                                if($regionId != '') {
-                                                                                    $ok = $mRegion->deleteByPrimaryKey($regionId);
-                                                                                    if($ok==0) {
-                                                                                        $del_locations++;
-                                                                                    } else {
-                                                                                        $locations += $ok;
-                                                                                    }
-                                                                                }
-                                                                            }
-                                                                        }
-                                                                        if($locations==0) {
-                                                                            osc_add_flash_ok_message(sprintf(_n('One location has been deleted', '%s locations have been deleted', $del_locations), $del_locations), 'admin');
-                                                                        } else {
-                                                                            osc_add_flash_error_message(_m('There was a problem deleting locations'), 'admin');
-                                                                        }
-                                                                    } else {
-                                                                        osc_add_flash_error_message(_m('No region was selected'), 'admin');
-                                                                    }
-                                                                    $this->redirectTo(osc_admin_base_url(true) . '?page=settings&action=locations&country_code='.@$country['pk_c_code']."&country=".@$country['s_name']);
-                                            break;
-                                            case('add_city'):       // add city
-                                                                    osc_csrf_check();
-                                                                    if( !Params::getParam('ci_manual') ) {
-                                                                        $cityId    = Params::getParam('city_id');
-                                                                        $cityName  = Params::getParam('city');
-                                                                        if($cityId!='') {
-                                                                            $data_sql = osc_file_get_contents('http://geo.osclass.org/newgeo.download.php?action=city&term=' . urlencode($cityId) );
-
-                                                                            $conn = DBConnectionClass::newInstance();
-                                                                            $c_db = $conn->getOsclassDb();
-                                                                            $comm = new DBCommandClass($c_db);
-                                                                            $comm->query("SET FOREIGN_KEY_CHECKS = 0");
-                                                                            $comm->importSQL($data_sql);
-                                                                            $comm->query("SET FOREIGN_KEY_CHECKS = 1");
-                                                                            osc_add_flash_ok_message(sprintf(_m('%s has been added as a new city'), $cityName), 'admin');
-                                                                        } else {
-                                                                            osc_add_flash_error_message(sprintf(_m("%s can't be added"), $cityName), 'admin');
-                                                                        }
-
-                                                                    } else {
-                                                                        $mRegion     = new Region();
-                                                                        $mCities     = new City();
-                                                                        $regionId    = Params::getParam('region_parent');
-                                                                        $countryCode = Params::getParam('country_c_parent');
-                                                                        $newCity     = Params::getParam('city');
-
-                                                                        if(!osc_validate_min($newCity, 1)) {
-                                                                            osc_add_flash_error_message(_m('New city name cannot be blank'), 'admin');
-                                                                        } else {
-                                                                            $exists = $mCities->findByName($newCity, $regionId);
-                                                                            $region = $mRegion->findByPrimaryKey($regionId);
-                                                                            $country = Country::newInstance()->findByCode($region['fk_c_country_code']);
-                                                                            if(!isset($exists['s_name'])) {
-                                                                                $mCities->insert(array('fk_i_region_id'    => $regionId
-                                                                                                    ,'s_name'            => $newCity
-                                                                                                    ,'fk_c_country_code' => $countryCode));
-                                                                                $id = $mCities->dao->insertedId();
-                                                                                CityStats::newInstance()->setNumItems($id, 0);
-
-                                                                                osc_add_flash_ok_message(sprintf(_m('%s has been added as a new city'), $newCity), 'admin');
-                                                                            } else {
-                                                                                osc_add_flash_error_message(sprintf(_m('%s already was in the database'), $newCity), 'admin');
-                                                                            }
-                                                                        }
-                                                                    }
-                                                                    $this->redirectTo(osc_admin_base_url(true) . '?page=settings&action=locations&country_code='.@$country['pk_c_code']."&country=".@$country['s_name']."&region=".$regionId);
-                                            break;
-                                            case('edit_city'):      // edit city
-                                                                    osc_csrf_check();
-                                                                    $mRegion = new Region();
-                                                                    $mCities = new City();
-                                                                    $newCity = Params::getParam('e_city');
-                                                                    $cityId  = Params::getParam('city_id');
-
-                                                                    if(!osc_validate_min($newCity, 1)) {
-                                                                        osc_add_flash_error_message(_m('City name cannot be blank'), 'admin');
-                                                                    } else {
-                                                                        $exists = $mCities->findByName($newCity);
-                                                                        if(!isset($exists['pk_i_id']) || $exists['pk_i_id']==$cityId) {
-                                                                            $city = $mCities->findByPrimaryKey($cityId);
-                                                                            $region = $mRegion->findByPrimaryKey($city['fk_i_region_id']);
-                                                                            $country = Country::newInstance()->findByCode($region['fk_c_country_code']);
-                                                                            $mCities->update(array('s_name' => $newCity)
-                                                                                            ,array('pk_i_id' => $cityId));
-                                                                            ItemLocation::newInstance()->update(
-                                                                                array('s_city'       => $newCity),
-                                                                                array('fk_i_city_id' => $cityId)
-                                                                            );
-                                                                            osc_add_flash_ok_message(sprintf(_m('%s has been edited'), $newCity), 'admin');
-                                                                        } else {
-                                                                            osc_add_flash_error_message(sprintf(_m('%s already was in the database'), $newCity), 'admin');
-                                                                        }
-                                                                    }
-                                                                    $this->redirectTo(osc_admin_base_url(true) . '?page=settings&action=locations&country_code='.@$country['pk_c_code']."&country=".@$country['s_name']."&region=".@$region['pk_i_id']);
-                                            break;
-                                            case('delete_city'):    // delete city
-                                                                    osc_csrf_check();
-                                                                    $mCities = new City();
-                                                                    $cityIds  = Params::getParam('id');
-                                                                    if(is_array($cityIds)) {
-                                                                        $locations = 0;
-                                                                        $del_locations = 0;
-                                                                        $cCity = end($cityIds);
-                                                                        $cCity = $mCities->findByPrimaryKey($cCity);
-                                                                        $region = Region::newInstance()->findByPrimaryKey($cCity['fk_i_region_id']);
-                                                                        $country = Country::newInstance()->findByCode($cCity['fk_c_country_code']);
-                                                                        foreach($cityIds as $cityId) {
-                                                                            $ok = $mCities->deleteByPrimaryKey($cityId);
-                                                                            if($ok==0) {
-                                                                                $del_locations++;
-                                                                            } else {
-                                                                                $locations += $ok;
-                                                                            }
-                                                                        }
-                                                                        if($locations==0) {
-                                                                            osc_add_flash_ok_message(sprintf(_n('One location has been deleted', '%d locations have been deleted', $del_locations), $del_locations), 'admin');
-                                                                        } else {
-                                                                            osc_add_flash_error_message(_m('There was a problem deleting locations'), 'admin');
-                                                                        }
-                                                                    } else {
-                                                                        osc_add_flash_error_message(_m('No city was selected'), 'admin');
-                                                                    }
-                                                                    $this->redirectTo(osc_admin_base_url(true) . '?page=settings&action=locations&country_code='.@$country['pk_c_code']."&country=".@$country['s_name']."&region=".@$region['pk_i_id']);
-                                            break;
-                                        }
-
-                                        $aCountries = $mCountries->listAll();
-                                        $this->_exportVariableToView('aCountries', $aCountries);
-
-                                        $this->doView('settings/locations.php');
-                break;
-                case('permalinks'):     // calling the permalinks view
-                                        $htaccess = Params::getParam('htaccess_status');
-                                        $file     = Params::getParam('file_status');
-
-                                        $this->_exportVariableToView('htaccess', $htaccess);
-                                        $this->_exportVariableToView('file', $file);
-
-                                        $this->doView('settings/permalinks.php');
-                break;
-                case('permalinks_post'):// updating permalinks option
-                                        osc_csrf_check();
-                                        $htaccess_file  = osc_base_path() . '.htaccess';
-                                        $rewriteEnabled = (Params::getParam('rewrite_enabled') ? true : false);
-
-                                        if( $rewriteEnabled ) {
-                                            Preference::newInstance()->update(array('s_value' => '1')
-                                                                             ,array('s_name' => 'rewriteEnabled') );
-
-                                            $rewrite_base = REL_WEB_URL;
-                                            $htaccess     = <<<HTACCESS
-<IfModule mod_rewrite.c>
-    RewriteEngine On
-    RewriteBase {$rewrite_base}
-    RewriteRule ^index\.php$ - [L]
-    RewriteCond %{REQUEST_FILENAME} !-f
-    RewriteCond %{REQUEST_FILENAME} !-d
-    RewriteRule . {$rewrite_base}index.php [L]
-</IfModule>
-HTACCESS;
-
-                                            // 1. OK (ok)
-                                            // 2. OK no apache module detected (warning)
-                                            // 3. No se puede crear + apache
-                                            // 4. No se puede crear + no apache
-                                            $status = 3;
-                                            if( file_exists($htaccess_file) ) {
-                                                if( is_writable($htaccess_file) && file_put_contents($htaccess_file, $htaccess) ) {
-                                                    $status = 1;
-                                                }
-                                            } else {
-                                                if( is_writable(osc_base_path()) && file_put_contents($htaccess_file, $htaccess) ) {
-                                                    $status = 1;
-                                                }
-                                            }
-
-                                            if( !@apache_mod_loaded('mod_rewrite') ) {
-                                                $status++;
-                                            }
-
-                                            $errors = 0;
-                                            $item_url = substr(str_replace('//', '/', Params::getParam('rewrite_item_url').'/'), 0, -1);
-                                            if(!osc_validate_text($item_url)) {
-                                                $errors += 1;
-                                            } else {
-                                                Preference::newInstance()->update(array('s_value' => $item_url)
-                                                                                 ,array('s_name' => 'rewrite_item_url'));
-                                            }
-                                            $page_url = substr(str_replace('//', '/', Params::getParam('rewrite_page_url').'/'), 0, -1);
-                                            if(!osc_validate_text($page_url)) {
-                                                $errors += 1;
-                                            } else {
-                                                Preference::newInstance()->update(array('s_value' => $page_url)
-                                                                                 ,array('s_name' => 'rewrite_page_url'));
-                                            }
-                                            $cat_url = substr(str_replace('//', '/', Params::getParam('rewrite_cat_url').'/'), 0, -1);
-                                            if(!osc_validate_text($cat_url)) {
-                                                $errors += 1;
-                                            } else {
-                                                Preference::newInstance()->update(array('s_value' => $cat_url)
-                                                                                 ,array('s_name' => 'rewrite_cat_url'));
-                                            }
-                                            $search_url = substr(str_replace('//', '/', Params::getParam('rewrite_search_url').'/'), 0, -1);
-                                            if(!osc_validate_text($search_url)) {
-                                                $errors += 1;
-                                            } else {
-                                                Preference::newInstance()->update(array('s_value' => $search_url)
-                                                                                 ,array('s_name' => 'rewrite_search_url'));
-                                            }
-
-                                            if(!osc_validate_text(Params::getParam('rewrite_search_country'))) {
-                                                $errors += 1;
-                                            } else {
-                                                Preference::newInstance()->update(array('s_value' => Params::getParam('rewrite_search_country'))
-                                                                                 ,array('s_name' => 'rewrite_search_country'));
-                                            }
-                                            if(!osc_validate_text(Params::getParam('rewrite_search_region'))) {
-                                                $errors += 1;
-                                            } else {
-                                                Preference::newInstance()->update(array('s_value' => Params::getParam('rewrite_search_region'))
-                                                                                 ,array('s_name' => 'rewrite_search_region'));
-                                            }
-                                            if(!osc_validate_text(Params::getParam('rewrite_search_city'))) {
-                                                $errors += 1;
-                                            } else {
-                                                Preference::newInstance()->update(array('s_value' => Params::getParam('rewrite_search_city'))
-                                                                                 ,array('s_name' => 'rewrite_search_city'));
-                                            }
-                                            if(!osc_validate_text(Params::getParam('rewrite_search_city_area'))) {
-                                                $errors += 1;
-                                            } else {
-                                                Preference::newInstance()->update(array('s_value' => Params::getParam('rewrite_search_city_area'))
-                                                                                 ,array('s_name' => 'rewrite_search_city_area'));
-                                            }
-                                            if(!osc_validate_text(Params::getParam('rewrite_search_category'))) {
-                                                $errors += 1;
-                                            } else {
-                                                Preference::newInstance()->update(array('s_value' => Params::getParam('rewrite_search_category'))
-                                                                                 ,array('s_name' => 'rewrite_search_category'));
-                                            }
-                                            if(!osc_validate_text(Params::getParam('rewrite_search_user'))) {
-                                                $errors += 1;
-                                            } else {
-                                                Preference::newInstance()->update(array('s_value' => Params::getParam('rewrite_search_user'))
-                                                                                 ,array('s_name' => 'rewrite_search_user'));
-                                            }
-                                            if(!osc_validate_text(Params::getParam('rewrite_search_pattern'))) {
-                                                $errors += 1;
-                                            } else {
-                                                Preference::newInstance()->update(array('s_value' => Params::getParam('rewrite_search_pattern'))
-                                                                                 ,array('s_name' => 'rewrite_search_pattern'));
-                                            }
-
-                                            $rewrite_contact = substr(str_replace('//', '/', Params::getParam('rewrite_contact').'/'), 0, -1);
-                                            if(!osc_validate_text($rewrite_contact)) {
-                                                $errors += 1;
-                                            } else {
-                                                Preference::newInstance()->update(array('s_value' => $rewrite_contact)
-                                                                                 ,array('s_name' => 'rewrite_contact'));
-                                            }
-                                            $rewrite_feed = substr(str_replace('//', '/', Params::getParam('rewrite_feed').'/'), 0, -1);
-                                            if(!osc_validate_text($rewrite_feed)) {
-                                                $errors += 1;
-                                            } else {
-                                                Preference::newInstance()->update(array('s_value' => $rewrite_feed)
-                                                                                 ,array('s_name' => 'rewrite_feed'));
-                                            }
-                                            $rewrite_language = substr(str_replace('//', '/', Params::getParam('rewrite_language').'/'), 0, -1);
-                                            if(!osc_validate_text($rewrite_language)) {
-                                                $errors += 1;
-                                            } else {
-                                                Preference::newInstance()->update(array('s_value' => $rewrite_language)
-                                                                                 ,array('s_name' => 'rewrite_language'));
-                                            }
-                                            $rewrite_item_mark = substr(str_replace('//', '/', Params::getParam('rewrite_item_mark').'/'), 0, -1);
-                                            if(!osc_validate_text($rewrite_item_mark)) {
-                                                $errors += 1;
-                                            } else {
-                                                Preference::newInstance()->update(array('s_value' => $rewrite_item_mark)
-                                                                                 ,array('s_name' => 'rewrite_item_mark'));
-                                            }
-                                            $rewrite_item_send_friend = substr(str_replace('//', '/', Params::getParam('rewrite_item_send_friend').'/'), 0, -1);
-                                            if(!osc_validate_text($rewrite_item_send_friend)) {
-                                                $errors += 1;
-                                            } else {
-                                                Preference::newInstance()->update(array('s_value' => $rewrite_item_send_friend)
-                                                                                 ,array('s_name' => 'rewrite_item_send_friend'));
-                                            }
-                                            $rewrite_item_contact = substr(str_replace('//', '/', Params::getParam('rewrite_item_contact').'/'), 0, -1);
-                                            if(!osc_validate_text($rewrite_item_contact)) {
-                                                $errors += 1;
-                                            } else {
-                                                Preference::newInstance()->update(array('s_value' => $rewrite_item_contact)
-                                                                                 ,array('s_name' => 'rewrite_item_contact'));
-                                            }
-                                            $rewrite_item_new = substr(str_replace('//', '/', Params::getParam('rewrite_item_new').'/'), 0, -1);
-                                            if(!osc_validate_text($rewrite_item_new)) {
-                                                $errors += 1;
-                                            } else {
-                                                Preference::newInstance()->update(array('s_value' => $rewrite_item_new)
-                                                                                 ,array('s_name' => 'rewrite_item_new'));
-                                            }
-                                            $rewrite_item_activate = substr(str_replace('//', '/', Params::getParam('rewrite_item_activate').'/'), 0, -1);
-                                            if(!osc_validate_text($rewrite_item_activate)) {
-                                                $errors += 1;
-                                            } else {
-                                                Preference::newInstance()->update(array('s_value' => $rewrite_item_activate)
-                                                                                 ,array('s_name' => 'rewrite_item_activate'));
-                                            }
-                                            $rewrite_item_edit = substr(str_replace('//', '/', Params::getParam('rewrite_item_edit').'/'), 0, -1);
-                                            if(!osc_validate_text($rewrite_item_edit)) {
-                                                $errors += 1;
-                                            } else {
-                                                Preference::newInstance()->update(array('s_value' => $rewrite_item_edit)
-                                                                                 ,array('s_name' => 'rewrite_item_edit'));
-                                            }
-                                            $rewrite_item_delete = substr(str_replace('//', '/', Params::getParam('rewrite_item_delete').'/'), 0, -1);
-                                            if(!osc_validate_text($rewrite_item_delete)) {
-                                                $errors += 1;
-                                            } else {
-                                                Preference::newInstance()->update(array('s_value' => $rewrite_item_delete)
-                                                                                 ,array('s_name' => 'rewrite_item_delete'));
-                                            }
-                                            $rewrite_item_resource_delete = substr(str_replace('//', '/', Params::getParam('rewrite_item_resource_delete').'/'), 0, -1);
-                                            if(!osc_validate_text($rewrite_item_resource_delete)) {
-                                                $errors += 1;
-                                            } else {
-                                                Preference::newInstance()->update(array('s_value' => $rewrite_item_resource_delete)
-                                                                                 ,array('s_name' => 'rewrite_item_resource_delete'));
-                                            }
-                                            $rewrite_user_login = substr(str_replace('//', '/', Params::getParam('rewrite_user_login').'/'), 0, -1);
-                                            if(!osc_validate_text($rewrite_user_login)) {
-                                                $errors += 1;
-                                            } else {
-                                                Preference::newInstance()->update(array('s_value' => $rewrite_user_login)
-                                                                                 ,array('s_name' => 'rewrite_user_login'));
-                                            }
-                                            $rewrite_user_dashboard = substr(str_replace('//', '/', Params::getParam('rewrite_user_dashboard').'/'), 0, -1);
-                                            if(!osc_validate_text($rewrite_user_dashboard)) {
-                                                $errors += 1;
-                                            } else {
-                                                Preference::newInstance()->update(array('s_value' => $rewrite_user_dashboard)
-                                                                                 ,array('s_name' => 'rewrite_user_dashboard'));
-                                            }
-                                            $rewrite_user_logout = substr(str_replace('//', '/', Params::getParam('rewrite_user_logout').'/'), 0, -1);
-                                            if(!osc_validate_text($rewrite_user_logout)) {
-                                                $errors += 1;
-                                            } else {
-                                                Preference::newInstance()->update(array('s_value' => $rewrite_user_logout)
-                                                                                 ,array('s_name' => 'rewrite_user_logout'));
-                                            }
-                                            $rewrite_user_register = substr(str_replace('//', '/', Params::getParam('rewrite_user_register').'/'), 0, -1);
-                                            if(!osc_validate_text($rewrite_user_register)) {
-                                                $errors += 1;
-                                            } else {
-                                                Preference::newInstance()->update(array('s_value' => $rewrite_user_register)
-                                                                                 ,array('s_name' => 'rewrite_user_register'));
-                                            }
-                                            $rewrite_user_activate = substr(str_replace('//', '/', Params::getParam('rewrite_user_activate').'/'), 0, -1);
-                                            if(!osc_validate_text($rewrite_user_activate)) {
-                                                $errors += 1;
-                                            } else {
-                                                Preference::newInstance()->update(array('s_value' => $rewrite_user_activate)
-                                                                                 ,array('s_name' => 'rewrite_user_activate'));
-                                            }
-                                            $rewrite_user_activate_alert = substr(str_replace('//', '/', Params::getParam('rewrite_user_activate_alert').'/'), 0, -1);
-                                            if(!osc_validate_text($rewrite_user_activate_alert)) {
-                                                $errors += 1;
-                                            } else {
-                                                Preference::newInstance()->update(array('s_value' => $rewrite_user_activate_alert)
-                                                                                 ,array('s_name' => 'rewrite_user_activate_alert'));
-                                            }
-                                            $rewrite_user_profile = substr(str_replace('//', '/', Params::getParam('rewrite_user_profile').'/'), 0, -1);
-                                            if(!osc_validate_text($rewrite_user_profile)) {
-                                                $errors += 1;
-                                            } else {
-                                                Preference::newInstance()->update(array('s_value' => $rewrite_user_profile)
-                                                                                 ,array('s_name' => 'rewrite_user_profile'));
-                                            }
-                                            $rewrite_user_items = substr(str_replace('//', '/', Params::getParam('rewrite_user_items').'/'), 0, -1);
-                                            if(!osc_validate_text($rewrite_user_items)) {
-                                                $errors += 1;
-                                            } else {
-                                                Preference::newInstance()->update(array('s_value' => $rewrite_user_items)
-                                                                                 ,array('s_name' => 'rewrite_user_items'));
-                                            }
-                                            $rewrite_user_alerts = substr(str_replace('//', '/', Params::getParam('rewrite_user_alerts').'/'), 0, -1);
-                                            if(!osc_validate_text($rewrite_user_alerts)) {
-                                                $errors += 1;
-                                            } else {
-                                                Preference::newInstance()->update(array('s_value' => $rewrite_user_alerts)
-                                                                                 ,array('s_name' => 'rewrite_user_alerts'));
-                                            }
-                                            $rewrite_user_recover = substr(str_replace('//', '/', Params::getParam('rewrite_user_recover').'/'), 0, -1);
-                                            if(!osc_validate_text($rewrite_user_recover)) {
-                                                $errors += 1;
-                                            } else {
-                                                Preference::newInstance()->update(array('s_value' => $rewrite_user_recover)
-                                                                                 ,array('s_name' => 'rewrite_user_recover'));
-                                            }
-                                            $rewrite_user_forgot = substr(str_replace('//', '/', Params::getParam('rewrite_user_forgot').'/'), 0, -1);
-                                            if(!osc_validate_text($rewrite_user_forgot)) {
-                                                $errors += 1;
-                                            } else {
-                                                Preference::newInstance()->update(array('s_value' => $rewrite_user_forgot)
-                                                                                 ,array('s_name' => 'rewrite_user_forgot'));
-                                            }
-                                            $rewrite_user_change_password = substr(str_replace('//', '/', Params::getParam('rewrite_user_change_password').'/'), 0, -1);
-                                            if(!osc_validate_text($rewrite_user_change_password)) {
-                                                $errors += 1;
-                                            } else {
-                                                Preference::newInstance()->update(array('s_value' => $rewrite_user_change_password)
-                                                                                 ,array('s_name' => 'rewrite_user_change_password'));
-                                            }
-                                            $rewrite_user_change_email = substr(str_replace('//', '/', Params::getParam('rewrite_user_change_email').'/'), 0, -1);
-                                            if(!osc_validate_text($rewrite_user_change_email)) {
-                                                $errors += 1;
-                                            } else {
-                                                Preference::newInstance()->update(array('s_value' => $rewrite_user_change_email)
-                                                                                 ,array('s_name' => 'rewrite_user_change_email'));
-                                            }
-                                            $rewrite_user_change_username = substr(str_replace('//', '/', Params::getParam('rewrite_user_change_username').'/'), 0, -1);
-                                            if(!osc_validate_text($rewrite_user_change_username)) {
-                                                $errors += 1;
-                                            } else {
-                                                Preference::newInstance()->update(array('s_value' => $rewrite_user_change_username)
-                                                                                 ,array('s_name' => 'rewrite_user_change_username'));
-                                            }
-                                            $rewrite_user_change_email_confirm = substr(str_replace('//', '/', Params::getParam('rewrite_user_change_email_confirm').'/'), 0, -1);
-                                            if(!osc_validate_text($rewrite_user_change_email_confirm)) {
-                                                $errors += 1;
-                                            } else {
-                                                Preference::newInstance()->update(array('s_value' => $rewrite_user_change_email_confirm)
-                                                                                 ,array('s_name' => 'rewrite_user_change_email_confirm'));
-                                            }
-
-                                            osc_reset_preferences();
-
-                                            $rewrite = Rewrite::newInstance();
-                                            osc_run_hook("before_rewrite_rules", array(&$rewrite));
-                                            $rewrite->clearRules();
-
-                                            /*****************************
-                                             ********* Add rules *********
-                                             *****************************/
-
-                                            // Contact rules
-                                            $rewrite->addRule('^'.osc_get_preference('rewrite_contact').'/?$', 'index.php?page=contact');
-
-                                            // Feed rules
-                                            $rewrite->addRule('^'.osc_get_preference('rewrite_feed').'/?$', 'index.php?page=search&sFeed=rss');
-                                            $rewrite->addRule('^'.osc_get_preference('rewrite_feed').'/(.+)/?$', 'index.php?page=search&sFeed=$1');
-
-                                            // Language rules
-                                            $rewrite->addRule('^'.osc_get_preference('rewrite_language').'/(.*?)/?$', 'index.php?page=language&locale=$1');
-
-                                            // Search rules
-                                            $rewrite->addRule('^'.$search_url.'$', 'index.php?page=search');
-                                            $rewrite->addRule('^'.$search_url.'/(.*)$', 'index.php?page=search&sParams=$1');
-
-                                            // Item rules
-                                            $rewrite->addRule('^'.osc_get_preference('rewrite_item_mark').'/(.*?)/([0-9]+)/?$', 'index.php?page=item&action=mark&as=$1&id=$2');
-                                            $rewrite->addRule('^'.osc_get_preference('rewrite_item_send_friend').'/([0-9]+)/?$', 'index.php?page=item&action=send_friend&id=$1');
-                                            $rewrite->addRule('^'.osc_get_preference('rewrite_item_contact').'/([0-9]+)/?$', 'index.php?page=item&action=contact&id=$1');
-                                            $rewrite->addRule('^'.osc_get_preference('rewrite_item_new').'/?$', 'index.php?page=item&action=item_add');
-                                            $rewrite->addRule('^'.osc_get_preference('rewrite_item_new').'/([0-9]+)/?$', 'index.php?page=item&action=item_add&catId=$1');
-                                            $rewrite->addRule('^'.osc_get_preference('rewrite_item_activate').'/([0-9]+)/(.*?)/?$', 'index.php?page=item&action=activate&id=$1&secret=$2');
-                                            $rewrite->addRule('^'.osc_get_preference('rewrite_item_edit').'/([0-9]+)/(.*?)/?$', 'index.php?page=item&action=item_edit&id=$1&secret=$2');
-                                            $rewrite->addRule('^'.osc_get_preference('rewrite_item_delete').'/([0-9]+)/(.*?)/?$', 'index.php?page=item&action=item_delete&id=$1&secret=$2');
-                                            $rewrite->addRule('^'.osc_get_preference('rewrite_item_resource_delete').'/([0-9]+)/([0-9]+)/([0-9A-Za-z]+)/?(.*?)/?$', 'index.php?page=item&action=deleteResource&id=$1&item=$2&code=$3&secret=$4');
-
-                                            // Item rules
-                                            $id_pos = stripos($item_url, '{ITEM_ID}');
-                                            $title_pos = stripos($item_url, '{ITEM_TITLE}');
-                                            $cat_pos = stripos($item_url, '{CATEGORIES');
-                                            $param_pos = 1;
-                                            if($title_pos!==false && $id_pos>$title_pos) {
-                                                $param_pos++;
-                                            }
-                                            if($cat_pos!==false && $id_pos>$cat_pos) {
-                                                $param_pos++;
-                                            }
-                                            $comments_pos = 1;
-                                            if($id_pos!==false) { $comments_pos++; }
-                                            if($title_pos!==false) { $comments_pos++; }
-                                            if($cat_pos!==false) { $comments_pos++; }
-                                            $rewrite->addRule('^([a-z]{2})_([A-Z]{2})/'. str_replace('{ITEM_CITY}', '.*', str_replace('{CATEGORIES}', '.*', str_replace('{ITEM_TITLE}', '.*', str_replace('{ITEM_ID}', '([0-9]+)', $item_url.'\?comments-page=([0-9al]*)')))).'$', 'index.php?page=item&id=$3&lang=$1_$2&comments-page=$4');
-                                            $rewrite->addRule('^'. str_replace('{ITEM_CITY}', '.*', str_replace('{CATEGORIES}', '.*', str_replace('{ITEM_TITLE}', '.*', str_replace('{ITEM_ID}', '([0-9]+)', $item_url.'\?comments-page=([0-9al]*)')))).'$', 'index.php?page=item&id=$1&comments-page=$2');
-                                            $rewrite->addRule('^([a-z]{2})_([A-Z]{2})/'. str_replace('{ITEM_CITY}', '.*', str_replace('{CATEGORIES}', '.*', str_replace('{ITEM_TITLE}', '.*', str_replace('{ITEM_ID}', '([0-9]+)', $item_url)))).'$', 'index.php?page=item&id=$3&lang=$1_$2');
-                                            $rewrite->addRule('^'. str_replace('{ITEM_CITY}', '.*', str_replace('{CATEGORIES}', '.*', str_replace('{ITEM_TITLE}', '.*', str_replace('{ITEM_ID}', '([0-9]+)', $item_url)))).'$', 'index.php?page=item&id=$1');
-
-                                            // User rules
-                                            $rewrite->addRule('^'.osc_get_preference('rewrite_user_login').'/?$', 'index.php?page=login');
-                                            $rewrite->addRule('^'.osc_get_preference('rewrite_user_dashboard').'/?$', 'index.php?page=user&action=dashboard');
-                                            $rewrite->addRule('^'.osc_get_preference('rewrite_user_logout').'/?$', 'index.php?page=main&action=logout');
-                                            $rewrite->addRule('^'.osc_get_preference('rewrite_user_register').'/?$', 'index.php?page=register&action=register');
-                                            $rewrite->addRule('^'.osc_get_preference('rewrite_user_activate').'/([0-9]+)/(.*?)/?$', 'index.php?page=register&action=validate&id=$1&code=$2');
-                                            $rewrite->addRule('^'.osc_get_preference('rewrite_user_activate_alert').'/([0-9]+)/([a-zA-Z0-9]+)/(.+)$', 'index.php?page=user&action=activate_alert&id=$1&email=$3&secret=$2');
-                                            $rewrite->addRule('^'.osc_get_preference('rewrite_user_profile').'/?$', 'index.php?page=user&action=profile');
-                                            $rewrite->addRule('^'.osc_get_preference('rewrite_user_profile').'/([0-9]+)/?$', 'index.php?page=user&action=pub_profile&id=$1');
-                                            $rewrite->addRule('^'.osc_get_preference('rewrite_user_profile').'/(.+)/?$', 'index.php?page=user&action=pub_profile&username=$1');
-                                            $rewrite->addRule('^'.osc_get_preference('rewrite_user_items').'/?$', 'index.php?page=user&action=items');
-                                            $rewrite->addRule('^'.osc_get_preference('rewrite_user_alerts').'/?$', 'index.php?page=user&action=alerts');
-                                            $rewrite->addRule('^'.osc_get_preference('rewrite_user_recover').'/?$', 'index.php?page=login&action=recover');
-                                            $rewrite->addRule('^'.osc_get_preference('rewrite_user_forgot').'/([0-9]+)/(.*)/?$', 'index.php?page=login&action=forgot&userId=$1&code=$2');
-                                            $rewrite->addRule('^'.osc_get_preference('rewrite_user_change_password').'/?$', 'index.php?page=user&action=change_password');
-                                            $rewrite->addRule('^'.osc_get_preference('rewrite_user_change_email').'/?$', 'index.php?page=user&action=change_email');
-                                            $rewrite->addRule('^'.osc_get_preference('rewrite_user_change_username').'/?$', 'index.php?page=user&action=change_username');
-                                            $rewrite->addRule('^'.osc_get_preference('rewrite_user_change_email_confirm').'/([0-9]+)/(.*?)/?$', 'index.php?page=user&action=change_email_confirm&userId=$1&code=$2');
-
-                                            // Page rules
-                                            $pos_pID   = stripos($page_url, '{PAGE_ID}');
-                                            $pos_pSlug = stripos($page_url, '{PAGE_SLUG}');
-                                            $pID_pos   = 1;
-                                            $pSlug_pos = 1;
-                                            if( is_numeric($pos_pID) && is_numeric($pos_pSlug) ) {
-                                                // set the order of the parameters
-                                                if($pos_pID > $pos_pSlug) {
-                                                    $pID_pos++;
-                                                } else {
-                                                    $pSlug_pos++;
-                                                }
-
-                                                $rewrite->addRule('^' . str_replace('{PAGE_SLUG}', '([\p{L}\p{N}_\-,]+)', str_replace('{PAGE_ID}', '([0-9]+)', $page_url)) . '/?$', 'index.php?page=page&id=$' . $pID_pos . "&slug=$" . $pSlug_pos);
-                                                $rewrite->addRule('^([a-z]{2})_([A-Z]{2})/' . str_replace('{PAGE_SLUG}', '([\p{L}\p{N}_\-,]+)', str_replace('{PAGE_ID}', '([0-9]+)', $page_url)) . '/?$', 'index.php?page=page&lang=$1_$2&id=$' . ($pID_pos + 2) . '&slug=$' . ($pSlug_pos + 2) );
-                                            } else if( is_numeric($pos_pID) ) {
-                                                $rewrite->addRule('^' .  str_replace('{PAGE_ID}', '([0-9]+)', $page_url) . '/?$', 'index.php?page=page&id=$1');
-                                                $rewrite->addRule('^([a-z]{2})_([A-Z]{2})/' . str_replace('{PAGE_ID}', '([0-9]+)', $page_url) . '/?$', 'index.php?page=page&lang=$1_$2&id=$3' );
-                                            } else {
-                                                $rewrite->addRule('^' . str_replace('{PAGE_SLUG}', '([\p{L}\p{N}_\-,]+)', $page_url) . '/?$', 'index.php?page=page&slug=$1');
-                                                $rewrite->addRule('^([a-z]{2})_([A-Z]{2})/' . str_replace('{PAGE_SLUG}', '([\p{L}\p{N}_\-,]+)', $page_url) . '/?$', 'index.php?page=page&lang=$1_$2&slug=$3' );
-                                            }
-
-                                            // Clean archive files
-                                            $rewrite->addRule('^(.+?)\.php(.*)$', '$1.php$2');
-
-                                            // Category rules
-                                            $id_pos = stripos($item_url, '{CATEGORY_ID}');
-                                            $title_pos = stripos($item_url, '{CATEGORY_SLUG}');
-                                            $cat_pos = stripos($item_url, '{CATEGORIES');
-                                            $param_pos = 1;
-                                            if($title_pos!==false && $id_pos>$title_pos) {
-                                                $param_pos++;
-                                            }
-                                            if($cat_pos!==false && $id_pos>$cat_pos) {
-                                                $param_pos++;
-                                            }
-                                            $rewrite->addRule('^'.str_replace('{CATEGORIES}', '(.+)', str_replace('{CATEGORY_SLUG}', '([^/]+)', str_replace('{CATEGORY_ID}', '([0-9]+)', $cat_url))).'/([0-9]+)$', 'index.php?page=search&sCategory=$'.$param_pos.'&iPage=$'.($param_pos+1));
-                                            $rewrite->addRule('^'.str_replace('{CATEGORIES}', '(.+)', str_replace('{CATEGORY_SLUG}', '([^/]+)', str_replace('{CATEGORY_ID}', '([0-9]+)', $cat_url))).'$', 'index.php?page=search&sCategory=$'.$param_pos);
-
-                                            osc_run_hook("after_rewrite_rules", array(&$rewrite));
-
-                                            //Write rule to DB
-                                            $rewrite->setRules();
-
-                                            $msg_error = '<br/>'._m('All fields are required.')." ".sprintf(_mn('One field was not updated', '%s fields were not updated', $errors), $errors);
-                                            switch($status) {
-                                                case 1:
-                                                    $msg  = _m("Permalinks structure updated");
-                                                    if($errors>0) {
-                                                        $msg .= $msg_error;
-                                                        osc_add_flash_warning_message($msg, 'admin');
-                                                    } else {
-                                                        osc_add_flash_ok_message($msg, 'admin');
-                                                    }
-                                                break;
-                                                case 2:
-                                                    $msg  = _m("Permalinks structure updated.");
-                                                    $msg .= " ";
-                                                    $msg .= _m("However, we can't check if Apache module <b>mod_rewrite</b> is loaded. If you experience some problems with the URLs, you should deactivate <em>Friendly URLs</em>");
-                                                    if($errors>0) {
-                                                        $msg .= $msg_error;
-                                                    }
-                                                    osc_add_flash_warning_message($msg, 'admin');
-                                                break;
-                                                case 3:
-                                                    $msg  = _m("File <b>.htaccess</b> couldn't be filled out with the right content.");
-                                                    $msg .= " ";
-                                                    $msg .= _m("Here's the content you have to add to the <b>.htaccess</b> file. If you can't create the file, please deactivate the <em>Friendly URLs</em> option.");
-                                                    $msg .= "</p><pre>" . htmlentities($htaccess, ENT_COMPAT, "UTF-8") . '</pre><p>';
-                                                    if($errors>0) {
-                                                        $msg .= $msg_error;
-                                                    }
-                                                    osc_add_flash_error_message($msg, 'admin');
-                                                break;
-                                                case 4:
-                                                    $msg  = _m("File <b>.htaccess</b> couldn't be filled out with the right content.");
-                                                    $msg .= " ";
-                                                    $msg .= _m("Here's the content you have to add to the <b>.htaccess</b> file. If you can't create the file or experience some problems with the URLs, please deactivate the <em>Friendly URLs</em> option.");
-                                                    $msg .= "</p><pre>" . htmlentities($htaccess, ENT_COMPAT, "UTF-8") . '</pre><p>';
-                                                    if($errors>0) {
-                                                        $msg .= $msg_error;
-                                                    }
-                                                    osc_add_flash_error_message($msg, 'admin');
-                                                break;
-                                            }
-                                        } else {
-                                            Preference::newInstance()->update(array('s_value' => '0')
-                                                                             ,array('s_name'  => 'rewriteEnabled'));
-                                            Preference::newInstance()->update(array('s_value' => '0')
-                                                                             ,array('s_name'  => 'mod_rewrite_loaded'));
-
-                                            osc_add_flash_ok_message(_m('Friendly URLs successfully deactivated'), 'admin');
-                                        }
-
-                                        $this->redirectTo( osc_admin_base_url(true) . '?page=settings&action=permalinks' );
-                break;
-                case('spamNbots'):      // calling the spam and bots view
-                                        $akismet_key    = osc_akismet_key();
-                                        $akismet_status = 3;
-                                        if( $akismet_key != '' ) {
-                                            require_once( osc_lib_path() . 'Akismet.class.php' );
-                                            $akismet_obj    = new Akismet(osc_base_url(), $akismet_key);
-                                            $akismet_status = 2;
-                                            if( $akismet_obj->isKeyValid() ) {
-                                                $akismet_status = 1;
-                                            }
-                                        }
-
-                                        View::newInstance()->_exportVariableToView('akismet_status', $akismet_status);
-                                        $this->doView('settings/spamNbots.php');
-                break;
-                case('akismet_post'):   // updating spam and bots option
-                                        osc_csrf_check();
-                                        $updated    = 0;
-                                        $akismetKey = Params::getParam('akismetKey');
-                                        $akismetKey = trim($akismetKey);
-
-                                        $updated = Preference::newInstance()->update(array('s_value' => $akismetKey)
-                                                                                    ,array('s_name'  => 'akismetKey'));
-
-                                        if( $akismetKey == '' ) {
-                                            osc_add_flash_info_message(_m('Your Akismet key has been cleared'), 'admin');
-                                        } else {
-                                            osc_add_flash_ok_message(_m('Your Akismet key has been updated'), 'admin');
-                                        }
-                                        $this->redirectTo(osc_admin_base_url(true) . '?page=settings&action=spamNbots');
-                break;
-                case('recaptcha_post'): // updating spam and bots option
-                                        osc_csrf_check();
-                                        $iUpdated = 0;
-                                        $recaptchaPrivKey = Params::getParam('recaptchaPrivKey');
-                                        $recaptchaPrivKey = trim($recaptchaPrivKey);
-                                        $recaptchaPubKey  = Params::getParam('recaptchaPubKey');
-                                        $recaptchaPubKey  = trim($recaptchaPubKey);
-
-                                        $iUpdated += Preference::newInstance()->update(array('s_value' => $recaptchaPrivKey)
-                                                                                      ,array('s_name'  => 'recaptchaPrivKey'));
-                                        $iUpdated += Preference::newInstance()->update(array('s_value' => $recaptchaPubKey)
-                                                                                      ,array('s_name'  => 'recaptchaPubKey'));
-                                        if( $recaptchaPubKey == '' ) {
-                                            osc_add_flash_info_message(_m('Your reCAPTCHA key has been cleared'), 'admin');
-                                        } else {
-                                            osc_add_flash_ok_message( _m('Your reCAPTCHA key has been updated') ,'admin');
-                                        }
-                                        $this->redirectTo(osc_admin_base_url(true) . '?page=settings&action=spamNbots');
-                break;
-                case('currencies'):     // currencies settings
-                                        $currencies_action = Params::getParam('type');
-
-                                        switch ($currencies_action) {
-                                            case('add'):        // calling add currency view
-                                                                $aCurrency = array(
-                                                                    'pk_c_code'     => '',
-                                                                    's_name'        => '',
-                                                                    's_description' => '',
-                                                                );
-                                                                $this->_exportVariableToView('aCurrency', $aCurrency);
-                                                                $this->_exportVariableToView('typeForm', 'add_post');
-
-                                                                $this->doView('settings/currency_form.php');
-                                            break;
-                                            case('add_post'):   // adding a new currency
-                                                                osc_csrf_check();
-                                                                $currencyCode        = Params::getParam('pk_c_code');
-                                                                $currencyName        = Params::getParam('s_name');
-                                                                $currencyDescription = Params::getParam('s_description');
-
-                                                                // cleaning parameters
-                                                                $currencyName        = strip_tags($currencyName);
-                                                                $currencyDescription = strip_tags($currencyDescription);
-                                                                $currencyCode        = strip_tags($currencyCode);
-                                                                $currencyCode        = trim($currencyCode);
-
-                                                                if( !preg_match('/^.{1,3}$/', $currencyCode) ) {
-                                                                    osc_add_flash_error_message( _m('The currency code is not in the correct format'), 'admin');
-                                                                    $this->redirectTo(osc_admin_base_url(true) . '?page=settings&action=currencies');
-                                                                }
-
-                                                                $fields = array(
-                                                                    'pk_c_code'     => $currencyCode,
-                                                                    's_name'        => $currencyName,
-                                                                    's_description' => $currencyDescription,
-                                                                );
-
-                                                                $isInserted = Currency::newInstance()->insert($fields);
-
-                                                                if( $isInserted ) {
-                                                                    osc_add_flash_ok_message( _m('Currency added'), 'admin');
-                                                                } else {
-                                                                    osc_add_flash_error_message( _m("Currency couldn't be added"), 'admin');
-                                                                }
-                                                                $this->redirectTo(osc_admin_base_url(true) . '?page=settings&action=currencies');
-                                            break;
-                                            case('edit'):       // calling edit currency view
-                                                                $currencyCode = Params::getParam('code');
-                                                                $currencyCode = strip_tags($currencyCode);
-                                                                $currencyCode = trim($currencyCode);
-
-                                                                if( $currencyCode == '' ) {
-                                                                    osc_add_flash_warning_message( sprintf( _m("The currency code '%s' doesn't exist"), $currencyCode ), 'admin');
-                                                                    $this->redirectTo(osc_admin_base_url(true) . '?page=settings&action=currencies');
-                                                                }
-
-                                                                $aCurrency = Currency::newInstance()->findByPrimaryKey($currencyCode);
-
-                                                                if( !       $aCurrency ) {
-                                                                    osc_add_flash_warning_message( sprintf( _m("The currency code '%s' doesn't exist"), $currencyCode ), 'admin');
-                                                                    $this->redirectTo(osc_admin_base_url(true) . '?page=settings&action=currencies');
-                                                                }
-
-                                                                $this->_exportVariableToView('aCurrency', $aCurrency);
-                                                                $this->_exportVariableToView('typeForm', 'edit_post');
-
-                                                                $this->doView('settings/currency_form.php');
-                                            break;
-                                            case('edit_post'):  // updating currency
-                                                                osc_csrf_check();
-                                                                $currencyName        = Params::getParam('s_name');
-                                                                $currencyDescription = Params::getParam('s_description');
-                                                                $currencyCode        = Params::getParam('pk_c_code');
-
-                                                                // cleaning parameters
-                                                                $currencyName        = strip_tags($currencyName);
-                                                                $currencyDescription = strip_tags($currencyDescription);
-                                                                $currencyCode        = strip_tags($currencyCode);
-                                                                $currencyCode        = trim($currencyCode);
-
-                                                                if(!preg_match('/.{1,3}/', $currencyCode)) {
-                                                                    osc_add_flash_error_message( _m('Error: the currency code is not in the correct format'), 'admin');
-                                                                    $this->redirectTo(osc_admin_base_url(true) . '?page=settings&action=currencies');
-                                                                }
-
-                                                                $updated = Currency::newInstance()->update(
-                                                                        array(
-                                                                            's_name'        => $currencyName,
-                                                                            's_description' => $currencyDescription
-                                                                        ),
-                                                                        array('pk_c_code'   => $currencyCode)
-                                                                );
-
-                                                                if($updated == 1) {
-                                                                    osc_add_flash_ok_message( _m('Currency updated'), 'admin');
-                                                                } else {
-                                                                    osc_add_flash_info_message( _m('No changes were made'), 'admin');
-                                                                }
-                                                                $this->redirectTo(osc_admin_base_url(true) . '?page=settings&action=currencies');
-                                            break;
-                                            case('delete'):     // deleting a currency
-                                                                osc_csrf_check();
-                                                                $rowChanged    = 0;
-                                                                $aCurrencyCode = Params::getParam('code');
-
-                                                                if( !is_array($aCurrencyCode) ) {
-                                                                    $aCurrencyCode = array($aCurrencyCode);
-                                                                }
-
-                                                                $msg_current = '';
-                                                                foreach($aCurrencyCode as $currencyCode) {
-                                                                    if( preg_match('/.{1,3}/', $currencyCode) && $currencyCode != osc_currency() ) {
-                                                                        $rowChanged += Currency::newInstance()->delete( array('pk_c_code' => $currencyCode) );
-                                                                    }
-
-                                                                    // foreign key error
-                                                                    if( Currency::newInstance()->getErrorLevel() == '1451' ) {
-                                                                        $msg_current .= sprintf('</p><p>' . _m("%s couldn't be deleted because it has listings associated to it"), $currencyCode);
-                                                                    } else if( $currencyCode == osc_currency() ) {
-                                                                        $msg_current .= sprintf('</p><p>' . _m("%s couldn't be deleted because it's the default currency"), $currencyCode);
-                                                                    }
-                                                                }
-
-                                                                $msg    = '';
-                                                                $status = '';
-                                                                switch($rowChanged) {
-                                                                    case('0'):
-                                                                                $msg    = _m('No currencies have been deleted');
-                                                                                $status = 'error';
-                                                                    break;
-                                                                    case('1'):
-                                                                                $msg    = _m('One currency has been deleted');
-                                                                                $status = 'ok';
-                                                                    break;
-                                                                    default:
-                                                                                $msg    = sprintf( _m('%s currencies have been deleted'), $rowChanged);
-                                                                                $status = 'ok';
-                                                                    break;
-                                                                }
-
-                                                                if( $status == 'ok' && $msg_current != '' ) {
-                                                                    $status = 'warning';
-                                                                }
-
-                                                                switch($status) {
-                                                                    case('error'):      osc_add_flash_error_message($msg . $msg_current, 'admin');
-                                                                    break;
-                                                                    case('warning'):    osc_add_flash_warning_message($msg . $msg_current, 'admin');
-                                                                    break;
-                                                                    case('ok'):         osc_add_flash_ok_message($msg, 'admin');
-                                                                    break;
-                                                                }
-
-                                                                $this->redirectTo(osc_admin_base_url(true) . '?page=settings&action=currencies');
-                                            break;
-                                            default:            // calling the currencies view
-                                                                $aCurrencies = Currency::newInstance()->listAll();
-                                                                $this->_exportVariableToView('aCurrencies', $aCurrencies);
-
-                                                                $this->doView('settings/currencies.php');
-                                            break;
-                                        }
-                break;
-                case('mailserver'):     // calling the mailserver view
-                                        $this->doView('settings/mailserver.php');
-                break;
-                case('mailserver_post'):if( defined('DEMO') ) {
-                                            osc_add_flash_warning_message( _m("This action can't be done because it's a demo site"), 'admin');
-                                            $this->redirectTo(osc_admin_base_url(true) . '?page=settings&action=mailserver');
-                                        }
-                                        osc_csrf_check();
-                                        // updating mailserver
-                                        $iUpdated           = 0;
-                                        $mailserverAuth     = Params::getParam('mailserver_auth');
-                                        $mailserverAuth     = ($mailserverAuth != '' ? true : false);
-                                        $mailserverPop      = Params::getParam('mailserver_pop');
-                                        $mailserverPop      = ($mailserverPop != '' ? true : false);
-                                        $mailserverType     = Params::getParam('mailserver_type');
-                                        $mailserverHost     = Params::getParam('mailserver_host');
-                                        $mailserverPort     = Params::getParam('mailserver_port');
-                                        $mailserverUsername = Params::getParam('mailserver_username');
-                                        $mailserverPassword = Params::getParam('mailserver_password');
-                                        $mailserverSsl      = Params::getParam('mailserver_ssl');
-
-                                        if( !in_array($mailserverType, array('custom', 'gmail')) ) {
-                                            osc_add_flash_error_message( _m('Mail server type is incorrect'), 'admin');
-                                            $this->redirectTo(osc_admin_base_url(true) . '?page=settings&action=mailserver');
-                                        }
-
-                                        $iUpdated += Preference::newInstance()->update(array('s_value' => $mailserverAuth)
-                                                                                       ,array('s_name' => 'mailserver_auth'));
-                                        $iUpdated += Preference::newInstance()->update(array('s_value' => $mailserverPop)
-                                                                                       ,array('s_name' => 'mailserver_pop'));
-                                        $iUpdated += Preference::newInstance()->update(array('s_value' => $mailserverType)
-                                                                                       ,array('s_name' => 'mailserver_type'));
-                                        $iUpdated += Preference::newInstance()->update(array('s_value' => $mailserverHost)
-                                                                                       ,array('s_name' => 'mailserver_host'));
-                                        $iUpdated += Preference::newInstance()->update(array('s_value' => $mailserverPort)
-                                                                                       ,array('s_name' => 'mailserver_port'));
-                                        $iUpdated += Preference::newInstance()->update(array('s_value' => $mailserverUsername)
-                                                                                       ,array('s_name' => 'mailserver_username'));
-                                        $iUpdated += Preference::newInstance()->update(array('s_value' => $mailserverPassword)
-                                                                                       ,array('s_name' => 'mailserver_password'));
-                                        $iUpdated += Preference::newInstance()->update(array('s_value' => $mailserverSsl)
-                                                                                       ,array('s_name' => 'mailserver_ssl'));
-
-                                        if($iUpdated > 0) {
-                                            osc_add_flash_ok_message( _m('Mail server configuration has changed'), 'admin');
-                                        }
-                                        $this->redirectTo(osc_admin_base_url(true) . '?page=settings&action=mailserver');
-                break;
-                case('media'):          // calling the media view
-                                        $max_upload   = (int)( ini_get('upload_max_filesize') );
-                                        $max_post     = (int)( ini_get('post_max_size') );
-                                        $memory_limit = (int)( ini_get('memory_limit') );
-                                        $upload_mb    = min($max_upload, $max_post, $memory_limit) * 1024;
-
-                                        $this->_exportVariableToView('max_size_upload', $upload_mb);
-                                        $this->doView('settings/media.php');
-                break;
-                case('media_post'):     // updating the media config
-                                        osc_csrf_check();
-                                        $status = 'ok';
-                                        $error  = '';
-
-                                        $iUpdated          = 0;
-                                        $maxSizeKb         = Params::getParam('maxSizeKb');
-                                        $dimThumbnail      = Params::getParam('dimThumbnail');
-                                        $dimPreview        = Params::getParam('dimPreview');
-                                        $dimNormal         = Params::getParam('dimNormal');
-                                        $keepOriginalImage = Params::getParam('keep_original_image');
-                                        $use_imagick       = Params::getParam('use_imagick');
-                                        $type_watermark    = Params::getParam('watermark_type');
-                                        $watermark_color   = Params::getParam('watermark_text_color');
-                                        $watermark_text    = Params::getParam('watermark_text');
-
-                                        switch ($type_watermark) {
-                                            case 'none':
-                                                $iUpdated += Preference::newInstance()->update(
-                                                        array('s_value' => ''),
-                                                        array('s_name'  => 'watermark_text_color')
-                                                );
-                                                $iUpdated += Preference::newInstance()->update(
-                                                        array('s_value' => ''),
-                                                        array('s_name'  => 'watermark_text')
-                                                );
-                                                $iUpdated += Preference::newInstance()->update(
-                                                        array('s_value' => ''),
-                                                        array('s_name'  => 'watermark_image')
-                                                );
-                                            break;
-                                            case 'text':
-                                                $iUpdated += Preference::newInstance()->update(
-                                                        array('s_value' => $watermark_color),
-                                                        array('s_name'  => 'watermark_text_color')
-                                                );
-                                                $iUpdated += Preference::newInstance()->update(
-                                                        array('s_value' => $watermark_text),
-                                                        array('s_name'  => 'watermark_text')
-                                                );
-                                                $iUpdated += Preference::newInstance()->update(
-                                                        array('s_value' => ''),
-                                                        array('s_name'  => 'watermark_image')
-                                                );
-                                                $iUpdated += Preference::newInstance()->update(
-                                                        array('s_value' => Params::getParam('watermark_text_place')),
-                                                        array('s_name'  => 'watermark_place')
-                                                );
-                                            break;
-                                            case 'image':
-                                                // upload image & move to path
-                                                if( $_FILES['watermark_image']['error'] == UPLOAD_ERR_OK ) {
-                                                    if($_FILES['watermark_image']['type']=='image/png') {
-                                                        $tmpName = $_FILES['watermark_image']['tmp_name'];
-                                                        $path    = osc_content_path() . 'uploads/watermark.png';
-                                                        if( move_uploaded_file($tmpName, $path) ){
-                                                            $iUpdated += Preference::newInstance()->update(
-                                                                    array('s_value' => $path),
-                                                                    array('s_name'  => 'watermark_image')
-                                                            );
-                                                        } else {
-                                                            $status = 'error';
-                                                            $error .= _m('There was a problem uploading the watermark image')."<br />";
-                                                        }
-                                                    } else {
-                                                        $status = 'error';
-                                                        $error .= _m('The watermark image has to be a .PNG file')."<br />";
-                                                    }
-                                                } else {
-                                                    $status = 'error';
-                                                    $error .= _m('There was a problem uploading the watermark image')."<br />";
-                                                }
-                                                $iUpdated += Preference::newInstance()->update(
-                                                        array('s_value' => ''),
-                                                        array('s_name'  => 'watermark_text_color')
-                                                );
-                                                $iUpdated += Preference::newInstance()->update(
-                                                        array('s_value' => ''),
-                                                        array('s_name'  => 'watermark_text')
-                                                );
-                                                $iUpdated += Preference::newInstance()->update(
-                                                        array('s_value' => Params::getParam('watermark_image_place')),
-                                                        array('s_name'  => 'watermark_place')
-                                                );
-                                            break;
-                                            default:
-                                            break;
-                                        }
-
-                                        // format parameters
-                                        $maxSizeKb         = strip_tags($maxSizeKb);
-                                        $dimThumbnail      = strip_tags($dimThumbnail);
-                                        $dimPreview        = strip_tags($dimPreview);
-                                        $dimNormal         = strip_tags($dimNormal);
-                                        $keepOriginalImage = ($keepOriginalImage != '' ? true : false);
-                                        $use_imagick       = ($use_imagick != '' ? true : false);
-
-                                        // is imagick extension loaded?
-                                        if( !@extension_loaded('imagick') ) {
-                                            $use_imagick = false;
-                                        }
-
-                                        // max size allowed by PHP configuration?
-                                        $max_upload   = (int)( ini_get('upload_max_filesize') );
-                                        $max_post     = (int)( ini_get('post_max_size') );
-                                        $memory_limit = (int)( ini_get('memory_limit') );
-                                        $upload_mb    = min($max_upload, $max_post, $memory_limit) * 1024;
-
-                                        // set maxSizeKB equals to PHP configuration if it's bigger
-                                        if( $maxSizeKb > $upload_mb ) {
-                                            $status    = 'warning';
-                                            $maxSizeKb = $upload_mb;
-                                            // flash message text warning
-                                            $error     .= sprintf( _m("You cannot set a maximum file size higher than the one allowed in the PHP configuration: <b>%d KB</b>"), $upload_mb );
-                                        }
-
-                                        $iUpdated += Preference::newInstance()->update(
-                                                array('s_value' => $maxSizeKb),
-                                                array('s_name'  => 'maxSizeKb')
-                                        );
-                                        $iUpdated += Preference::newInstance()->update(
-                                                array('s_value' => $dimThumbnail),
-                                                array('s_name'  => 'dimThumbnail')
-                                        );
-                                        $iUpdated += Preference::newInstance()->update(
-                                                array('s_value' => $dimPreview),
-                                                array('s_name'  => 'dimPreview')
-                                        );
-                                        $iUpdated += Preference::newInstance()->update(
-                                                array('s_value' => $dimNormal),
-                                                array('s_name'  => 'dimNormal')
-                                        );
-                                        $iUpdated += Preference::newInstance()->update(
-                                                array('s_value' => $keepOriginalImage),
-                                                array('s_name'  => 'keep_original_image')
-                                        );
-                                        $iUpdated += Preference::newInstance()->update(
-                                                array('s_value' => $use_imagick),
-                                                array('s_name'  => 'use_imagick')
-                                        );
-
-                                        if( $error != '' ) {
-                                            switch($status) {
-                                                case('error'):
-                                                    osc_add_flash_error_message($error, 'admin');
-                                                break;
-                                                case('warning'):
-                                                    osc_add_flash_warning_message($error, 'admin');
-                                                break;
-                                                default:
-                                                    osc_add_flash_ok_message($error, 'admin');
-                                                break;
-                                            }
-                                        } else {
-                                            osc_add_flash_ok_message(_m('Media config has been updated'), 'admin');
-                                        }
-
-                                        $this->redirectTo(osc_admin_base_url(true) . '?page=settings&action=media');
-                break;
-                case('images_post'):    if( defined('DEMO') ) {
-                                            osc_add_flash_warning_message( _m("This action can't be done because it's a demo site"), 'admin');
-                                            $this->redirectTo(osc_admin_base_url(true) . '?page=settings&action=media');
-                                        }
-                                        osc_csrf_check();
-
-                                        $wat = new Watermark();
-                                        $aResources = ItemResource::newInstance()->getAllResources();
-                                        foreach($aResources as $resource) {
-                                            osc_run_hook('regenerate_image', $resource);
-
-                                            $path = osc_content_path() . 'uploads/';
-                                            // comprobar que no haya original
-                                            $img_original = $path . $resource['pk_i_id']. "_original*";
-                                            $aImages = glob($img_original);
-                                            // there is original image
-                                            if( count($aImages) == 1 ) {
-                                                $image_tmp = $aImages[0];
-                                            } else {
-                                                $img_normal = $path . $resource['pk_i_id']. ".*";
-                                                $aImages = glob( $img_normal );
-                                                if( count($aImages) == 1 ) {
-                                                    $image_tmp = $aImages[0];
-                                                } else {
-                                                    $img_thumbnail = $path . $resource['pk_i_id']. "_thumbnail*";
-                                                    $aImages = glob( $img_thumbnail );
-                                                    $image_tmp = $aImages[0];
-                                                }
-                                            }
-
-                                            // extension
-                                            preg_match('/\.(.*)$/', $image_tmp, $matches);
-                                            if( isset($matches[1]) ) {
-                                                $extension = $matches[1];
-
-                                                // Create normal size
-                                                $path_normal = $path = osc_content_path() . 'uploads/' . $resource['pk_i_id'] . '.jpg';
-                                                $size = explode('x', osc_normal_dimensions());
-                                                ImageResizer::fromFile($image_tmp)->resizeTo($size[0], $size[1])->saveToFile($path);
-
-                                                if( osc_is_watermark_text() ) {
-                                                    $wat->doWatermarkText( $path , osc_watermark_text_color(), osc_watermark_text() , 'image/jpeg' );
-                                                } elseif ( osc_is_watermark_image() ){
-                                                    $wat->doWatermarkImage( $path, 'image/jpeg');
-                                                }
-
-                                                // Create preview
-                                                $path = osc_content_path(). 'uploads/' . $resource['pk_i_id'] . '_preview.jpg';
-                                                $size = explode('x', osc_preview_dimensions());
-                                                ImageResizer::fromFile($path_normal)->resizeTo($size[0], $size[1])->saveToFile($path);
-
-                                                // Create thumbnail
-                                                $path = osc_content_path(). 'uploads/' . $resource['pk_i_id'] . '_thumbnail.jpg';
-                                                $size = explode('x', osc_thumbnail_dimensions());
-                                                ImageResizer::fromFile($path_normal)->resizeTo($size[0], $size[1])->saveToFile($path);
-
-                                                // update resource info
-                                                ItemResource::newInstance()->update(
-                                                                        array(
-                                                                            's_path'            => 'oc-content/uploads/'
-                                                                            ,'s_name'           => osc_genRandomPassword()
-                                                                            ,'s_extension'      => 'jpg'
-                                                                            ,'s_content_type'   => 'image/jpeg'
-                                                                        )
-                                                                        ,array(
-                                                                            'pk_i_id'       => $resource['pk_i_id']
-                                                                        )
-                                                );
-                                                osc_run_hook('regenerated_image', ItemResource::newInstance()->findByPrimaryKey($resource['pk_i_id']));
-                                                // si extension es direfente a jpg, eliminar las imagenes con $extension si hay
-                                                if( $extension != 'jpg' ) {
-                                                    @unlink(osc_content_path(). 'uploads/' . $resource['pk_i_id'] . "." . $extension);
-                                                    @unlink(osc_content_path(). 'uploads/' . $resource['pk_i_id'] . "_original." . $extension);
-                                                    @unlink(osc_content_path(). 'uploads/' . $resource['pk_i_id'] . "_preview." . $extension);
-                                                    @unlink(osc_content_path(). 'uploads/' . $resource['pk_i_id'] . "_thumbnail." . $extension);
-                                                }
-                                                // ....
-                                            } else {
-                                                // no es imagen o imagen sin extesión
-                                            }
-
-                                        }
-
-                                        osc_add_flash_ok_message( _m('Re-generation complete'), 'admin');
-                                        $this->redirectTo(osc_admin_base_url(true) . '?page=settings&action=media');
-                break;
-                case('update'):         // update index view
-                                        osc_csrf_check();
-                                        $iUpdated          = 0;
-                                        $sPageTitle        = Params::getParam('pageTitle');
-                                        $sPageDesc         = Params::getParam('pageDesc');
-                                        $sContactEmail     = Params::getParam('contactEmail');
-                                        $sLanguage         = Params::getParam('language');
-                                        $sDateFormat       = Params::getParam('dateFormat');
-                                        $sCurrency         = Params::getParam('currency');
-                                        $sWeekStart        = Params::getParam('weekStart');
-                                        $sTimeFormat       = Params::getParam('timeFormat');
-                                        $sTimezone         = Params::getParam('timezone');
-                                        $sNumRssItems      = Params::getParam('num_rss_items');
-                                        $maxLatestItems    = Params::getParam('max_latest_items_at_home');
-                                        $numItemsSearch    = Params::getParam('default_results_per_page');
-                                        $contactAttachment = Params::getParam('enabled_attachment');
-                                        $selectableParent  = Params::getParam('selectable_parent_categories');
-                                        $bAutoCron         = Params::getParam('auto_cron');
-                                        $bMarketSources    = Params::getParam('market_external_sources') == 1 ? 1 : 0;
-
-                                        // preparing parameters
-                                        $sPageTitle        = strip_tags($sPageTitle);
-                                        $sPageDesc         = strip_tags($sPageDesc);
-                                        $sContactEmail     = strip_tags($sContactEmail);
-                                        $sLanguage         = strip_tags($sLanguage);
-                                        $sDateFormat       = strip_tags($sDateFormat);
-                                        $sCurrency         = strip_tags($sCurrency);
-                                        $sWeekStart        = strip_tags($sWeekStart);
-                                        $sTimeFormat       = strip_tags($sTimeFormat);
-                                        $sNumRssItems      = (int) strip_tags($sNumRssItems);
-                                        $maxLatestItems    = (int) strip_tags($maxLatestItems);
-                                        $numItemsSearch    = (int) $numItemsSearch;
-                                        $contactAttachment = ($contactAttachment != '' ? true : false);
-                                        $bAutoCron         = ($bAutoCron != '' ? true : false);
-                                        $error = "";
-
-                                        $msg = '';
-                                        if(!osc_validate_text($sPageTitle)) {
-                                            $msg .= _m("Page title field is required")."<br/>";
-                                        }
-                                        if(!osc_validate_text($sContactEmail)) {
-                                            $msg .= _m("Contact email field is required")."<br/>";
-                                        }
-                                        if(!osc_validate_int($sNumRssItems)) {
-                                            $msg .= _m("Number of listings in the RSS has to be a numeric value")."<br/>";
-                                        }
-                                        if(!osc_validate_int($maxLatestItems)) {
-                                            $msg .= _m("Max latest listings has to be a numeric value")."<br/>";
-                                        }
-                                        if(!osc_validate_int($numItemsSearch)) {
-                                            $msg .= _m("Number of listings on search has to be a numeric value")."<br/>";
-                                        }
-                                        if($msg!='') {
-                                            osc_add_flash_error_message( $msg, 'admin');
-                                            $this->redirectTo(osc_admin_base_url(true) . '?page=settings');
-                                        }
-
-                                        $iUpdated += Preference::newInstance()->update(
-                                            array('s_value'   => $sPageTitle),
-                                            array('s_section' => 'osclass', 's_name' => 'pageTitle')
-                                        );
-                                        $iUpdated += Preference::newInstance()->update(
-                                            array('s_value'   => $sPageDesc),
-                                            array('s_section' => 'osclass', 's_name' => 'pageDesc')
-                                        );
-
-                                        if( !defined('DEMO') ) {
-                                            $iUpdated += Preference::newInstance()->update(
-                                                array('s_value'   => $sContactEmail),
-                                                array('s_section' => 'osclass', 's_name' => 'contactEmail')
-                                            );
-                                        }
-                                        $iUpdated += Preference::newInstance()->update(
-                                            array('s_value'   => $sLanguage),
-                                            array('s_section' => 'osclass', 's_name' => 'language')
-                                        );
-                                        $iUpdated += Preference::newInstance()->update(
-                                            array('s_value'   => $sDateFormat),
-                                            array('s_section' => 'osclass', 's_name' => 'dateFormat')
-                                        );
-                                        $iUpdated += Preference::newInstance()->update(
-                                            array('s_value'   => $sCurrency),
-                                            array('s_section' => 'osclass', 's_name' => 'currency')
-                                        );
-                                        $iUpdated += Preference::newInstance()->update(
-                                            array('s_value'   => $sWeekStart),
-                                            array('s_section' => 'osclass', 's_name' => 'weekStart')
-                                        );
-                                        $iUpdated += Preference::newInstance()->update(
-                                            array('s_value'   => $sTimeFormat),
-                                            array('s_section' => 'osclass', 's_name' => 'timeFormat')
-                                        );
-                                        $iUpdated += Preference::newInstance()->update(
-                                            array('s_value'   => $sTimezone),
-                                            array('s_section' => 'osclass', 's_name' => 'timezone')
-                                        );
-                                        $iUpdated += Preference::newInstance()->update(
-                                            array('s_value'   => $bMarketSources),
-                                            array('s_section' => 'osclass', 's_name' => 'marketAllowExternalSources')
-                                        );
-                                        if(is_int($sNumRssItems)) {
-                                            $iUpdated += Preference::newInstance()->update(
-                                                array('s_value'   => $sNumRssItems),
-                                                array('s_section' => 'osclass', 's_name' => 'num_rss_items')
-                                            );
-                                        } else {
-                                            if($error != '') $error .= "</p><p>";
-                                            $error .= _m('Number of listings in the RSS must be an integer');
-                                        }
-
-                                        if(is_int($maxLatestItems)) {
-                                            $iUpdated += Preference::newInstance()->update(
-                                                array('s_value'   => $maxLatestItems),
-                                                array('s_section' => 'osclass', 's_name' => 'maxLatestItems@home')
-                                            );
-                                        } else {
-                                            if($error != '') $error .= "</p><p>";
-                                            $error .= _m('Number of recent listings displayed at home must be an integer');
-                                        }
-
-                                        $iUpdated += Preference::newInstance()->update(
-                                                array('s_value'   => $numItemsSearch),
-                                                array('s_section' => 'osclass',
-                                                      's_name'    => 'defaultResultsPerPage@search')
-                                        );
-                                        $iUpdated += Preference::newInstance()->update(
-                                            array('s_value' => $contactAttachment),
-                                            array('s_name'  => 'contact_attachment')
-                                        );
-                                        $iUpdated += Preference::newInstance()->update(
-                                            array('s_value' => $bAutoCron),
-                                            array('s_name' => 'auto_cron')
-                                        );
-                                        $iUpdated += Preference::newInstance()->update(
-                                            array('s_value' => $selectableParent),
-                                            array('s_name'  => 'selectable_parent_categories')
-                                        );
-
-                                        if( $iUpdated > 0 ) {
-                                            if( $error != '' ) {
-                                                osc_add_flash_error_message( $error . "</p><p>" . _m('General settings have been updated'), 'admin');
-                                            } else {
-                                                osc_add_flash_ok_message( _m('General settings have been updated'), 'admin');
-                                            }
-                                        } else if($error != '') {
-                                            osc_add_flash_error_message( $error , 'admin');
-                                        }
-
-                                        $this->redirectTo(osc_admin_base_url(true) . '?page=settings');
-                break;
-=======
                 case('comments'):
                 case('comments_post'):
                     require_once(osc_admin_base_path() . 'controller/settings/comments.php');
@@ -1561,7 +67,6 @@
                     $do = new CAdminSettingsLatestSearches();
                 break;
                 case('update'):
->>>>>>> 1ddf36f3
                 case('check_updates'):
                 default:
                     require_once(osc_admin_base_path() . 'controller/settings/main.php');
