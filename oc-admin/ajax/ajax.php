--- conflicted
+++ resolved
@@ -163,7 +163,18 @@
                                     $slug = $slug_tmp."_".$slug_k;
                                 }
                             }
-<<<<<<< HEAD
+
+                            // trim options
+                            $s_options = '';
+                            $aux  = Params::getParam('s_options');
+                            $aAux = explode(',', $aux);
+
+                            foreach($aAux as &$option) {
+                                $option = trim($option);
+                            }
+
+                            $s_options = implode(',', $aAux);
+
                             $res = Field::newInstance()->update(
                                     array(
                                         's_name'        => Params::getParam("s_name"),
@@ -171,24 +182,10 @@
                                         's_slug'        => $slug,
                                         'b_required'    => Params::getParam("field_required") == "1" ? 1 : 0,
                                         'b_searchable'  => Params::getParam("field_searchable") == "1" ? 1 : 0,
-                                        's_options'     => Params::getParam('s_options')),
+                                        's_options'     => $s_options,
                                     array('pk_i_id' => Params::getParam("id"))
-                                    );
-=======
-
-                            // trim options
-                            $s_options = '';
-                            $aux  = Params::getParam('s_options');
-                            $aAux = explode(',', $aux);
-
-                            foreach($aAux as &$option) {
-                                $option = trim($option);
-                            }
-
-                            $s_options = implode(',', $aAux);
-
-                            $res = Field::newInstance()->update(array('s_name' => Params::getParam("s_name"), 'e_type' => Params::getParam("field_type"), 's_slug' => $slug, 'b_required' => Params::getParam("field_required") == "1" ? 1 : 0, 's_options' => $s_options), array('pk_i_id' => Params::getParam("id")));
->>>>>>> 77aa1c34
+                                    ));
+
                             if(is_bool($res) && !$res) {
                                 $error = 1;
                             }
