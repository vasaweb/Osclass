<?php if ( ! defined('ABS_PATH')) exit('ABS_PATH is not loaded. Direct access is not allowed.');

    /**
     * Osclass - software for creating and publishing online classified advertising platforms
     *
     * Copyright (C) 2012 OSCLASS
     *
     * This program is free software: you can redistribute it and/or modify it under the terms
     * of the GNU Affero General Public License as published by the Free Software Foundation,
     * either version 3 of the License, or (at your option) any later version.
     *
     * This program is distributed in the hope that it will be useful, but WITHOUT ANY WARRANTY;
     * without even the implied warranty of MERCHANTABILITY or FITNESS FOR A PARTICULAR PURPOSE.
     * See the GNU Affero General Public License for more details.
     *
     * You should have received a copy of the GNU Affero General Public
     * License along with this program. If not, see <http://www.gnu.org/licenses/>.
     */

    define('IS_AJAX', true);

    class CAdminAjax extends AdminSecBaseModel {

        function __construct()
        {
            parent::__construct();
            $this->ajax = true;
            if( $this->isModerator() ) {
                if( !in_array($this->action, array('items', 'media', 'comments', 'custom', 'runhook')) ) {
                    $this->action = 'error_permissions';
                }
            }
        }

        //Business Layer...
        function doModel()
        {
            //specific things for this class
            switch ($this->action) {
                case 'bulk_actions':
                    break;
                case 'regions': //Return regions given a countryId
                    $regions = Region::newInstance()->findByCountry(Params::getParam("countryId"));
                    echo json_encode($regions);
                    break;
                case 'cities': //Returns cities given a regionId
                    $cities = City::newInstance()->findByRegion(Params::getParam("regionId"));
                    echo json_encode($cities);
                    break;
                case 'location': // This is the autocomplete AJAX
                    $cities = City::newInstance()->ajax(Params::getParam("term"));
                    echo json_encode($cities);
                    break;
                case 'userajax': // This is the autocomplete AJAX
                    $users = User::newInstance()->ajax(Params::getParam("term"));
                    if(count($users)==0) {
                        echo json_encode(array(0 => array('id'=> '', 'label' => __('No results'), 'value' => __('No results')) ));
                    } else {
                        echo json_encode($users);
                    }
                    break;
                case 'date_format':
                    echo json_encode(array('format' => Params::getParam('format'), 'str_formatted' => osc_format_date(date('Y-m-d H:i:s'),Params::getParam('format'))));
                    break;
                case 'runhook': // run hooks
                    $hook = Params::getParam('hook');

                    if($hook == '') {
                        echo json_encode(array('error' => 'hook parameter not defined'));
                        break;
                    }

                    switch($hook) {
                        case 'item_form':
                            osc_run_hook('item_form', Params::getParam('catId'));
                        break;
                        case 'item_edit':
                            $catId  = Params::getParam("catId");
                            $itemId = Params::getParam("itemId");
                            osc_run_hook("item_edit", $catId, $itemId);
                        break;
                        default:
                            osc_run_hook('ajax_admin_' . $hook);
                        break;
                    }
                break;
                case 'categories_order': // Save the order of the categories
                    osc_csrf_check(false);
                    $aIds        = Params::getParam('list');
                    $order = array();
                    $error       = 0;

                    $catManager = Category::newInstance();
                    $aRecountCat = array();

                    foreach($aIds as $cat) {
                        if(!isset($order[$cat['p']])) {
                            $order[$cat['p']] = 0;
                        }

                        $res = $catManager->update(
                            array(
                                'fk_i_parent_id' => ($cat['p']=='root'?NULL:$cat['p']),
                                'i_position' => $order[$cat['p']]
                            ),
                            array('pk_i_id' => $cat['c'])
                        );
                        if( is_bool($res) && !$res ) {
                            $error = 1;
                        } else if($res==1) {
                            $aRecountCat[] = $cat['c'];
                        }
                        $order[$cat['p']] = $order[$cat['p']]+1;
                    }

                    // update category stats
                    foreach($aRecountCat as $rId) {
                        osc_update_cat_stats_id($rId);
                    }

                    if( $error ) {
                        $result = array( 'error' => __("An error occurred") );
                    } else {
                        $result = array( 'ok' => __("Order saved"));
                    }

                    echo json_encode($result);
                break;
                case 'category_edit_iframe':
                    $this->_exportVariableToView( 'category', Category::newInstance()->findByPrimaryKey( Params::getParam("id") ) );
                    if(count(Category::newInstance()->findSubcategories( Params::getParam("id") ) )>0) {
                        $this->_exportVariableToView( 'has_subcategories', true);
                    } else {
                        $this->_exportVariableToView( 'has_subcategories', false);
                    };
                    $this->_exportVariableToView( 'languages', OSCLocale::newInstance()->listAllEnabled() );
                    $this->doView("categories/iframe.php");
                    break;
                case 'field_categories_iframe':
                    $selected = Field::newInstance()->categories(Params::getParam("id"));
                    if ($selected == null) {
                        $selected = array();
                    };
                    $this->_exportVariableToView("selected", $selected);
                    $this->_exportVariableToView("field", Field::newInstance()->findByPrimaryKey(Params::getParam("id")));
                    $this->_exportVariableToView("categories", Category::newInstance()->toTreeAll());
                    $this->doView("fields/iframe.php");
                    break;
                case 'field_categories_post':
                    osc_csrf_check(false);
                    $error = 0;
                    $field = Field::newInstance()->findByName(Params::getParam("s_name"));

                    if (!isset($field['pk_i_id']) || (isset($field['pk_i_id']) && $field['pk_i_id'] == Params::getParam("id"))) {
                        // remove categories from a field
                        Field::newInstance()->cleanCategoriesFromField(Params::getParam("id"));
                        // no error... continue updating fields
                        if($error == 0) {
                            $slug = Params::getParam("field_slug") != '' ? Params::getParam("field_slug") : Params::getParam("s_name");
                            $slug_tmp = $slug = preg_replace('|([-]+)|', '-', preg_replace('|[^a-z0-9_-]|', '-', strtolower($slug)));
                            $slug_k = 0;
                            while(true) {
                                $field = Field::newInstance()->findBySlug($slug);
                                if(!$field || $field['pk_i_id']==Params::getParam("id")) {
                                    break;
                                } else {
                                    $slug_k++;
                                    $slug = $slug_tmp."_".$slug_k;
                                }
                            }

                            // trim options
                            $s_options = '';
                            $aux  = Params::getParam('s_options');
                            $aAux = explode(',', $aux);

                            foreach($aAux as &$option) {
                                $option = trim($option);
                            }

                            $s_options = implode(',', $aAux);

                            $res = Field::newInstance()->update(
                                    array(
                                        's_name'        => Params::getParam("s_name"),
                                        'e_type'        => Params::getParam("field_type"),
                                        's_slug'        => $slug,
                                        'b_required'    => Params::getParam("field_required") == "1" ? 1 : 0,
                                        'b_searchable'  => Params::getParam("field_searchable") == "1" ? 1 : 0,
                                        's_options'     => $s_options),
                                    array('pk_i_id' => Params::getParam("id"))
                                    );

                            if(is_bool($res) && !$res) {
                                $error = 1;
                            }
                        }
                        // no error... continue inserting categories-field
                        if($error == 0) {
                            $aCategories = Params::getParam("categories");
                            if( is_array($aCategories) && count($aCategories) > 0) {
                                $res = Field::newInstance()->insertCategories(Params::getParam("id"), $aCategories);
                                if(!$res) {
                                    $error = 1;
                                }
                            }
                        }
                        // error while updating?
                        if($error == 1) {
                            $message = __("An error occurred while updating.");
                        }
                    } else {
                        $error = 1;
                        $message = __("Sorry, you already have a field with that name");
                    }

                    if($error) {
                        $result = array( 'error' => $message);
                    } else {
                        $result = array( 'ok' => __("Saved") , 'text' => Params::getParam("s_name"), 'field_id' => Params::getParam("id") );
                    }

                    echo json_encode($result);

                    break;
                case 'delete_field':
                    osc_csrf_check(false);
                    $res = Field::newInstance()->deleteByPrimaryKey(Params::getParam('id'));

                    if( $res > 0 ) {
                        $result = array('ok' => __('The custom field has been deleted'));
                    } else {
                        $result = array('error' => __('An error occurred while deleting'));
                    }

                    echo json_encode($result);
                break;
                case 'add_field':
                    osc_csrf_check(false);
                    $s_name = __('NEW custom field');
                    $slug_tmp = $slug = preg_replace('|([-]+)|', '-', preg_replace('|[^a-z0-9_-]|', '-', strtolower($s_name)));
                    $slug_k = 0;
                    while(true) {
                        $field = Field::newInstance()->findBySlug($slug);
                        if(!$field || $field['pk_i_id']==Params::getParam("id")) {
                            break;
                        } else {
                            $slug_k++;
                            $slug = $slug_tmp."_".$slug_k;
                        }
                    }
                    $fieldManager = Field::newInstance();
                    $result = $fieldManager->insertField($s_name, 'TEXT', $slug, 0, '', array());
                    if($result) {
                        echo json_encode(array('error' => 0, 'field_id' => $fieldManager->dao->insertedId(), 'field_name' => $s_name));
                    } else {
                        echo json_encode(array('error' => 1));
                    }
                    break;
                case 'enable_category':
                    osc_csrf_check(false);
                    $id       = strip_tags( Params::getParam('id') );
                    $enabled  = (Params::getParam('enabled') != '') ? Params::getParam('enabled') : 0;
                    $error    = 0;
                    $result   = array();
                    $aUpdated = array();

                    $mCategory = Category::newInstance();
                    $aCategory = $mCategory->findByPrimaryKey( $id );

                    if( $aCategory == false ) {
                        $result = array( 'error' => sprintf( __("No category with id %d exists"), $id) );
                        echo json_encode($result);
                        break;
                    }

                    // root category
                    if( $aCategory['fk_i_parent_id'] == '' ) {
                        $mCategory->update( array('b_enabled' => $enabled), array('pk_i_id'        => $id) );
                        $mCategory->update( array('b_enabled' => $enabled), array('fk_i_parent_id' => $id) );

                        $subCategories = $mCategory->findSubcategories( $id );

                        $aIds = array($id);
                        $aUpdated[] = array('id' => $id);
                        foreach( $subCategories as $subcategory ) {
                            $aIds[]     = $subcategory['pk_i_id'];
                            $aUpdated[] = array( 'id' => $subcategory['pk_i_id'] );
                        }

                        Item::newInstance()->enableByCategory($enabled, $aIds);

                        if( $enabled ) {
                            $result = array(
                                'ok' => __('The category as well as its subcategories have been enabled')
                            );
                        } else {
                            $result = array(
                                'ok' => __('The category as well as its subcategories have been disabled')
                            );
                        }
                        $result['affectedIds'] = $aUpdated;
                        echo json_encode($result);
                        break;
                    }

                    // subcategory
                    $parentCategory = $mCategory->findRootCategory( $id );
                    if( !$parentCategory['b_enabled'] ) {
                        $result = array( 'error' => __('Parent category is disabled, you can not enable that category') );
                        echo json_encode( $result );
                        break;
                    }

                    $mCategory->update( array('b_enabled' => $enabled), array('pk_i_id' => $id) );
                    if( $enabled ) {
                        $result = array(
                            'ok' => __('The subcategory has been enabled')
                        );
                    } else {
                        $result = array(
                            'ok' => __('The subcategory has been disabled')
                        );
                    }
                    $result['affectedIds'] = array( array('id' => $id) );
                    echo json_encode($result);

                    break;
                case 'delete_category':
                    osc_csrf_check(false);
                    $id = Params::getParam("id");
                    $error = 0;

                    $categoryManager = Category::newInstance();
                    $res = $categoryManager->deleteByPrimaryKey($id);

                    if($res > 0) {
                        $message = __('The categories have been deleted');
                    } else {
                        $error = 1;
                        $message = __('An error occurred while deleting');
                    }

                    if($error) {
                        $result = array( 'error' => $message);
                    } else {
                        $result = array( 'ok' => __("Saved") );
                    }
                    echo json_encode($result);

                    break;
                case 'edit_category_post':
                    osc_csrf_check(false);
                    $id = Params::getParam("id");
                    $fields['i_expiration_days'] = (Params::getParam("i_expiration_days") != '') ? Params::getParam("i_expiration_days") : 0;
                    $fields['b_price_enabled'] = (Params::getParam('b_price_enabled') != '') ? 1 : 0;
                    $apply_changes_to_subcategories = Params::getParam('apply_changes_to_subcategories')==1?true:false;

                    $error = 0;
                    $has_one_title = 0;
                    $postParams = Params::getParamsAsArray();
                    foreach ($postParams as $k => $v) {
                        if (preg_match('|(.+?)#(.+)|', $k, $m)) {
                            if ($m[2] == 's_name') {
                                if ($v != "") {
                                    $has_one_title = 1;
                                    $aFieldsDescription[$m[1]][$m[2]] = $v;
                                    $s_text = $v;
                                } else {
                                    $aFieldsDescription[$m[1]][$m[2]] = NULL;
                                    $error = 1;
                                }
                            } else {
                                $aFieldsDescription[$m[1]][$m[2]] = $v;
                            }
                        }
                    }

                    $l = osc_language();
                    if ($error==0 || ($error==1 && $has_one_title==1)) {
                        $categoryManager = Category::newInstance();
                        $res = $categoryManager->updateByPrimaryKey(array('fields' => $fields, 'aFieldsDescription' => $aFieldsDescription), $id);
                        $categoryManager->updateExpiration($id, $fields['i_expiration_days'], $apply_changes_to_subcategories);
                        $categoryManager->updatePriceEnabled($id, $fields['b_price_enabled'], $apply_changes_to_subcategories);
                        if( is_bool($res) ) {
                            $error = 2;
                        }
                    }

                    if($error==0) {
                        $msg = __("Category updated correctly");
                    } else if($error==1) {
                        if($has_one_title==1) {
                            $error = 4;
                            $msg = __('Category updated correctly, but some titles are empty');
                        } else {
                            $msg = __('Sorry, including at least a title is mandatory');
                        }
                    } else if($error==2) {
                        $msg = __('An error occurred while updating');
                    }
                    echo json_encode(array('error' => $error, 'msg' => $msg, 'text' => $aFieldsDescription[$l]['s_name']));

                    break;
                case 'custom': // Execute via AJAX custom file
                    if(Params::existParam('route')) {
                        $routes = Rewrite::newInstance()->getRoutes();
                        $rid = Params::getParam('route');
                        $file = '../';
                        if(isset($routes[$rid]) && isset($routes[$rid]['file'])) {
                            $file = $routes[$rid]['file'];
                        }
                    } else {
                        $file = Params::getParam("ajaxfile");
                    }

                    if($file == '') {
                        echo json_encode(array('error' => 'no action defined'));
                        break;
                    }

                    // valid file?
                    if( stripos($file, '../') !== false ) {
                        echo json_encode(array('error' => 'no valid file'));
                        break;
                    }

                    if( !file_exists(osc_plugins_path() . $file) ) {
                        echo json_encode(array('error' => "file doesn't exist"));
                        break;
                    }

                    require_once osc_plugins_path() . $file;
                break;
                case 'test_mail':
                    $title = sprintf( __('Test email, %s'), osc_page_title() );
                    $body  = __("Test email") . "<br><br>" . osc_page_title();

                    $emailParams = array(
                        'subject'  => $title,
                        'to'       => osc_contact_email(),
                        'to_name'  => 'admin',
                        'body'     => $body,
                        'alt_body' => $body
                    );

                    $array = array();
                    if( osc_sendMail($emailParams) ) {
                        $array = array('status' => '1', 'html' => __('Email sent successfully') );
                    } else {
                        $array = array('status' => '0', 'html' => __('An error occurred while sending email') );
                    }
                    echo json_encode($array);
                    break;
                case 'test_mail_template':
                    // replace por valores por defecto
                    $email = Params::getParam("email");
                    $title = Params::getParam("title");
                    $body  = urldecode(Params::getParam("body"));

                    $emailParams = array(
                        'subject'  => $title,
                        'to'       => $email,
                        'to_name'  => 'admin',
                        'body'     => $body,
                        'alt_body' => $body
                    );

                    $array = array();
                    if( osc_sendMail($emailParams) ) {
                        $array = array('status' => '1', 'html' => __('Email sent successfully') );
                    } else {
                        $array = array('status' => '0', 'html' => __('An error occurred while sending email') );
                    }
                    echo json_encode($array);
                    break;
                case 'order_pages':
                    osc_csrf_check(false);
                    $order = Params::getParam("order");
                    $id    = Params::getParam("id");
                    if($order != '' && $id != '') {
                        $mPages = Page::newInstance();
                        $actual_page  = $mPages->findByPrimaryKey($id);
                        $actual_order = $actual_page['i_order'];

                        $array     = array();
                        $condition = array();
                        $new_order = $actual_order;

                        if($order == 'up') {
                            $page = $mPages->findPrevPage($actual_order);
                        } else if($order == 'down') {
                            $page = $mPages->findNextPage($actual_order);
                        }
                        if(isset($page['i_order'])) {
                            $mPages->update(array('i_order' => $page['i_order']), array('pk_i_id' => $id));
                            $mPages->update(array('i_order' => $actual_order), array('pk_i_id' => $page['pk_i_id']));
                        }
                    }
                break;

                /******************************
                 ** COMPLETE UPGRADE PROCESS **
                 ******************************/
                case 'upgrade': // AT THIS POINT WE KNOW IF THERE'S AN UPDATE OR NOT
<<<<<<< HEAD
                    osc_csrf_check();
                    $result = osc_do_upgrade();
                    echo $result['message'];
=======
                    osc_csrf_check(false);
                    $message = "";
                    $error = 0;
                    $sql_error_msg = "";
                    $rm_errors = 0;
                    $perms = osc_save_permissions();
                    osc_change_permissions();

                    $maintenance_file = ABS_PATH . '.maintenance';
                    $fileHandler = @fopen($maintenance_file, 'w');
                    fclose($fileHandler);

                    /***********************
                     **** DOWNLOAD FILE ****
                     ***********************/
                    $data = osc_file_get_contents("http://osclass.org/latest_version.php");
                    $data = json_decode(substr($data, 1, strlen($data)-3), true);
                    $source_file = $data['url'];
                    if ($source_file != '') {

                        $tmp = explode("/", $source_file);
                        $filename = end($tmp);
                        $result = osc_downloadFile($source_file, $filename);

                        if ($result) { // Everything is OK, continue
                            /**********************
                             ***** UNZIP FILE *****
                             **********************/
                            @mkdir(ABS_PATH . 'oc-temp', 0777);
                            $res = osc_unzip_file(osc_content_path() . 'downloads/' . $filename, ABS_PATH . 'oc-temp/');
                            if ($res == 1) { // Everything is OK, continue
                                /**********************
                                 ***** COPY FILES *****
                                 **********************/
                                $fail = -1;
                                if ($handle = opendir(ABS_PATH . 'oc-temp')) {
                                    $fail = 0;
                                    while (false !== ($_file = readdir($handle))) {
                                        if ($_file != '.' && $_file != '..' && $_file != 'remove.list' && $_file != 'upgrade.sql' && $_file != 'customs.actions') {
                                            $data = osc_copy(ABS_PATH . "oc-temp/" . $_file, ABS_PATH . $_file);
                                            if ($data == false) {
                                                $fail = 1;
                                            };
                                        }
                                    }
                                    closedir($handle);
                                    //TRY TO REMOVE THE ZIP PACKAGE
                                    @unlink(osc_content_path() . 'downloads/' . $filename);

                                    if ($fail == 0) { // Everything is OK, continue
                                        /************************
                                         *** UPGRADE DATABASE ***
                                         ************************/
                                        $error_queries = array();
                                        if (file_exists(osc_lib_path() . 'osclass/installer/struct.sql')) {
                                            $sql = file_get_contents(osc_lib_path() . 'osclass/installer/struct.sql');

                                            $conn = DBConnectionClass::newInstance();
                                            $c_db = $conn->getOsclassDb();
                                            $comm = new DBCommandClass( $c_db );
                                            $error_queries = $comm->updateDB( str_replace('/*TABLE_PREFIX*/', DB_TABLE_PREFIX, $sql) );

                                        }
                                        if ($error_queries[0]) { // Everything is OK, continue
                                            /**********************************
                                             ** EXECUTING ADDITIONAL ACTIONS **
                                             **********************************/
                                            if (file_exists(osc_lib_path() . 'osclass/upgrade-funcs.php')) {
                                                // There should be no errors here
                                                define('AUTO_UPGRADE', true);
                                                require_once osc_lib_path() . 'osclass/upgrade-funcs.php';
                                            }
                                            // Additional actions is not important for the rest of the proccess
                                            // We will inform the user of the problems but the upgrade could continue
                                            /****************************
                                             ** REMOVE TEMPORARY FILES **
                                             ****************************/
                                            $path = ABS_PATH . 'oc-temp';
                                            $rm_errors = 0;
                                            $dir = new RecursiveIteratorIterator(new RecursiveDirectoryIterator($path), RecursiveIteratorIterator::CHILD_FIRST);
                                            for ($dir->rewind(); $dir->valid(); $dir->next()) {
                                                if ($dir->isDir()) {
                                                    if ($dir->getFilename() != '.' && $dir->getFilename() != '..') {
                                                        if (!rmdir($dir->getPathname())) {
                                                            $rm_errors++;
                                                        }
                                                    }
                                                } else {
                                                    if (!unlink($dir->getPathname())) {
                                                        $rm_errors++;
                                                    }
                                                }
                                            }
                                            if (!rmdir($path)) {
                                                $rm_errors++;
                                            }
                                            $deleted = @unlink(ABS_PATH . '.maintenance');
                                            if ($rm_errors == 0) {
                                                osc_add_flash_ok_message(_m('Osclass has been updated successfully. <a href="http://forums.osclass.org/">Need more help?</a>'), 'admin');
                                            } else {
                                                osc_add_flash_warning_message(_m('Nearly everything looks good! Your Osclass installation is up-to-date, but there were some errors removing temporary files. Please manually remove the "oc-temp" folder'), 'admin');
                                                $error = 6; // Some errors removing files
                                            }
                                        } else {
                                            $sql_error_msg = $error_queries[2];
                                            $message = __('Problems when upgrading the database');
                                            $error = 5; // Problems upgrading the database
                                        }
                                    } else {
                                        $message = __('Problems when copying files. Please check your permissions. ');
                                        $error = 4; // Problems copying files. Maybe permissions are not correct
                                    }
                                } else {
                                    $message = __('Nothing to copy');
                                    $error = 99; // Nothing to copy. THIS SHOULD NEVER HAPPEN, means we don't update any file!
                                }
                            } else {
                                $message = __('Unzip failed');
                                $error = 3; // Unzip failed
                            }
                        } else {
                            $message = __('Download failed');
                            $error = 2; // Download failed
                        }
                    } else {
                        $message = __('Missing download URL');
                        $error = 1; // Missing download URL
                    }

                    if ($error == 5) {
                        $message .= "<br /><br />" . __('We had some errors upgrading your database. The follwing queries failed:') . implode("<br />", $sql_error_msg);
                    }
                    echo json_encode(array('error' => $error, 'message' => $message));

                    foreach ($perms as $k => $v) {
                        @chmod($k, $v);
                    }
>>>>>>> 2d6028af
                    break;

                /*******************************
                 ** COMPLETE MARKET PROCESS **
                 *******************************/
                case 'market': // AT THIS POINT WE KNOW IF THERE'S AN UPDATE OR NOT
                    osc_csrf_check(false);
                    $result = osc_market(Params::getParam('section'), Params::getParam('code'));
                    echo json_encode($result);
                    break;
                case 'check_market': // AT THIS POINT WE KNOW IF THERE'S AN UPDATE OR NOT
                    $section = Params::getParam('section');
                    $code = Params::getParam('code');
                    $data = array();
                    /************************
                     *** CHECK VALID CODE ***
                     ************************/
                    if ($code != '' && $section != '') {
                        if(stripos($code, "http://")===FALSE) {
                            // OSCLASS OFFICIAL REPOSITORY
                            $data = json_decode(osc_file_get_contents(osc_market_url($section, $code)), true);
                        } else {
                            // THIRD PARTY REPOSITORY
                            if(osc_market_external_sources()) {
                                $data = json_decode(osc_file_get_contents($code), true);
                            } else {
                                echo json_encode(array('error' => 3, 'error_msg' => __('No external sources are allowed')));
                                break;
                            }
                        }
                        if( !isset($data['s_source_file']) || !isset($data['s_update_url'])) {
                            $data = array('error' => 2, 'error_msg' => __('Invalid code'));
                        }
                    } else {
                        $data = array('error' => 1, 'error_msg' => __('No code was submitted'));
                    }
                    echo json_encode($data);
                    break;
                case 'market_data':
                    $section  = Params::getParam('section');
                    $page     = Params::getParam("mPage");
                    $featured = Params::getParam("featured");

                    $sort     = Params::getParam("sort");
                    $order    = Params::getParam("order");

                    // for the moment this value is static
                    $length   = 9;

                    if($page>=1) $page--;

                    $url  = osc_market_url($section)."page/".$page.'/';

                    if($length!='' && is_numeric($length)) {
                        $url .= 'length/'.$length.'/';
                    }

                    if($sort!='') {
                        $url .= 'order/'.$sort;
                        if($order!='') {
                            $url .= '/'.$order;
                        }
                    }

                    if($featured != ''){
                        $url = osc_market_featured_url($section);
                    }

                    $data = array();

                    $data = json_decode(osc_file_get_contents($url), true);

                    if( !isset($data[$section])) {
                        $data = array('error' => 1, 'error_msg' => __('No market data'));
                    }
                    echo 'var market_data = window.market_data || {}; market_data.'.$section.' = '.json_encode($data).';';

                    break;
                case 'local_market': // AVOID CROSS DOMAIN PROBLEMS OF AJAX REQUEST
                    $marketPage = Params::getParam("mPage");
                    if($marketPage>=1) $marketPage--;

                    $out    = osc_file_get_contents(osc_market_url(Params::getParam("section"))."page/".$marketPage);
                    $array  = json_decode($out, true);
                    // do pagination
                    $pageActual = $array['page'];
                    $totalPages = ceil( $array['total'] / $array['sizePage'] );
                    $params     = array(
                        'total'    => $totalPages,
                        'selected' => $pageActual,
                        'url'      => '#{PAGE}',
                        'sides'    => 5
                    );
                    // set pagination
                    $pagination = new Pagination($params);
                    $aux = $pagination->doPagination();
                    $array['pagination_content'] = $aux;
                    // encode to json
                    echo json_encode($array);
                    break;
                case 'dashboardbox_market':
                    $error = 0;
                    // make market call
                    $url = osc_get_preference('marketURL') . 'dashboardbox/';

                    $content = '';
                    if(false===($json=@osc_file_get_contents($url))) {
                        $error = 1;
                    } else {
                        $content = $json;
                    }

                    if($error==1) {
                        echo json_encode(array('error' => 1));
                    } else {
                        // replace content with correct urls
                        $content = str_replace('{URL_MARKET_THEMES}'    , osc_admin_base_url(true).'?page=market&action=themes' , $content);
                        $content = str_replace('{URL_MARKET_PLUGINS}'   , osc_admin_base_url(true).'?page=market&action=plugins', $content);
                        echo json_encode(array('html' => $content) );
                    }
                    break;
                case 'location_stats':
                    osc_csrf_check(false);
                    $workToDo = osc_update_location_stats();
                    if( $workToDo > 0 ) {
                        $array['status']  = 'more';
                        $array['pending'] = $workToDo;
                        echo json_encode($array);
                    } else {
                        $array['status']  = 'done';
                        echo json_encode($array);
                    }
                    break;
                case 'country_slug':
                    $exists = Country::newInstance()->findBySlug(Params::getParam('slug'));
                    if(isset($exists['s_slug'])) {
                        echo json_encode(array('error' => 1, 'country' => $exists));
                    } else {
                        echo json_encode(array('error' => 0));
                    }
                    break;
                case 'region_slug':
                    $exists = Region::newInstance()->findBySlug(Params::getParam('slug'));
                    if(isset($exists['s_slug'])) {
                        echo json_encode(array('error' => 1, 'region' => $exists));
                    } else {
                        echo json_encode(array('error' => 0));
                    }
                    break;
                case 'city_slug':
                    $exists = City::newInstance()->findBySlug(Params::getParam('slug'));
                    if(isset($exists['s_slug'])) {
                        echo json_encode(array('error' => 1, 'city' => $exists));
                    } else {
                        echo json_encode(array('error' => 0));
                    }
                    break;
                case 'error_permissions':
                    echo json_encode(array('error' => __("You don't have the necessary permissions")));
                    break;
                default:
                    echo json_encode(array('error' => __('no action defined')));
                    break;
            }
            // clear all keep variables into session
            Session::newInstance()->_dropKeepForm();
            Session::newInstance()->_clearVariables();
        }

        //hopefully generic...
        function doView($file) {
            osc_current_admin_theme_path($file);
        }
    }

?><|MERGE_RESOLUTION|>--- conflicted
+++ resolved
@@ -503,149 +503,16 @@
                  ** COMPLETE UPGRADE PROCESS **
                  ******************************/
                 case 'upgrade': // AT THIS POINT WE KNOW IF THERE'S AN UPDATE OR NOT
-<<<<<<< HEAD
                     osc_csrf_check();
                     $result = osc_do_upgrade();
-                    echo $result['message'];
-=======
-                    osc_csrf_check(false);
-                    $message = "";
-                    $error = 0;
-                    $sql_error_msg = "";
-                    $rm_errors = 0;
-                    $perms = osc_save_permissions();
-                    osc_change_permissions();
-
-                    $maintenance_file = ABS_PATH . '.maintenance';
-                    $fileHandler = @fopen($maintenance_file, 'w');
-                    fclose($fileHandler);
-
-                    /***********************
-                     **** DOWNLOAD FILE ****
-                     ***********************/
-                    $data = osc_file_get_contents("http://osclass.org/latest_version.php");
-                    $data = json_decode(substr($data, 1, strlen($data)-3), true);
-                    $source_file = $data['url'];
-                    if ($source_file != '') {
-
-                        $tmp = explode("/", $source_file);
-                        $filename = end($tmp);
-                        $result = osc_downloadFile($source_file, $filename);
-
-                        if ($result) { // Everything is OK, continue
-                            /**********************
-                             ***** UNZIP FILE *****
-                             **********************/
-                            @mkdir(ABS_PATH . 'oc-temp', 0777);
-                            $res = osc_unzip_file(osc_content_path() . 'downloads/' . $filename, ABS_PATH . 'oc-temp/');
-                            if ($res == 1) { // Everything is OK, continue
-                                /**********************
-                                 ***** COPY FILES *****
-                                 **********************/
-                                $fail = -1;
-                                if ($handle = opendir(ABS_PATH . 'oc-temp')) {
-                                    $fail = 0;
-                                    while (false !== ($_file = readdir($handle))) {
-                                        if ($_file != '.' && $_file != '..' && $_file != 'remove.list' && $_file != 'upgrade.sql' && $_file != 'customs.actions') {
-                                            $data = osc_copy(ABS_PATH . "oc-temp/" . $_file, ABS_PATH . $_file);
-                                            if ($data == false) {
-                                                $fail = 1;
-                                            };
-                                        }
-                                    }
-                                    closedir($handle);
-                                    //TRY TO REMOVE THE ZIP PACKAGE
-                                    @unlink(osc_content_path() . 'downloads/' . $filename);
-
-                                    if ($fail == 0) { // Everything is OK, continue
-                                        /************************
-                                         *** UPGRADE DATABASE ***
-                                         ************************/
-                                        $error_queries = array();
-                                        if (file_exists(osc_lib_path() . 'osclass/installer/struct.sql')) {
-                                            $sql = file_get_contents(osc_lib_path() . 'osclass/installer/struct.sql');
-
-                                            $conn = DBConnectionClass::newInstance();
-                                            $c_db = $conn->getOsclassDb();
-                                            $comm = new DBCommandClass( $c_db );
-                                            $error_queries = $comm->updateDB( str_replace('/*TABLE_PREFIX*/', DB_TABLE_PREFIX, $sql) );
-
-                                        }
-                                        if ($error_queries[0]) { // Everything is OK, continue
-                                            /**********************************
-                                             ** EXECUTING ADDITIONAL ACTIONS **
-                                             **********************************/
-                                            if (file_exists(osc_lib_path() . 'osclass/upgrade-funcs.php')) {
-                                                // There should be no errors here
-                                                define('AUTO_UPGRADE', true);
-                                                require_once osc_lib_path() . 'osclass/upgrade-funcs.php';
-                                            }
-                                            // Additional actions is not important for the rest of the proccess
-                                            // We will inform the user of the problems but the upgrade could continue
-                                            /****************************
-                                             ** REMOVE TEMPORARY FILES **
-                                             ****************************/
-                                            $path = ABS_PATH . 'oc-temp';
-                                            $rm_errors = 0;
-                                            $dir = new RecursiveIteratorIterator(new RecursiveDirectoryIterator($path), RecursiveIteratorIterator::CHILD_FIRST);
-                                            for ($dir->rewind(); $dir->valid(); $dir->next()) {
-                                                if ($dir->isDir()) {
-                                                    if ($dir->getFilename() != '.' && $dir->getFilename() != '..') {
-                                                        if (!rmdir($dir->getPathname())) {
-                                                            $rm_errors++;
-                                                        }
-                                                    }
-                                                } else {
-                                                    if (!unlink($dir->getPathname())) {
-                                                        $rm_errors++;
-                                                    }
-                                                }
-                                            }
-                                            if (!rmdir($path)) {
-                                                $rm_errors++;
-                                            }
-                                            $deleted = @unlink(ABS_PATH . '.maintenance');
-                                            if ($rm_errors == 0) {
-                                                osc_add_flash_ok_message(_m('Osclass has been updated successfully. <a href="http://forums.osclass.org/">Need more help?</a>'), 'admin');
-                                            } else {
-                                                osc_add_flash_warning_message(_m('Nearly everything looks good! Your Osclass installation is up-to-date, but there were some errors removing temporary files. Please manually remove the "oc-temp" folder'), 'admin');
-                                                $error = 6; // Some errors removing files
-                                            }
-                                        } else {
-                                            $sql_error_msg = $error_queries[2];
-                                            $message = __('Problems when upgrading the database');
-                                            $error = 5; // Problems upgrading the database
-                                        }
-                                    } else {
-                                        $message = __('Problems when copying files. Please check your permissions. ');
-                                        $error = 4; // Problems copying files. Maybe permissions are not correct
-                                    }
-                                } else {
-                                    $message = __('Nothing to copy');
-                                    $error = 99; // Nothing to copy. THIS SHOULD NEVER HAPPEN, means we don't update any file!
-                                }
-                            } else {
-                                $message = __('Unzip failed');
-                                $error = 3; // Unzip failed
-                            }
-                        } else {
-                            $message = __('Download failed');
-                            $error = 2; // Download failed
-                        }
-                    } else {
-                        $message = __('Missing download URL');
-                        $error = 1; // Missing download URL
-                    }
-
-                    if ($error == 5) {
-                        $message .= "<br /><br />" . __('We had some errors upgrading your database. The follwing queries failed:') . implode("<br />", $sql_error_msg);
-                    }
-                    echo json_encode(array('error' => $error, 'message' => $message));
-
-                    foreach ($perms as $k => $v) {
-                        @chmod($k, $v);
-                    }
->>>>>>> 2d6028af
+                    if(!__FROM_CRON__) {
+                        if($result['error']==0) {
+                            osc_add_flash_ok_message($result['message'], 'admin');
+                        } else if($result['error']==6) {
+                            osc_add_flash_warning_message($result['message'], 'admin');
+                        }
+                    }
+                    echo json_encode($result);
                     break;
 
                 /*******************************
