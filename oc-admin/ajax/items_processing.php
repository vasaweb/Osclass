<?php
    /**
     * OSClass – software for creating and publishing online classified advertising platforms
     *
     * Copyright (C) 2010 OSCLASS
     *
     * This program is free software: you can redistribute it and/or modify it under the terms
     * of the GNU Affero General Public License as published by the Free Software Foundation,
     * either version 3 of the License, or (at your option) any later version.
     *
     * This program is distributed in the hope that it will be useful, but WITHOUT ANY WARRANTY;
     * without even the implied warranty of MERCHANTABILITY or FITNESS FOR A PARTICULAR PURPOSE.
     * See the GNU Affero General Public License for more details.
     *
     * You should have received a copy of the GNU Affero General Public
     * License along with this program. If not, see <http://www.gnu.org/licenses/>.
     */
 
     class items_processing_ajax extends Item
     {
        private $items;
        private $result;
        private $toJSON;
        private $toDatatables;

        private $limit;
        private $start;
        private $total;
        private $search;
        private $order_by = array();
        private $stat;

        private $column_names = array(0=>'dt_pub_date', 1=>'s_title', 2=>'s_description', 3=>'s_category_name', 4=>'dt_pub_date');

        /* For Datatables */
        private $sOutput = null;
        private $sEcho = null;

        private $_get;

        function __construct($params) {

            parent::__construct() ;

            $this->_get = $params;
            $this->getDBParams();


            if($this->stat) {
                $list_items = $this->findByItemStat($this->stat);

            } else {
                $list_items = $this->list_items(null, $this->start, $this->limit, null, $this->order_by, $this->search);
            }

            $this->result = $list_items['items'];
            $this->filtered_total = $list_items['found'];
            $this->total = $this->total_items();

            $this->toDatatablesFormat();
            $this->dumpToDatatables();
        }

        function __destruct() {
            unset($this->_get);
        }

        private function getDBParams() {
            foreach($this->_get as $k=>$v) {
                if($k == 'iDisplayStart') $this->start = intval($v);
                if($k == 'iDisplayLength') $this->limit = intval($v);
                if($k == 'sEcho') $this->sEcho = intval($v);

                /* for sorting */
                if($k == 'iSortCol_0') $this->order_by['column_name'] = $this->column_names[$v];
                if($k == 'sSortDir_0') $this->order_by['type'] = $v;
                if($k == 'sSearch') $this->search = $v;
                if($k == 'stat') $this->stat = $v;
            }
        }

        /* START - format functions */
        private function toDatatablesFormat() {
            $this->sOutput = '{';
            $this->sOutput .= '"sEcho": '.$this->sEcho.', ';
            $this->sOutput .= '"iTotalRecords": '.$this->total.', ';
            $this->sOutput .= '"iTotalDisplayRecords": '.$this->filtered_total.', ';
            $this->sOutput .= '"aaData": [ ';

            if(count($this->result)>0) {
                foreach ($this->result as $aRow)
                {
                    $this->sOutput .= "[";
                    $this->sOutput .= '"<input type=\'checkbox\' name=\'id[]\' value=\''.$aRow['pk_i_id'].'\' />",';
                    $this->sOutput .= '"'.addslashes(preg_replace('|\s+|',' ',$aRow['s_title'])).' <br/>';
                    $this->sOutput .= '<span id=\'datatables_quick_edit\'>';
                    $this->sOutput .= '<a href=\''.osc_admin_base_url(true).'?page=comments&action=list&amp;id='.$aRow['pk_i_id'].'\'>'.  __('View comments') .'</a>';
                    $this->sOutput .= ' | <a href=\''.osc_admin_base_url(true).'?page=media&action=list&amp;id='. $aRow['pk_i_id'] .'\'>'. __('View media') .'</a>';
                    if(isset($aRow['e_status']) && ($aRow['e_status'] == 'ACTIVE')) {
                        $this->sOutput .= ' | <a href=\''.osc_admin_base_url(true).'?page=items&action=status&amp;id='. $aRow['pk_i_id'] .'&amp;value=INACTIVE\'>'. __('Deactivate') .'</a>';
                    } else if (isset($aRow['e_status']) && ($aRow['e_status'] == 'INACTIVE')) {
                        $this->sOutput .= ' | <a href=\''.osc_admin_base_url(true).'?page=items&action=status&amp;id='. $aRow['pk_i_id'] .'&amp;value=ACTIVE\'>'. __('Activate') .'</a>';
                    }
                    if(isset($aRow['b_premium']) && $aRow['b_premium']) {
                        $this->sOutput .= ' | <a href=\''.osc_admin_base_url(true).'?page=items&action=status_premium&amp;id='. $aRow['pk_i_id'] .'&amp;value=0\'>'. __('Unmark as premium') .'</a>';
                    } else { //if (isset($aRow['b_premium']) && !$aRow['b_premium']) {
                        $this->sOutput .= ' | <a href=\''.osc_admin_base_url(true).'?page=items&action=status_premium&amp;id='. $aRow['pk_i_id'] .'&amp;value=1\'>'. __('Mark as premium') .'</a>';
                    }
                    $this->sOutput .= ' | <a href=\''.osc_admin_base_url(true).'?page=items&action=item_edit&amp;id='. $aRow['pk_i_id'] .'\'>'. __('Edit') .'</a>';
<<<<<<< HEAD
                                            $var = 'onclick=\"javascript:return confirm(\''.__('This action can\'t be undone. Are you sure you want to continue?').'\')\"';
=======
                                            $var = 'onclick=\"javascript:return confirm(\''.__('This action can not be undone. Are you sure you want to continue?').'\')\"';
>>>>>>> 51b71fc5
                    $this->sOutput .= ' | <a '.$var.' href=\''.osc_admin_base_url(true).'?page=items&action=delete&amp;id[]='. $aRow['pk_i_id'] .'\'>'. __('Delete') .'</a></span>",';

                    /* if $_GET['stat'] */
                    if(isset($aRow['num_total'])) {
                        $this->sOutput .= '"'.addslashes(preg_replace('|\s+|',' ',$aRow['num_total'])).'",';
                    } else {
<<<<<<< HEAD
                        $this->sOutput .= '"'.addslashes(substr(preg_replace('|\s+|',' ',$aRow['s_description']), 0, 200)).'",';
=======
                        $description = mb_substr($aRow['s_description'], 0, 200, 'utf-8');
                        $this->sOutput .= '"'.addslashes(preg_replace('|\s+|',' ', $description)).'",';
>>>>>>> 51b71fc5
                    }
                    /* END OF - if $_GET['stat'] */

                    $this->sOutput .= '"'.addslashes($aRow['s_category_name']).'",';
                    $this->sOutput .= '"'.addslashes($aRow['dt_pub_date']).'"';
                    if(end($this->result) == $aRow) $this->sOutput .= "]";
                    else $this->sOutput .= "],";
                }
            //$this->sOutput = substr_replace( $this->sOutput, "", -1 ); /* XXX: for some reason this line breaks everything... */
            }
            $this->sOutput .= ']}';

        }

        private function toJSON($result) {
            $this->toJSON = json_encode($result);
        }
        /* END - format functions */

        /* START - dump results */
        private function dumpResult() {
            $this->toJSON($this->result);
            echo $this->toJSON();
        }

        private function dumpToDatatables() {
            echo str_replace("\'", "'", $this->sOutput);
        }
        /* END - dump results */
     }
?><|MERGE_RESOLUTION|>--- conflicted
+++ resolved
@@ -107,23 +107,15 @@
                         $this->sOutput .= ' | <a href=\''.osc_admin_base_url(true).'?page=items&action=status_premium&amp;id='. $aRow['pk_i_id'] .'&amp;value=1\'>'. __('Mark as premium') .'</a>';
                     }
                     $this->sOutput .= ' | <a href=\''.osc_admin_base_url(true).'?page=items&action=item_edit&amp;id='. $aRow['pk_i_id'] .'\'>'. __('Edit') .'</a>';
-<<<<<<< HEAD
-                                            $var = 'onclick=\"javascript:return confirm(\''.__('This action can\'t be undone. Are you sure you want to continue?').'\')\"';
-=======
                                             $var = 'onclick=\"javascript:return confirm(\''.__('This action can not be undone. Are you sure you want to continue?').'\')\"';
->>>>>>> 51b71fc5
                     $this->sOutput .= ' | <a '.$var.' href=\''.osc_admin_base_url(true).'?page=items&action=delete&amp;id[]='. $aRow['pk_i_id'] .'\'>'. __('Delete') .'</a></span>",';
 
                     /* if $_GET['stat'] */
                     if(isset($aRow['num_total'])) {
                         $this->sOutput .= '"'.addslashes(preg_replace('|\s+|',' ',$aRow['num_total'])).'",';
                     } else {
-<<<<<<< HEAD
-                        $this->sOutput .= '"'.addslashes(substr(preg_replace('|\s+|',' ',$aRow['s_description']), 0, 200)).'",';
-=======
                         $description = mb_substr($aRow['s_description'], 0, 200, 'utf-8');
                         $this->sOutput .= '"'.addslashes(preg_replace('|\s+|',' ', $description)).'",';
->>>>>>> 51b71fc5
                     }
                     /* END OF - if $_GET['stat'] */
 
