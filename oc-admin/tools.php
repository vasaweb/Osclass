--- conflicted
+++ resolved
@@ -30,16 +30,6 @@
                                         $this->doView('tools/import.php');
                 break;
                 case 'import_post':     // calling
-<<<<<<< HEAD
-                                        $sql = Params::getParam('sql');
-                                        $conn = getConnection() ;
-                                        $conn->osc_dbImportSQL($sql) ;
-
-                                        $this->redirectTo(osc_admin_base_url(true) . '?page=tools');
-                break;
-                case 'images':          // calling images view
-                                        $this->doView('tools/images.php');
-=======
                                         $sql = Params::getFiles('sql') ;
                                         //dev.conquer: if the file es too big, we can have problems with the upload or with memory
                                         $content_file = file_get_contents($sql['tmp_name']) ;
@@ -54,7 +44,6 @@
                 break;
                 case 'images':          // calling images view
                                         $this->doView('tools/images.php') ;
->>>>>>> 51b71fc5
                 break;
                 case 'images_post':
                                         $preferences = Preference::newInstance()->toArray() ;
