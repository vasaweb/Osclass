<?php
/*
 *      OSCLass – software for creating and publishing online classified
 *                           advertising platforms
 *
 *                        Copyright (C) 2010 OSCLASS
 *
 *       This program is free software: you can redistribute it and/or
 *     modify it under the terms of the GNU Affero General Public License
 *     as published by the Free Software Foundation, either version 3 of
 *            the License, or (at your option) any later version.
 *
 *     This program is distributed in the hope that it will be useful, but
 *         WITHOUT ANY WARRANTY; without even the implied warranty of
 *        MERCHANTABILITY or FITNESS FOR A PARTICULAR PURPOSE.  See the
 *             GNU Affero General Public License for more details.
 *
 *      You should have received a copy of the GNU Affero General Public
 * License along with this program.  If not, see <http://www.gnu.org/licenses/>.
 */
?>

<?php defined('ABS_PATH') or die(__('Invalid OSClass request.')); ?>

<?php
$dateFormats = array('F j, Y', 'Y/m/d', 'm/d/Y', 'd/m/Y');
$timeFormats = array('g:i a', 'g:i A', 'H:i');
?>
<div id="content">
    <div id="separator"></div>

<<<<<<< HEAD
    <?php include_once $absolute_path . '/include/backoffice_menu.php'; ?>

    <div id="right_column">
        <div id="content_header" class="content_header">
            <div style="float: left;"><img src="<?php echo  $current_theme ; ?>/images/back_office/settings-icon.png" /></div>
            <div id="content_header_arrow">&raquo; <?php _e('Notifications'); ?></div>
            <div style="clear: both;"></div>
        </div>
=======
			<?php include_once osc_current_admin_theme_path() . '/include/backoffice_menu.php'; ?>

		    <div id="right_column">
				<div id="content_header" class="content_header">
					<div style="float: left;"><img src="<?php echo  osc_current_admin_theme_url() ; ?>/images/back_office/settings-icon.png" /></div>
					<div id="content_header_arrow">&raquo; <?php _e('Notifications'); ?></div>
					<div style="clear: both;"></div>
				</div>
>>>>>>> 3cf8d69f
				
        <div id="content_separator"></div>
        <?php osc_showFlashMessages() ; ?>
        <!-- settings form -->
        <div id="settings_form" style="border: 1px solid #ccc; background: #eee;">
            <div style="padding: 20px;">
                <form action="settings.php" method="post">
                    <input type="hidden" name="action" value="notifications_post" />

                    <div style="float: left; width: 50%;">
                        <fieldset>
                            <legend><?php _e('Items'); ?></legend>
                            <input style="height: 20px; padding-left: 4px;padding-top: 4px;" type="checkbox" <?php echo (osc_notify_new_item() ? 'checked="true"' : ''); ?> name="notify_new_item" id="notify_new_item" />
                            <label><?php _e('Notify new item to admin') ; ?></label>
                            <br/>
                            <input style="height: 20px; padding-left: 4px;padding-top: 4px;" type="checkbox" <?php echo (osc_notify_contact_item() ? 'checked="true"' : ''); ?> name="notify_contact_item" id="notify_contact_item" />
                            <label><?php _e('Notify contact item to admin') ; ?></label>
                            <br/>
                            <input style="height: 20px; padding-left: 4px;padding-top: 4px;" type="checkbox" <?php echo (osc_notify_contact_friends() ? 'checked="true"' : ''); ?> name="notify_contact_friends" id="notify_contact_friends" />
                            <label><?php _e('Notify contact friends to admin') ; ?></label>
                            <br/>
                            <input style="height: 20px; padding-left: 4px;padding-top: 4px;" type="checkbox" <?php echo (osc_enabled_item_validation() ? 'checked="true"' : ''); ?> name="enabled_item_validation" id="enabled_item_validation" />
                            <label><?php _e('Enable item validation') ; ?></label>
                        </fieldset>
                    </div>

                    <div style="float: left; width: 50%;">
                        <fieldset>
                            <legend><?php _e('Comments') ; ?></legend>
                            <input style="height: 20px; padding-left: 4px;padding-top: 4px;" type="checkbox" <?php echo (osc_notify_new_comment() ? 'checked="true"' : ''); ?> name="notify_new_comment" id="notify_new_comment" />
                            <label><?php _e('Notify new comment') ; ?></label>
                        </fieldset>
                    </div>

                    <div style="clear: both;"></div>

                    <input id="button_save" type="submit" value="<?php _e('Update') ; ?>" />
                </form>
            </div>
    </div>
</div> <!-- end of right column --><|MERGE_RESOLUTION|>--- conflicted
+++ resolved
@@ -26,19 +26,14 @@
 $dateFormats = array('F j, Y', 'Y/m/d', 'm/d/Y', 'd/m/Y');
 $timeFormats = array('g:i a', 'g:i A', 'H:i');
 ?>
-<div id="content">
-    <div id="separator"></div>
+<script>
+	$(function() {
+		// Here we include specific jQuery, jQuery UI and Datatables functions.
+	});
+</script>
+		<div id="content">
+                    <div id="separator"></div>
 
-<<<<<<< HEAD
-    <?php include_once $absolute_path . '/include/backoffice_menu.php'; ?>
-
-    <div id="right_column">
-        <div id="content_header" class="content_header">
-            <div style="float: left;"><img src="<?php echo  $current_theme ; ?>/images/back_office/settings-icon.png" /></div>
-            <div id="content_header_arrow">&raquo; <?php _e('Notifications'); ?></div>
-            <div style="clear: both;"></div>
-        </div>
-=======
 			<?php include_once osc_current_admin_theme_path() . '/include/backoffice_menu.php'; ?>
 
 		    <div id="right_column">
@@ -47,45 +42,48 @@
 					<div id="content_header_arrow">&raquo; <?php _e('Notifications'); ?></div>
 					<div style="clear: both;"></div>
 				</div>
->>>>>>> 3cf8d69f
 				
-        <div id="content_separator"></div>
-        <?php osc_showFlashMessages() ; ?>
-        <!-- settings form -->
-        <div id="settings_form" style="border: 1px solid #ccc; background: #eee;">
-            <div style="padding: 20px;">
-                <form action="settings.php" method="post">
-                    <input type="hidden" name="action" value="notifications_post" />
+				<div id="content_separator"></div>
+				<?php osc_show_flash_messages() ; ?>
+				<!-- settings form -->
+				<div id="settings_form" style="border: 1px solid #ccc; background: #eee;">
+					<div style="padding: 20px;">
 
-                    <div style="float: left; width: 50%;">
-                        <fieldset>
-                            <legend><?php _e('Items'); ?></legend>
-                            <input style="height: 20px; padding-left: 4px;padding-top: 4px;" type="checkbox" <?php echo (osc_notify_new_item() ? 'checked="true"' : ''); ?> name="notify_new_item" id="notify_new_item" />
-                            <label><?php _e('Notify new item to admin') ; ?></label>
-                            <br/>
-                            <input style="height: 20px; padding-left: 4px;padding-top: 4px;" type="checkbox" <?php echo (osc_notify_contact_item() ? 'checked="true"' : ''); ?> name="notify_contact_item" id="notify_contact_item" />
-                            <label><?php _e('Notify contact item to admin') ; ?></label>
-                            <br/>
-                            <input style="height: 20px; padding-left: 4px;padding-top: 4px;" type="checkbox" <?php echo (osc_notify_contact_friends() ? 'checked="true"' : ''); ?> name="notify_contact_friends" id="notify_contact_friends" />
-                            <label><?php _e('Notify contact friends to admin') ; ?></label>
-                            <br/>
-                            <input style="height: 20px; padding-left: 4px;padding-top: 4px;" type="checkbox" <?php echo (osc_enabled_item_validation() ? 'checked="true"' : ''); ?> name="enabled_item_validation" id="enabled_item_validation" />
-                            <label><?php _e('Enable item validation') ; ?></label>
-                        </fieldset>
-                    </div>
+						<form action="settings.php" method="post">
+                            <input type="hidden" name="action" value="notifications_post" />
 
-                    <div style="float: left; width: 50%;">
-                        <fieldset>
-                            <legend><?php _e('Comments') ; ?></legend>
-                            <input style="height: 20px; padding-left: 4px;padding-top: 4px;" type="checkbox" <?php echo (osc_notify_new_comment() ? 'checked="true"' : ''); ?> name="notify_new_comment" id="notify_new_comment" />
-                            <label><?php _e('Notify new comment') ; ?></label>
-                        </fieldset>
-                    </div>
+                            <div style="float: left; width: 50%;">
+                                <fieldset>
+                                    <legend><?php _e('Items'); ?></legend>
+                                    <input style="height: 20px; padding-left: 4px;padding-top: 4px;" type="checkbox" <?php (osc_notify_new_item()) ? echo 'checked="true"' : echo '' ; ?> name="notify_new_item" id="notify_new_item" />
+                                    <label><?php _e('Notify new item to admin') ; ?></label>
+                                    <br/>
+                                    <input style="height: 20px; padding-left: 4px;padding-top: 4px;" type="checkbox" <?php (osc_notify_contact_item()) ? echo 'checked="true"' : echo '' ; ?> name="notify_contact_item" id="notify_contact_item" />
+                                    <label><?php _e('Notify contact item to admin') ; ?></label>
+                                    <br/>
+                                    <input style="height: 20px; padding-left: 4px;padding-top: 4px;" type="checkbox" <?php (osc_notify_contact_friends()) ? echo 'checked="true"' : echo '' ; ?> name="notify_contact_friends" id="notify_contact_friends" />
+                                    <label><?php _e('Notify contact friends to admin') ; ?></label>
+                                    <br/>
+                                    <input style="height: 20px; padding-left: 4px;padding-top: 4px;" type="checkbox" <?php (osc_enabled_item_validation()) ? echo 'checked="true"' : echo '' ; ?> name="enabled_item_validation" id="enabled_item_validation" />
+                                    <label><?php _e('Enable item validation') ; ?></label>
+                                </fieldset>
+                            </div>
 
-                    <div style="clear: both;"></div>
+                            <div style="float: left; width: 50%;">
+                                <fieldset>
+                                    <legend><?php _e('Comments') ; ?></legend>
+                                    <input style="height: 20px; padding-left: 4px;padding-top: 4px;" type="checkbox" <?php (osc_notify_new_comment()) ? echo 'checked="true"' : echo '' ; ?> name="notify_new_comment" id="notify_new_comment" />
+                                    <label><?php _e('Notify new comment') ; ?></label>
+                                </fieldset>
+                            </div>
 
-                    <input id="button_save" type="submit" value="<?php _e('Update') ; ?>" />
-                </form>
-            </div>
-    </div>
-</div> <!-- end of right column -->+                            <div style="clear: both;"></div>
+
+                            <input id="button_save" type="submit" value="<?php _e('Update') ; ?>" />
+						</form>
+                        
+					</div>
+
+				</div>
+                
+			</div> <!-- end of right column -->