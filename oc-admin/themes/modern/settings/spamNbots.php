--- conflicted
+++ resolved
@@ -46,29 +46,18 @@
                     <fieldset>
                         <legend><?php _e('Akismet'); ?></legend>
                         <p>
-                            <label for="akismetKey"><?php _e('Akismet key (same as Wordpress.com)'); ?></label>
-                            <br />
-                            <input type="text" name="akismetKey" id="akismetKey" value="<?php echo (osc_akismet_key() ? osc_akismet_key() : ''); ?>" />
-                            <br />
-                            <span class="Explanation"><?php _e('If the field is empty it is because the Akismet service is disabled'); ?>. <?php _e('Get your free key at'); ?> <a href="http://akismet.com">http://akismet.com</a></span>.
+                        <label for="akismetKey"><?php _e('Akismet key (same as Wordpress.com)'); ?></label><br />
+                        <input type="text" name="akismetKey" id="akismetKey" value="<?php ( osc_akismet_key() ) ? echo osc_akismet_key() : echo '' ; ?>" /><br />
+                        <span class="Explanation"><?php _e('If the field is empty it is because the Akismet service is disabled'); ?>. <?php _e('Get your free key at'); ?> <a href="http://akismet.com">http://akismet.com</a></span>.
                         </p>
                     </fieldset>
 
                     <fieldset>
                         <legend><?php _e('Re-captcha') ; ?></legend>
-                        <p>
-<<<<<<< HEAD
-                            <?php _e('If the field is empty it is because the reCAPTCHA service is disabled'); ?>. <?php _e('Get your free keys at') ; ?> <a href="http://recaptcha.net" target="_blank">http://recaptcha.net</a>.
-                        </p>
-                        <p>
-                            <label for="recaptchaPrivKey"><?php _e('Re-captcha private key'); ?></label><br />
-                            <input type="text" name="recaptchaPrivKey" id="recaptchaPrivKey" value="<?php echo (osc_recaptcha_private_key() ? osc_recaptcha_private_key() : ''); ?>" />
-                        </p>
+
+                        <p><?php _e('If the field is empty it is because the reCAPTCHA service is disabled'); ?>. <?php _e('Get your free keys at') ; ?> <a href="http://recaptcha.net" target="_blank">http://recaptcha.net</a>.</p>
 
                         <p>
-                            <label for="recaptchaPubKey"><?php _e('Re-captcha public key'); ?></label><br />
-                            <input type="text" name="recaptchaPubKey" id="recaptchaPubKey" value="<?php echo (osc_recaptcha_public_key() ? osc_recaptcha_public_key() : ''); ?>" />
-=======
                             <label for="recaptchaPrivKey"><?php _e('Re-captcha private key'); ?><br />
                             <input type="text" name="recaptchaPrivKey" id="recaptchaPrivKey" value="<?php ( osc_recaptcha_private_key() ) ? echo osc_recaptcha_private_key() : echo '' ; ?>" />
                         </p>
@@ -76,7 +65,6 @@
                         <p>
                             <label for="recaptchaPubKey"><?php _e('Re-captcha public key'); ?><br />
                             <input type="text" name="recaptchaPubKey" id="recaptchaPubKey" value="<?php ( osc_recaptcha_public_key() ) ? echo osc_recaptcha_public_key() : echo '' ; ?>" />
->>>>>>> 3cf8d69f
                         </p>
                     </fieldset>
 
