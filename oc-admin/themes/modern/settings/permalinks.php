--- conflicted
+++ resolved
@@ -22,19 +22,14 @@
 
 <?php defined('ABS_PATH') or die(__('Invalid OSClass request.')); ?>
 
-<div id="content">
-    <div id="separator"></div>
+<script>
+	$(function() {
+		// Here we include specific jQuery, jQuery UI and Datatables functions.
+	});
+</script>
+		<div id="content">
+                    <div id="separator"></div>
 
-<<<<<<< HEAD
-    <?php include_once $absolute_path . '/include/backoffice_menu.php'; ?>
-
-    <div id="right_column">
-        <div id="content_header" class="content_header">
-            <div style="float: left;"><img src="<?php echo  $current_theme; ?>/images/back_office/settings-icon.png" /></div>
-            <div id="content_header_arrow">&raquo; <?php echo __('Permalinks'); ?></div>
-            <div style="clear: both;"></div>
-        </div>
-=======
 			<?php include_once osc_current_admin_theme_path() . '/include/backoffice_menu.php'; ?>
 
 		    <div id="right_column">
@@ -43,107 +38,119 @@
 					<div id="content_header_arrow">&raquo; <?php _e('Permalinks'); ?></div>
 					<div style="clear: both;"></div>
 				</div>
->>>>>>> 3cf8d69f
 				
-        <div id="content_separator"></div>
-        <?php osc_showFlashMessages(); ?>
-        <!-- settings form -->
-        <div id="settings_form" style="border: 1px solid #ccc; background: #eee; ">
-            <div style="padding: 20px;">
+				<div id="content_separator"></div>
+				<?php osc_show_flash_messages(); ?>
+				<!-- settings form -->
+				<div id="settings_form" style="border: 1px solid #ccc; background: #eee; ">
+					<div style="padding: 20px;">
 
-                <form action="settings.php" method="post">
-                    <input type="hidden" name="action" value="permalinks_post" />
-                    <div style="float: left; width: 100%;">
-                        <fieldset>
-                            <legend><?php _e('Nice URLs') ; ?></legend>
-                            <div><?php _e('By default OSClass uses web URLs which have question marks and lots of numbers in them, however OSClass offers you the ability to create a custom URL structure for your permalinks and archives. This can improve the aesthetics, usability, and forward-compatibility of your links. A number of tags are available, and here are some examples to get you started'); ?>.</div>
-                            <br />
-                            <input style="height: 20px; padding-left: 4px;padding-top: 4px;" type="checkbox" <?php echo (osc_rewrite_enabled() ? 'checked="true"' : '') ; ?> name="rewrite_enabled" id="rewrite_enabled" />
-                            <label><?php _e('Enable nice URLs') ; ?></label>
-                            <br/>
-                        </fieldset>
-                    </div>
+						<form action="settings.php" method="post">
+						<input type="hidden" name="action" value="permalinks_post" />
+						
+						<div style="float: left; width: 100%;">
+							<fieldset>
+								<legend><?php _e('Nice URLs') ; ?></legend>
+                                <div><?php _e('By default OSClass uses web URLs which have question marks and lots of numbers in them, however OSClass offers you the ability to create a custom URL structure for your permalinks and archives. This can improve the aesthetics, usability, and forward-compatibility of your links. A number of tags are available, and here are some examples to get you started'); ?>.</div>
+                                <br />
+                                <input style="height: 20px; padding-left: 4px;padding-top: 4px;" type="checkbox" <?php ( osc_rewrite_enabled() ) ? echo 'checked="true"' : echo '' ; ?> name="rewrite_enabled" id="rewrite_enabled" />
+                                <label><?php _e('Enable nice URLs') ; ?></label>
 
-                    <?php if(osc_rewrite_enabled()) { ?>
+                                <br/>
+							</fieldset>
+						</div>
+
+                        <?php if(osc_rewrite_enabled()) { ?>
+
                         <div style="float: left; width: 100%;">
 							<fieldset>
 								<legend><?php _e('.htaccess file'); ?></legend>
                                 <?php switch($htaccess_status) {
-                                            case 0:
-                                                break;
-                                            case 1:
-                                                _e('HORRAY! mod_rewrite was found on your server.');
-                                                break;
-                                            case 2:
-                                                _e('WARNING! Rewrite module wasn\'t found on your server. This means you don\'t have it enabled or you\'re running PHP as CGI (or fastCGI). In the case you don\'t have mod_rewrite you could still use nice urls if AllowPathInfo option is On in your Apache configuration (we can not know if it\'s enabled or not, but usually it is). With restricted nice url "index.php" will appear as a part of your URL (ie. http://www.yourdomain.com/index.php/nice/url).');
-                                ?>
-                                 <br />
-                                 <a href="settings.php?action=permalinks_post&enable_mod_rewrite=1"><button><?php _e('I have mod_rewrite.');?></button></a>
-                                 <a href="settings.php?action=permalinks_post&enable_mod_rewrite=0"><button><?php _e('I don\'t have mod_rewrite.');?></button></a>
-                                <?php
-                                                break;
-                                            case 3:
-                                                _e('You selected to use AllowPathInfo option. You could change that at any moment from this same menu.');
-                                                break;
-                                            case 4:
-                                                _e('You selected to use mod_rewrite option (We didn\'t find rewrite module on your server). If it doesn\'t work, maybe you don\'t have it enabled. You could change that at any moment from this same menu.');
-                                                break;
-                                        }
-                                ?>
-                                <br />
-                                <br />
-                                <?php switch ($file_status) {
-                                            case 0:
-                                                break;
-                                            case 3:
-                                                _e('Error. We could not write the .htaccess file on your server. Please create a file called .htaccess on the root of your OSClass installation with the following content.');
-                                                break;
-                                            case 1:
-                                                _e('File .htaccess already exists. Please, check that the .htaccess file has the following content.');
-                                                break;
-                                            case 2:
-                                                _e('We create a .htaccess file on the root of your OSClass installation.');
-                                                break;
-                                        }
+                                    case 0:
+                                    break;
+                                    case 1:
+                                        _e('HORRAY! mod_rewrite was found on your server.');
+                                    break;
+                                    case 2:
+                                        _e('WARNING! Rewrite module wasn\'t found on your server. This means you don\'t have it enabled or you\'re running PHP as CGI (or fastCGI). In the case you don\'t have mod_rewrite you could still use nice urls if AllowPathInfo option is On in your Apache configuration (we can not know if it\'s enabled or not, but usually it is). With restricted nice url "index.php" will appear as a part of your URL (ie. http://www.yourdomain.com/index.php/nice/url).');
+                                        ?>
+                                         <br />
+                                         <a href="settings.php?action=permalinks_post&enable_mod_rewrite=1"><button><?php _e('I have mod_rewrite.');?></button></a>
+                                         <a href="settings.php?action=permalinks_post&enable_mod_rewrite=0"><button><?php _e('I don\'t have mod_rewrite.');?></button></a>                                        
+                                        <?php
+                                    break;
+                                    case 3:
+                                        _e('You selected to use AllowPathInfo option. You could change that at any moment from this same menu.');
+                                    break;
+                                    case 4:
+                                        _e('You selected to use mod_rewrite option (We didn\'t find rewrite module on your server). If it doesn\'t work, maybe you don\'t have it enabled. You could change that at any moment from this same menu.');
+                                    break;
+                                        
+                                    }
+                                    ?>
+<br />
+<br />
+
+
+<?php
+                                    switch ($file_status) {
+                                    case 0:
+                                        break;
+
+                                    case 3:
+                                        _e('Error. We could not write the .htaccess file on your server. Please create a file called .htaccess on the root of your OSClass installation with the following content.');
+                                        break;
+
+                                    case 1:
+                                        _e('File .htaccess already exists. Please, check that the .htaccess file has the following content.');
+                                        break;
+
+                                    case 2:
+                                        _e('We create a .htaccess file on the root of your OSClass installation.');
+                                        break;
+
+                                };
                                    
-                                        echo '<br />';
-                                        echo '<br />';
-                                        echo '<div style="float: left;">';
-                                        _e('Content of .htaccess file should look like this:');
+                                echo "<br />";     
+                                echo "<br />";     
+                                echo '<div style="float: left;">';
+                                _e('Content of .htaccess file should look like this:');
+
                                 ?>
                                 <br />
 			                    <textarea rows="8" cols="67">
-                                    <IfModule mod_rewrite.c>
-                                    RewriteEngine On
-                                    RewriteBase <?php echo REL_WEB_URL; ?>
+<IfModule mod_rewrite.c>
+RewriteEngine On
+RewriteBase <?php echo REL_WEB_URL; ?>
 
-                                    RewriteRule ^index\.php$ - [L]
-                                    RewriteCond %{REQUEST_FILENAME} !-f
-                                    RewriteCond %{REQUEST_FILENAME} !-d
-                                    RewriteRule . <?php echo REL_WEB_URL; ?>index.php [L]
-                                    </IfModule>
-                                </textarea>
-                                <div style="float: right;">
-                                    <?php if(file_exists(ABS_PATH.'.htaccess')) {
-                                                $htaccess_content = file_get_contents(ABS_PATH . '.htaccess');
-                                                if($htaccess_content) {
-                                                    _e('Current content of YOUR .htaccess file:');
-                                    ?>
-                                                    <br />
-                                                    <textarea rows="8" cols="67"><?php echo $htaccess_content ; ?></textarea>
-                                                    <br />
-                                    <?php
-                                                }
-                                            }
-                                    ?>
-                                </div>
+RewriteRule ^index\.php$ - [L]
+RewriteCond %{REQUEST_FILENAME} !-f
+RewriteCond %{REQUEST_FILENAME} !-d
+RewriteRule . <?php echo REL_WEB_URL; ?>index.php [L]
+</IfModule></textarea></div><div style="float: right;">
+
+                                <?php 
+                                if(file_exists(ABS_PATH.'.htaccess')) {
+                                    $htaccess_content = file_get_contents(ABS_PATH . '.htaccess');
+                                    if($htaccess_content) {
+                                        _e('Current content of YOUR .htaccess file:');
+                                        ?>
+                                        <br />
+			                            <textarea rows="8" cols="67"><?php echo $htaccess_content ; ?></textarea></div>
+                                        <br />
+                                <?php };}; ?>
 							</fieldset>
-                        </div>
-                    <?php } ?>
+						</div>
 
-                    <div style="clear: both;"></div>
-                    <input id="button_save" type="submit" value="<?php _e('Update') ; ?>" />
-                </form>
-            </div>
-        </div>
-    </div> <!-- end of right column -->+
+                        <?php endif; ?>
+
+						<div style="clear: both;"></div>
+												
+						<input id="button_save" type="submit" value="<?php _e('Update') ; ?>" />
+						
+						</form>
+
+					</div>
+				</div>
+			</div> <!-- end of right column -->