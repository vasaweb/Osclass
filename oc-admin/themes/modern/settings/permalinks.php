<?php
    /**
     * OSClass – software for creating and publishing online classified advertising platforms
     *
     * Copyright (C) 2010 OSCLASS
     *
     * This program is free software: you can redistribute it and/or modify it under the terms
     * of the GNU Affero General Public License as published by the Free Software Foundation,
     * either version 3 of the License, or (at your option) any later version.
     *
     * This program is distributed in the hope that it will be useful, but WITHOUT ANY WARRANTY;
     * without even the implied warranty of MERCHANTABILITY or FITNESS FOR A PARTICULAR PURPOSE.
     * See the GNU Affero General Public License for more details.
     *
     * You should have received a copy of the GNU Affero General Public
     * License along with this program. If not, see <http://www.gnu.org/licenses/>.
     */
?>
<!DOCTYPE html PUBLIC "-//W3C//DTD XHTML 1.0 Transitional//EN" "http://www.w3.org/TR/xhtml1/DTD/xhtml1-transitional.dtd">
<html xmlns="http://www.w3.org/1999/xhtml" dir="ltr" lang="<?php echo str_replace('_', '-', osc_current_user_locale()) ; ?>">
    <head>
        <?php osc_current_admin_theme_path('head.php') ; ?>
        <script type="text/javascript" src="<?php echo osc_current_admin_theme_js_url('jquery.validate.min.js') ; ?>"></script>
    </head>
    <body>
        <script type="text/javascript">
            $(document).ready(function(){
                // Code for form validation
                $("form[name=permalinks_form]").validate({
                    rules: {
                        rewrite_item_url: {
                            required: true,
                            minlength: 1
                        },
                        rewrite_page_url: {
                            required: true,
                            minlength: 1
                        },
                        rewrite_cat_url: {
                            required: true,
                            minlength: 1
                        },
                        rewrite_search_url: {
                            required: true,
                            minlength: 1
                        },
                        rewrite_search_country: {
                            required: true,
                            minlength: 1
                        },
                        rewrite_search_region: {
                            required: true,
                            minlength: 1
                        },
                        rewrite_search_city: {
                            required: true,
                            minlength: 1
                        },
                        rewrite_search_city_area: {
                            required: true,
                            minlength: 1
                        },
                        rewrite_search_category: {
                            required: true,
                            minlength: 1
                        },
                        rewrite_search_user: {
                            required: true,
                            minlength: 1
                        },
                        rewrite_search_pattern: {
                            required: true,
                            minlength: 1
                        },
                        rewrite_contact: {
                            required: true,
                            minlength: 1
                        },
                        rewrite_feed: {
                            required: true,
                            minlength: 1
                        },
                        rewrite_language: {
                            required: true,
                            minlength: 1
                        },
                        rewrite_item_mark: {
                            required: true,
                            minlength: 1
                        },
                        rewrite_item_send_friend: {
                            required: true,
                            minlength: 1
                        },
                        rewrite_item_contact: {
                            required: true,
                            minlength: 1
                        },
                        rewrite_item_activate: {
                            required: true,
                            minlength: 1
                        },
                        rewrite_item_edit: {
                            required: true,
                            minlength: 1
                        },
                        rewrite_item_delete: {
                            required: true,
                            minlength: 1
                        },
                        rewrite_item_resource_delete: {
                            required: true,
                            minlength: 1
                        },
                        rewrite_user_login: {
                            required: true,
                            minlength: 1
                        },
                        rewrite_user_dashboard: {
                            required: true,
                            minlength: 1
                        },
                        rewrite_user_logout: {
                            required: true,
                            minlength: 1
                        },
                        rewrite_user_register: {
                            required: true,
                            minlength: 1
                        },
                        rewrite_user_activate: {
                            required: true,
                            minlength: 1
                        },
                        rewrite_user_activate_alert: {
                            required: true,
                            minlength: 1
                        },
                        rewrite_user_profile: {
                            required: true,
                            minlength: 1
                        },
                        rewrite_user_items: {
                            required: true,
                            minlength: 1
                        },
                        rewrite_user_alerts: {
                            required: true,
                            minlength: 1
                        },
                        rewrite_user_recover: {
                            required: true,
                            minlength: 1
                        },
                        rewrite_user_forgot: {
                            required: true,
                            minlength: 1
                        },
                        rewrite_user_change_password: {
                            required: true,
                            minlength: 1
                        },
                        rewrite_user_change_email: {
                            required: true,
                            minlength: 1
                        },
                        rewrite_user_change_email_confirm: {
                            required: true,
                            minlength: 1
                        }
                    },
                    messages: {
                        rewrite_item_url: {
                            required: "<?php _e("Listings url: this field is required"); ?>.",
                            minlength: "<?php _e("Listings url: this field is required"); ?>."
                        },
                        rewrite_page_url: {
                            required: "<?php _e("Page url: this field is required"); ?>.",
                            minlength: "<?php _e("Page url: this field is required"); ?>."
                        },
                        rewrite_cat_url: {
                            required: "<?php _e("Categories url: this field is required"); ?>.",
                            minlength: "<?php _e("Categories url: this field is required"); ?>."
                        },
                        rewrite_search_url: {
                            required: "<?php _e("Search url: this field is required"); ?>.",
                            minlength: "<?php _e("Search url: this field is required"); ?>."
                        },
                        rewrite_search_country: {
                            required: "<?php _e("Search country: this field is required"); ?>.",
                            minlength: "<?php _e("Search country: this field is required"); ?>."
                        },
                        rewrite_search_region: {
                            required: "<?php _e("Search region: this field is required"); ?>.",
                            minlength: "<?php _e("Search region: this field is required"); ?>."
                        },
                        rewrite_search_city: {
                            required: "<?php _e("Search city: this field is required"); ?>.",
                            minlength: "<?php _e("Search city: this field is required"); ?>."
                        },
                        rewrite_search_city_area: {
                            required: "<?php _e("Search city area: this field is required"); ?>.",
                            minlength: "<?php _e("Search city area: this field is required"); ?>."
                        },
                        rewrite_search_category: {
                            required: "<?php _e("Search category: this field is required"); ?>.",
                            minlength: "<?php _e("Search category: this field is required"); ?>."
                        },
                        rewrite_search_user: {
                            required: "<?php _e("Search user: this field is required"); ?>.",
                            minlength: "<?php _e("Search user: this field is required"); ?>."
                        },
                        rewrite_search_pattern: {
                            required: "<?php _e("Search pattern: this field is required"); ?>.",
                            minlength: "<?php _e("Search pattern: this field is required"); ?>."
                        },
                        rewrite_contact: {
                            required: "<?php _e("Contact url: this field is required"); ?>.",
                            minlength: "<?php _e("Contact url: this field is required"); ?>."
                        },
                        rewrite_feed: {
                            required: "<?php _e("Feed url: this field is required"); ?>.",
                            minlength: "<?php _e("Feed url: this field is required"); ?>."
                        },
                        rewrite_language: {
                            required: "<?php _e("Language url: this field is required"); ?>.",
                            minlength: "<?php _e("Language url: this field is required"); ?>."
                        },
                        rewrite_item_mark: {
                            required: "<?php _e("Listing mark url: this field is required"); ?>.",
                            minlength: "<?php _e("Listing mark url: this field is required"); ?>."
                        },
                        rewrite_item_send_friend: {
                            required: "<?php _e("Listing send friend url: this field is required"); ?>.",
                            minlength: "<?php _e("Listing send friend url: this field is required"); ?>."
                        },
                        rewrite_item_contact: {
                            required: "<?php _e("Listing contact url: this field is required"); ?>.",
                            minlength: "<?php _e("Listing contact url: this field is required"); ?>."
                        },
                        rewrite_item_new: {
                            required: "<?php _e("New listing url: this field is required"); ?>.",
                            minlength: "<?php _e("New listing url: this field is required"); ?>."
                        },
                        rewrite_item_activate: {
                            required: "<?php _e("Activate listing url: this field is required"); ?>.",
                            minlength: "<?php _e("Activate listing url: this field is required"); ?>."
                        },
                        rewrite_item_edit: {
                            required: "<?php _e("Edit listing url: this field is required"); ?>.",
                            minlength: "<?php _e("Edit listing url: this field is required"); ?>."
                        },
                        rewrite_item_delete: {
                            required: "<?php _e("Delete listing url: this field is required"); ?>.",
                            minlength: "<?php _e("Delete listing url: this field is required"); ?>."
                        },
                        rewrite_item_resource_delete: {
                            required: "<?php _e("Delete listing resource url: this field is required"); ?>.",
                            minlength: "<?php _e("Delete listing resource url: this field is required"); ?>."
                        },
                        rewrite_user_login: {
                            required: "<?php _e("Login url: this field is required"); ?>.",
                            minlength: "<?php _e("Login url: this field is required"); ?>."
                        },
                        rewrite_user_dashboard: {
                            required: "<?php _e("User dashboard url: this field is required"); ?>.",
                            minlength: "<?php _e("User dashboard url: this field is required"); ?>."
                        },
                        rewrite_user_logout: {
                            required: "<?php _e("Logout url: this field is required"); ?>.",
                            minlength: "<?php _e("Logout url: this field is required"); ?>."
                        },
                        rewrite_user_register: {
                            required: "<?php _e("User register url: this field is required"); ?>.",
                            minlength: "<?php _e("User register url: this field is required"); ?>."
                        },
                        rewrite_user_activate: {
                            required: "<?php _e("Activate user url: this field is required"); ?>.",
                            minlength: "<?php _e("Activate user url: this field is required"); ?>."
                        },
                        rewrite_user_activate_alert: {
                            required: "<?php _e("Activate alert url: this field is required"); ?>.",
                            minlength: "<?php _e("Activate aler url: this field is required"); ?>."
                        },
                        rewrite_user_profile: {
                            required: "<?php _e("User profile url: this field is required"); ?>.",
                            minlength: "<?php _e("User profile url: this field is required"); ?>."
                        },
                        rewrite_user_items: {
                            required: "<?php _e("User listings url: this field is required"); ?>.",
                            minlength: "<?php _e("User listings url: this field is required"); ?>."
                        },
                        rewrite_user_alerts: {
                            required: "<?php _e("User alerts url: this field is required"); ?>.",
                            minlength: "<?php _e("User alerts url: this field is required"); ?>."
                        },
                        rewrite_user_recover: {
                            required: "<?php _e("Recover user url: this field is required"); ?>.",
                            minlength: "<?php _e("Recover user url: this field is required"); ?>."
                        },
                        rewrite_user_forgot: {
                            required: "<?php _e("User forgot url: this field is required"); ?>.",
                            minlength: "<?php _e("User forgot url: this field is required"); ?>."
                        },
                        rewrite_user_change_password: {
                            required: "<?php _e("Change password url: this field is required"); ?>.",
                            minlength: "<?php _e("Change password url: this field is required"); ?>."
                        },
                        rewrite_user_change_email: {
                            required: "<?php _e("Change email url: this field is required"); ?>.",
                            minlength: "<?php _e("Change email url: this field is required"); ?>."
                        },
                        rewrite_user_change_email_confirm: {
                            required: "<?php _e("Change email confirm url: this field is required"); ?>.",
                            minlength: "<?php _e("Change email confirm url: this field is required"); ?>."
                        }
                    },
                    wrapper: "li",
                    errorLabelContainer: "#error_list",
                    invalidHandler: function(form, validator) {
                        $('html,body').animate({ scrollTop: $('h1').offset().top }, { duration: 250, easing: 'swing'});
                    }
                });
            });
            
            function showhide() {
                $("#inner_rules").toggle();
                if($("#show_hide a").html()=='<?php _e('Show rules'); ?>') {
                    $("#show_hide a").html('<?php _e('Hide rules'); ?>');
                } else {
                    $("#show_hide a").html('<?php _e('Show rules'); ?>')
                }
            }

            $(function() {
                $("#rewrite_enabled").click(function(){
                    $("#custom_rules").toggle();
                });
            });
        </script>
        <?php osc_current_admin_theme_path('header.php') ; ?>
        <!-- container -->
        <div id="content">
            <?php osc_current_admin_theme_path ( 'include/backoffice_menu.php' ) ; ?>
            <!-- right container -->
            <div class="right">
                <div class="header_title">
                    <h1 class="settings"><?php _e('Permalinks Settings') ; ?></h1>
                </div>
                <?php osc_show_flash_message('admin') ; ?>
                <!-- settings form -->
                <div class="settings permalinks">
                    <ul id="error_list" style="display: none;"></ul>
                    <form name="permalinks_form" action="<?php echo osc_admin_base_url(true) ; ?>" method="post">
                        <input type="hidden" name="page" value="settings" />
                        <input type="hidden" name="action" value="permalinks_post" />
                        <fieldset>
                            <div class="input-line">
                            <p>
                                <?php _e('By default OSClass uses web URLs which have question marks and lots of numbers in them. However, OSClass offers you friendly urls. This can improve the aesthetics, usability, and forward-compatibility of your links'); ?>
                            </p>
                            </div>
                            <div class="input-line">
                                <label class="checkbox">
                                    <input type="checkbox" <?php echo ( osc_rewrite_enabled() ? 'checked="true"' : '' ) ; ?> name="rewrite_enabled" id="rewrite_enabled" value="1" />
                                    <?php _e('Enable friendly urls') ; ?>
                                </label>
                            </div>
                            
                            <div id="custom_rules" <?php if( !osc_rewrite_enabled() ) { echo 'style="display:none;"'; } ?>>
                                <div id="show_hide" ><a href="#" onclick="javascript:showhide();"><?php _e('Show rules'); ?></a></div>
                                <div id="inner_rules" style="display:none;">
                                    <h2><?php _e('Rewrite rules') ; ?></h2>
                                    <table class="table-backoffice-form">
                                    <tr>
                                        <td class="labeled"><label for="rewrite_item_url"><?php _e('Listing URL') ; ?></label></td>
                                        <td>
                                            <input class="xlarge" type="text" name="rewrite_item_url" id="rewrite_item_url" value="<?php echo osc_get_preference('rewrite_item_url'); ?>" />
                                            <div class="help-box"><?php echo sprintf(__('Accepted keywords: %s'), '{ITEM_ID},{ITEM_TITLE},{CATEGORIES}') ; ?></div>
                                        </td>
                                    </tr>
                                    <tr>
                                        <td class="labeled">
                                            <label for="rewrite_page_url"><?php _e('Page URL:'); ?></label>
                                        </td>
                                        <td>
                                            <input class="xlarge" type="text" name="rewrite_page_url" id="rewrite_page_url" value="<?php echo osc_get_preference('rewrite_page_url'); ?>" />
                                            <div class="help-box"><?php echo sprintf(__('Accepted keywords: %s'), '{PAGE_ID}, {PAGE_SLUG}') ; ?></div>
                                        </td>
                                    </tr>
                                    <tr>
                                        <td class="labeled">
                                            <label for="rewrite_cat_url"><?php _e('Category URL:') ; ?></label>
                                        </td>
                                        <td>
                                            <input class="xlarge" type="text" name="rewrite_cat_url" id="rewrite_cat_url" value="<?php echo osc_get_preference('rewrite_cat_url'); ?>" />
                                            <div class="help-box">
                                                <?php echo sprintf(__('Accepted keywords: %s'), '{CATEGORY_ID},{CATEGORY_NAME},{CATEGORIES}') ; ?>
                                            </div>
                                        </td>
                                    </tr>
                                    <tr>
                                        <td class="labeled">
                                            <label for="rewrite_search_url"><?php _e('Search URL:'); ?></label>
                                        </td>
                                        <td>
                                            <input class="xlarge" type="text" name="rewrite_search_url" id="rewrite_search_url" value="<?php echo osc_get_preference('rewrite_search_url'); ?>" />
                                        </td>
                                    </tr>
                                    <tr>
                                        <td class="labeled">
                                            <label for="rewrite_search_country"><?php _e('Search keyword country') ; ?></label>
                                        </td>
                                        <td>
                                            <input class="xlarge" type="text" name="rewrite_search_country" id="rewrite_search_country" value="<?php echo osc_get_preference('rewrite_search_country'); ?>" />
                                        </td>
                                    </tr>
                                    <tr>
                                        <td class="labeled">
                                            <label for="rewrite_search_region"><?php _e('Search keyword region') ; ?></label>
                                        </td>
                                        <td>
                                            <input class="xlarge" type="text" name="rewrite_search_region" id="rewrite_search_region" value="<?php echo osc_get_preference('rewrite_search_region'); ?>" />
                                        </td>
                                    </tr>
                                    <tr>
                                        <td class="labeled">
                                            <label for="rewrite_search_city"><?php _e('Search keyword city') ; ?></label>
                                        </td>
                                        <td>
                                            <input class="xlarge" type="text" name="rewrite_search_city" id="rewrite_search_city" value="<?php echo osc_get_preference('rewrite_search_city'); ?>" />
                                        </td>
                                    </tr>
                                    <tr>
                                        <td class="labeled">
                                            <label for="rewrite_search_city_area"><?php _e('Search keyword city area') ; ?></label>
                                        </td>
                                        <td>
                                            <input class="xlarge" type="text" name="rewrite_search_city_area" id="rewrite_search_city_area" value="<?php echo osc_get_preference('rewrite_search_city_area'); ?>" />
                                        </td>
                                    </tr>
                                    <tr>
                                        <td class="labeled">
                                            <label for="rewrite_search_category"><?php _e('Search keyword category') ; ?></label>
                                        </td>
                                        <td>
                                            <input class="xlarge" type="text" name="rewrite_search_category" id="rewrite_search_category" value="<?php echo osc_get_preference('rewrite_search_category'); ?>" />
                                        </td>
                                    </tr>
                                    <tr>
                                        <td class="labeled">
                                            <label for="rewrite_search_user"><?php _e('Search keyword user') ; ?></label>
                                        </td>
                                        <td>
                                            <input class="xlarge" type="text" name="rewrite_search_user" id="rewrite_search_user" value="<?php echo osc_get_preference('rewrite_search_user'); ?>" />
                                        </td>
                                    </tr>
                                    <tr>
                                        <td class="labeled">
                                            <label for="rewrite_search_pattern"><?php _e('Search keyword pattern') ; ?></label>
                                        </td>
                                        <td>
                                            <input class="xlarge" type="text" name="rewrite_search_pattern" id="rewrite_search_pattern" value="<?php echo osc_get_preference('rewrite_search_pattern'); ?>" />
                                        </td>
                                    </tr>
                                    <tr>
                                        <td class="labeled">
                                            <label for="rewrite_contact"><?php _e('Contact') ; ?></label>
                                        </td>
                                        <td>
                                            <input class="xlarge" type="text" name="rewrite_contact" id="rewrite_contact" value="<?php echo osc_get_preference('rewrite_contact'); ?>" />
                                        </td>
                                    </tr>
                                    <tr>
                                        <td class="labeled">
                                            <label for="rewrite_feed"><?php _e('Feed') ; ?></label>
                                        </td>
                                        <td>
                                            <input class="xlarge" type="text" name="rewrite_feed" id="rewrite_feed" value="<?php echo osc_get_preference('rewrite_feed'); ?>" />
                                        </td>
                                    </tr>
                                    <tr>
                                        <td class="labeled">
                                            <label for="rewrite_language"><?php _e('Language') ; ?></label>
                                        </td>
                                        <td>
                                            <input class="xlarge" type="text" name="rewrite_language" id="rewrite_language" value="<?php echo osc_get_preference('rewrite_language'); ?>" />
                                        </td>
                                    </tr>
                                    <tr>
                                        <td class="labeled">
                                            <label for="rewrite_item_mark"><?php _e('Listing mark') ; ?></label>
                                        </td>
                                        <td>
                                            <input class="xlarge" type="text" name="rewrite_item_mark" id="rewrite_item_mark" value="<?php echo osc_get_preference('rewrite_item_mark'); ?>" />
                                        </td>
                                    </tr>
                                    <tr>
                                        <td class="labeled">
                                            <label for="rewrite_item_send_friend"><?php _e('Listing send friend') ; ?></label>
                                        </td>
                                        <td>
                                            <input class="xlarge" type="text" name="rewrite_item_send_friend" id="rewrite_item_send_friend" value="<?php echo osc_get_preference('rewrite_item_send_friend'); ?>" />
                                        </td>
                                    </tr>
                                    <tr>
                                        <td class="labeled">
                                            <label for="rewrite_item_contact"><?php _e('Listing contact') ; ?></label>
                                        </td>
                                        <td>
                                            <input class="xlarge" type="text" name="rewrite_item_contact" id="rewrite_item_contact" value="<?php echo osc_get_preference('rewrite_item_contact'); ?>" />
                                        </td>
                                    </tr>
                                    <tr>
                                        <td class="labeled">
                                            <label for="rewrite_item_new"><?php _e('Listing new') ; ?></label>
                                        </td>
                                        <td>
                                            <input class="xlarge" type="text" name="rewrite_item_new" id="rewrite_item_new" value="<?php echo osc_get_preference('rewrite_item_new'); ?>" />
                                        </td>
                                    </tr>
                                    <tr>
                                        <td class="labeled">
                                            <label for="rewrite_item_activate"><?php _e('Listing activate') ; ?></label>
                                        </td>
                                        <td>
<<<<<<< HEAD
                                            <input class="xlarge" type="text" name="rewrite_item_activate" id="rewrite_item_activate" value="<?php echo osc_get_preference('rewrite_item_activate'); ?>"/>
=======
                                            <input class="xlarge" type="text" name="rewrite_item_activate" id="rewrite_item_activate" value="<?php echo osc_get_preference('rewrite_item_activate'); ?>" />
>>>>>>> 5b74655f
                                        </td>
                                    </tr>
                                    <tr>
                                        <td class="labeled">
                                            <label for="rewrite_item_edit"><?php _e('Listing edit') ; ?></label>
                                        </td>
                                        <td>
                                            <input class="xlarge" type="text" name="rewrite_item_edit" id="rewrite_item_edit" value="<?php echo osc_get_preference('rewrite_item_edit'); ?>" />
                                        </td>
                                    </tr>
                                    <tr>
                                        <td class="labeled">
                                            <label for="rewrite_item_delete"><?php _e('Listing delete') ; ?></label>
                                        </td>
                                        <td>
                                            <input class="xlarge" type="text" name="rewrite_item_delete" id="rewrite_item_delete" value="<?php echo osc_get_preference('rewrite_item_delete'); ?>" />
                                        </td>
                                    </tr>
                                    <tr>
                                        <td class="labeled">
                                            <label for="rewrite_item_resource_delete"><?php _e('Listing resource delete') ; ?></label>
                                        </td>
                                        <td>
                                            <input class="xlarge" type="text" name="rewrite_item_resource_delete" id="rewrite_item_resource_delete" value="<?php echo osc_get_preference('rewrite_item_resource_delete'); ?>" />
                                        </td>
                                    </tr>
                                    <tr>
                                        <td class="labeled">
                                            <label for="rewrite_user_login"><?php _e('User login') ; ?></label>
                                        </td>
                                        <td>
                                            <input class="xlarge" type="text" name="rewrite_user_login" id="rewrite_user_login" value="<?php echo osc_get_preference('rewrite_user_login'); ?>" />
                                        </td>
                                    </tr>
                                    <tr>
                                        <td class="labeled">
                                            <label for="rewrite_user_dashboard"><?php _e('User dashboard') ; ?></label>
                                        </td>
                                        <td>
                                            <input class="xlarge" type="text" name="rewrite_user_dashboard" id="rewrite_user_dashboard" value="<?php echo osc_get_preference('rewrite_user_dashboard'); ?>" />
                                        </td>
                                    </tr>
                                    <tr>
                                        <td class="labeled">
                                            <label for="rewrite_user_logout"><?php _e('User logout') ; ?></label>
                                        </td>
                                        <td>
                                            <input class="xlarge" type="text" name="rewrite_user_logout" id="rewrite_user_logout" value="<?php echo osc_get_preference('rewrite_user_logout'); ?>" />
                                        </td>
                                    </tr>
                                    <tr>
                                        <td class="labeled">
                                            <label for="rewrite_user_register"><?php _e('User register') ; ?></label>
                                        </td>
                                        <td>
                                            <input class="xlarge" type="text" name="rewrite_user_register" id="rewrite_user_register" value="<?php echo osc_get_preference('rewrite_user_register'); ?>" />
                                        </td>
                                    </tr>
                                    <tr>
                                        <td class="labeled">
                                            <label for="rewrite_user_activate"><?php _e('User activate') ; ?></label>
                                        </td>
                                        <td>
                                            <input class="xlarge" type="text" name="rewrite_user_activate" id="rewrite_user_activate" value="<?php echo osc_get_preference('rewrite_user_activate'); ?>" />
                                        </td>
                                    </tr>
                                    <tr>
                                        <td class="labeled">
                                            <label for="rewrite_user_activate_alert"><?php _e('User activate alert') ; ?></label>
                                        </td>
                                        <td>
                                            <input class="xlarge" type="text" name="rewrite_user_activate_alert" id="rewrite_user_activate_alert" value="<?php echo osc_get_preference('rewrite_user_activate_alert'); ?>" />
                                        </td>
                                    </tr>
                                    <tr>
                                        <td class="labeled">
                                            <label for="rewrite_user_profile"><?php _e('User profile') ; ?></label>
                                        </td>
                                        <td>
                                            <input class="xlarge" type="text" name="rewrite_user_profile" id="rewrite_user_profile" value="<?php echo osc_get_preference('rewrite_user_profile'); ?>" />
                                        </td>
                                    </tr>
                                    <tr>
                                        <td class="labeled">
                                            <label for="rewrite_user_items"><?php _e('User listings') ; ?></label>
                                        </td>
                                        <td>
                                            <input class="xlarge" type="text" name="rewrite_user_items" id="rewrite_user_items" value="<?php echo osc_get_preference('rewrite_user_items'); ?>" />
                                        </td>
                                    </tr>
                                    <tr>
                                        <td class="labeled">
                                            <label for="rewrite_user_alerts"><?php _e('User alerts') ; ?></label>
                                        </td>
                                        <td>
                                            <input class="xlarge" type="text" name="rewrite_user_alerts" id="rewrite_user_alerts" value="<?php echo osc_get_preference('rewrite_user_alerts'); ?>" />
                                        </td>
                                    </tr>
                                    <tr>
                                        <td class="labeled">
                                            <label for="rewrite_user_recover"><?php _e('User recover') ; ?></label>
                                        </td>
                                        <td>
                                            <input class="xlarge" type="text" name="rewrite_user_recover" id="rewrite_user_recover" value="<?php echo osc_get_preference('rewrite_user_recover'); ?>" >
                                        </td>
                                    </tr>
                                    <tr>
                                        <td class="labeled">
                                            <label for="rewrite_user_forgot"><?php _e('User forgot') ; ?></label>
                                        </td>
                                        <td>
                                            <input class="xlarge" type="text" name="rewrite_user_forgot" id="rewrite_user_forgot" value="<?php echo osc_get_preference('rewrite_user_forgot'); ?>" />
                                        </td>
                                    </tr>
                                    <tr>
                                        <td class="labeled">
                                            <label for="rewrite_user_change_password"><?php _e('User change password') ; ?></label>
                                        </td>
                                        <td>
                                            <input class="xlarge" type="text" name="rewrite_user_change_password" id="rewrite_user_change_password" value="<?php echo osc_get_preference('rewrite_user_change_password'); ?>" />
                                        </td>
                                    </tr>
                                    <tr>
                                        <td class="labeled">
                                            <label for="rewrite_user_change_email"><?php _e('User change email') ; ?></label>
                                        </td>
                                        <td>
                                            <input class="xlarge" type="text" name="rewrite_user_change_email" id="rewrite_user_change_email" value="<?php echo osc_get_preference('rewrite_user_change_email'); ?>" />
                                        </td>
                                    </tr>
                                    <tr>
                                        <td class="labeled">
                                            <label for="rewrite_user_change_email_confirm"><?php _e('User change email confirm') ; ?></label>
                                        </td>
                                        <td>
                                            <input class="xlarge" type="text" name="rewrite_user_change_email_confirm" id="rewrite_user_change_email_confirm" value="<?php echo osc_get_preference('rewrite_user_change_email_confirm'); ?>" />
                                        </td>
                                    </tr>
                                    </table>
                                </div>
                            </div>
                            <div class="actions actions-permalinks">
                                <input type="submit" value="<?php echo osc_esc_html( __('Save changes') ) ; ?>" />
                            </div>
                            </fieldset>
                    </form>
                    
                    <h2><?php _e('Useful information') ; ?></h2>
                    <?php
                        $mod_rewrite = '';
                        if( apache_mod_loaded('mod_rewrite') ) {
                            $mod_rewrite = sprintf( __('Apache Module <a href="%s">mod_rewrite</a> is loaded'), 'http://httpd.apache.org/docs/2.0/mod/mod_rewrite.html' ) ;
                        } else {
                            $mod_rewrite = sprintf( __('Apache Module <a href="%s">mod_rewrite</a> is <b>not</b> loaded'), 'http://httpd.apache.org/docs/2.0/mod/mod_rewrite.html' ) ;
                        }
                        $htaccess_exist = false ;
                        $htaccess_text  = __("It doesn't exist <em>.htaccess</em> file") ;
                        if( file_exists( osc_base_path() . '.htaccess' ) ) {
                            $htaccess_exist = true ;
                            $htaccess_text  = __("It exists <em>.htaccess</em> file. Below you can see the content of the file:") ;
                        }
                    ?>
                    <ul>
                        <li>
                            <?php echo $mod_rewrite ; ?>
                        </li>
                        <li>
                            <?php
                                echo $htaccess_text ;
                                if( $htaccess_exist && is_readable( osc_base_path() . '.htaccess' ) ) {
                                    echo '<pre>' ;
                                    echo osc_esc_html( file_get_contents(osc_base_path() . '.htaccess') ) ;
                                    echo '</pre>' ;
                                }
                            ?>
                        </li>
                    </ul>
                    
                </div>
                <div class="clear"></div>
                <!-- /settings form -->
            </div>
            <!-- /right container -->
        </div>
        <!-- /container -->
        <?php osc_current_admin_theme_path('footer.php') ; ?>
    </body>
</html><|MERGE_RESOLUTION|>--- conflicted
+++ resolved
@@ -524,11 +524,7 @@
                                             <label for="rewrite_item_activate"><?php _e('Listing activate') ; ?></label>
                                         </td>
                                         <td>
-<<<<<<< HEAD
-                                            <input class="xlarge" type="text" name="rewrite_item_activate" id="rewrite_item_activate" value="<?php echo osc_get_preference('rewrite_item_activate'); ?>"/>
-=======
                                             <input class="xlarge" type="text" name="rewrite_item_activate" id="rewrite_item_activate" value="<?php echo osc_get_preference('rewrite_item_activate'); ?>" />
->>>>>>> 5b74655f
                                         </td>
                                     </tr>
                                     <tr>
