--- conflicted
+++ resolved
@@ -28,8 +28,8 @@
         <?php osc_current_admin_theme_path('header.php') ; ?>
         <div id="update_version" style="display:none;"></div>
         <script type="text/javascript">
-<<<<<<< HEAD
             $(function() {
+                sSearchName = "<?php _e('Search'); ?>...";
                 oTable = new osc_datatable();
                 oTable.fnInit({
                     'idTable'       : 'datatables_list'
@@ -48,68 +48,6 @@
                                     }
                     }
                     ,"aoColumns": [
-=======
-	        $(function() {		
-		        $.fn.dataTableExt.oApi.fnGetFilteredNodes = function ( oSettings ) {
-			        var anRows = [];
-			        for ( var i=0, iLen=oSettings.aiDisplay.length ; i<iLen ; i++ ) {
-				        var nRow = oSettings.aoData[ oSettings.aiDisplay[i] ].nTr;
-				        anRows.push( nRow );
-			        }
-			        return anRows;
-		        };
-
-		        sSearchName = "<?php _e('Search'); ?>...";	
-		        oTable = $('#datatables_list').dataTable({
-	               	"bAutoWidth": false
-			        ,"sDom": '<"top"fl>rt<"bottom"ip<"clear">'
-			        ,"oLanguage": {
-					        "sProcessing":   "<?php _e('Processing'); ?>..."
-					        ,"sLengthMenu":   "<?php _e('Show _MENU_ entries'); ?>"
-					        ,"sZeroRecords":  "<?php _e('No matching records found'); ?>"
-					        ,"sInfo":         "<?php _e('Showing _START_ to _END_ of _TOTAL_ entries'); ?>"
-					        ,"sInfoEmpty":    "<?php _e('Showing 0 to 0 of 0 entries'); ?>"
-					        ,"sInfoFiltered": "(<?php _e('filtered from _MAX_ total entries'); ?>)"
-					        ,"sInfoPostFix":  ""
-					        ,"sSearch":       "<?php _e('Search'); ?>:"
-					        ,"sUrl":          ""
-					        ,"oPaginate": {
-						        "sFirst":    "<?php _e('First'); ?>",
-						        "sPrevious": "<?php _e('Previous'); ?>",
-						        "sNext":     "<?php _e('Next'); ?>",
-						        "sLast":     "<?php _e('Last'); ?>"
-					        }
-			                ,"sLengthMenu": '<div style="float:left;"><?php _e('Show'); ?> <select class="display" id="select_range">'+
-			                '<option value="10">10</option>'+
-			                '<option value="15">15</option>'+
-			                '<option value="20">20</option>'+
-			                '<option value="100">100</option>'+
-					        '</select> <?php _e('entries') ; ?>',
-			                "sSearch": '<span class="ui-icon ui-icon-search" style="display: inline-block;"></span>'
-			         }
-			        ,"sPaginationType": "full_numbers"
-			        /* THIS DATA SHOULD COME THROUGH JSON  OR MYSQL !!! */
-			        ,"aaData": [
-				        <?php foreach($users as $u) { ?>
-					        [
-						        "<input type='checkbox'  name='id[]' value='<?php echo $u['pk_i_id']; ?>' />"
-						        ,"<?php echo $u['s_email'] ; ?>&nbsp;<div id='datatables_quick_edit'><?php
-                                
-                                if($u['b_active']==0) {?><a href='<?php echo osc_admin_base_url(true); ?>?page=users&action=activate&amp;id[]=<?php echo $u['pk_i_id']; ?>'><?php _e('Activate user'); ?></a><?php } else {?><a href='<?php echo osc_admin_base_url(true); ?>?page=users&action=deactivate&amp;id[]=<?php echo $u['pk_i_id']; ?>'><?php _e('Deactivate user'); ?></a><?php }; 
-
-                                ?> | <?php
-                                
-                                if($u['b_enabled']==0) {?><a href='<?php echo osc_admin_base_url(true); ?>?page=users&action=enable&amp;id[]=<?php echo $u['pk_i_id']; ?>'><?php _e('Enable user'); ?></a><?php } else {?><a href='<?php echo osc_admin_base_url(true); ?>?page=users&action=disable&amp;id[]=<?php echo $u['pk_i_id']; ?>'><?php _e('Disable user'); ?></a><?php }; 
-
-                                ?> | <a href='<?php echo osc_admin_base_url(true); ?>?page=users&action=edit&amp;id=<?php echo $u['pk_i_id']; ?>'><?php _e('Edit'); ?></a> | <a onclick=\"javascript:return confirm('<?php _e('This action can\\\\\'t be undone. Are you sure you want to continue?'); ?>')\" href='<?php echo osc_admin_base_url(true); ?>?page=users&action=delete&amp;id[]=<?php echo $u['pk_i_id']; ?>'><?php _e('Delete'); ?></a></div>"
-						        ,"<?php echo addslashes(osc_esc_html($u['s_name'])) ; ?>"
-						        ,"<?php echo $u['dt_reg_date'] ; ?>"
-                                                        ,"<?php echo $u['dt_mod_date'] ; ?>"
-					        ] <?php echo $last_id != $u['pk_i_id'] ? ',' : '' ; ?>
-				        <?php } ?>
-			        ]
-			        ,"aoColumns": [
->>>>>>> 0d36688d
 				        {"sTitle": "<div style='margin-left: 8px;'><input id='check_all' type='checkbox' /></div>"
 				         ,"bSortable": false
 				         ,"sClass": "center"
