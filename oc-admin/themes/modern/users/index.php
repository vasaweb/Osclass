--- conflicted
+++ resolved
@@ -116,15 +116,10 @@
                                 <option value="enable"><?php _e('Block') ; ?></option>
                                 <option value="disable"><?php _e('Unblock') ; ?></option>
                                 <option value="delete"><?php _e('Delete') ; ?></option>
-<<<<<<< HEAD
-                                <option value="resend_activation"><?php _e('Resend activation') ; ?></option>
-                            </select> <input type="submit" id="bulk_apply" class="btn" value="<?php echo osc_esc_html( __('Apply') ) ; ?>" />
-=======
                                 <?php if( osc_user_validation_enabled() ) { ?>
                                     <option value="resend_activation"><?php _e('Resend activation') ; ?></option>
                                 <?php }; ?>
-                            </select> <input type="submit" id="bulk_apply" class="btn" value="<?php echo osc_esc_html( __('Apply') ) ; ?>">
->>>>>>> 9818b788
+                            </select> <input type="submit" id="bulk_apply" class="btn" value="<?php echo osc_esc_html( __('Apply') ) ; ?>" />
                         </label>
                     </div>
                     <div id="add_user_button">
