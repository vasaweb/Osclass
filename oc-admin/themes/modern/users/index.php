--- conflicted
+++ resolved
@@ -117,7 +117,6 @@
     }
     osc_add_hook('admin_header','customHead');
 
-<<<<<<< HEAD
     $aData      = __get('aData');
     $aRawRows   = __get('aRawRows');
     $sort       = Params::getParam('sort');
@@ -125,10 +124,6 @@
 
     $columns    = $aData['aColumns'];
     $rows       = $aData['aRows'];
-=======
-    $iDisplayLength = __get('iDisplayLength');
-    $aData          = __get('aUsers');
->>>>>>> 01c17e70
 ?>
 <?php osc_current_admin_theme_path( 'parts/header.php' ) ; ?>
 <h2 class="render-title"><?php _e('Manage users'); ?> <a href="<?php echo osc_admin_base_url(true) . '?page=users&action=create' ; ?>" class="btn btn-mini"><?php _e('Add new'); ?></a></h2>
