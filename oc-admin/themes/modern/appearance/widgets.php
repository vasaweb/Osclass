--- conflicted
+++ resolved
@@ -52,11 +52,7 @@
                             <strong><?php echo $info['name']; ?> <?php echo $info['version']; ?> by <a href="<?php echo $info['author_url']; ?>"><?php echo $info['author_name']; ?></a></strong><br />
                             <p><?php echo $info['description']; ?></p>
 
-<<<<<<< HEAD
-                            <?php foreach($info['locations'] as $location) { ?> {
-=======
                             <?php foreach($info['locations'] as $location) { ?>
->>>>>>> 51b71fc5
                                 <div>
                                     <div style="font-weight: bold; background-color: white; padding: 5px;">
                                         <?php echo $location; ?> <a href="<?php echo osc_admin_base_url(true); ?>?page=appearance&action=add_widget&amp;location=<?php echo $location; ?>"><?php _e('Add HTML widget'); ?></a>
@@ -64,13 +60,8 @@
                                         <?php
                                             $widgets = Widget::newInstance()->findByLocation($location);
                                             foreach($widgets as $w) {
-<<<<<<< HEAD
-                                                    printf('<div>Widget #%d - <a href="%s?page=appearance&action=delete_widget&amp;id=%1$d">' . __("Delete") .'</a>',$w['pk_i_id'], osc_admin_base_url(true),$w['pk_i_id']);
-                                                    printf('<div style="border: 1px dashed gray;">%s</div></div>', $w['content']);
-=======
                                                     printf('<div>Widget #%d - <a href="%s?page=appearance&action=delete_widget&amp;id=%1$d">' . __("Delete") .'</a>',$w['pk_i_id'], osc_admin_base_url(true),$w['pk_i_id']) ;
                                                     printf('<div style="border: 1px dashed gray;">%s</div></div>', $w['s_description']);
->>>>>>> 51b71fc5
                                             }
                                         ?>
                                     </div>
