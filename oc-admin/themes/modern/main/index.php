<?php if ( ! defined('OC_ADMIN')) exit('Direct access is not allowed.');
/*
 * Copyright 2014 Osclass
 *
 * Licensed under the Apache License, Version 2.0 (the "License");
 * you may not use this file except in compliance with the License.
 * You may obtain a copy of the License at
 *
 *     http://www.apache.org/licenses/LICENSE-2.0
 *
 * Unless required by applicable law or agreed to in writing, software
 * distributed under the License is distributed on an "AS IS" BASIS,
 * WITHOUT WARRANTIES OR CONDITIONS OF ANY KIND, either express or implied.
 * See the License for the specific language governing permissions and
 * limitations under the License.
 */

    $numItemsPerCategory = __get('numItemsPerCategory');
    $numItems            = __get('numItems');
    $numUsers            = __get('numUsers');


    $aFeatured            = __get('aFeatured');

    osc_enqueue_script('fancybox');
    osc_enqueue_style('fancybox', osc_assets_url('js/fancybox/jquery.fancybox.css'));
    osc_register_script('market-js', osc_current_admin_theme_js_url('market.js'), array('jquery', 'jquery-ui'));
    osc_enqueue_script('market-js');

    osc_add_hook('admin_header','add_market_jsvariables');

    osc_add_filter('render-wrapper','render_offset');
    function render_offset() {
        return 'row-offset';
    }

    osc_add_filter('admin_body_class','addBodyClass');
    if(!function_exists('addBodyClass')){
        function addBodyClass($array){
            $array[] = 'dashboard';
            return $array;
        }
}

    osc_add_hook('admin_page_header','customPageHeader');
    function customPageHeader() { ?>
        <h1><?php _e('Dashboard'); ?></h1>
    <?php
    }

    function customPageTitle($string) {
        return sprintf(__('Dashboard &raquo; %s'), $string);
    }
    osc_add_filter('admin_title', 'customPageTitle');

    function customHead() {
        $items = __get('item_stats');
        $users = __get('user_stats');
        ?>
        <script type="text/javascript" src="https://www.google.com/jsapi"></script>
        <script type="text/javascript">
            google.load('visualization', '1', {'packages':['corechart']});
            google.setOnLoadCallback(drawChartListing);
            google.setOnLoadCallback(drawChartUser);

            function drawChartListing() {
                var data = new google.visualization.DataTable();
                data.addColumn('string', '<?php _e('Date'); ?>');
                data.addColumn('number', '<?php _e('Listings'); ?>');
                data.addColumn({type:'boolean',role:'certainty'});
                <?php $k = 0;
                echo "data.addRows(" . count($items) . ");";
                foreach($items as $date => $num) {
                    echo "data.setValue(" . $k . ', 0, "' . $date . '");';
                    echo "data.setValue(" . $k . ", 1, " . $num . ");";
                    $k++;
                }
                $k = 0;
                ?>

                // Instantiate and draw our chart, passing in some options.
                var chart = new google.visualization.AreaChart(document.getElementById('placeholder-listing'));
                chart.draw(data, {
                    colors:['#058dc7','#e6f4fa'],
                        areaOpacity: 0.1,
                        lineWidth:3,
                        hAxis: {
                        gridlines:{
                            color: '#333',
                            count: 3
                        },
                        viewWindow:'explicit',
                        showTextEvery: 2,
                        slantedText: false,
                        textStyle:{
                            color: '#058dc7',
                            fontSize: 10
                        }
                        },
                        vAxis: {
                            gridlines:{
                                color: '#DDD',
                                count: 4,
                                style: 'dooted'
                            },
                            viewWindow:'explicit',
                            baselineColor:'#bababa'

                        },
                        pointSize: 6,
                        legend: 'none',
                        chartArea:{
                            left:10,
                            top:10,
                            width:"95%",
                            height:"88%"
                        }
                    });
            }

            function drawChartUser() {
                var data = new google.visualization.DataTable();
                data.addColumn('string', '<?php _e('Date'); ?>');
                data.addColumn('number', '<?php _e('Users'); ?>');
                data.addColumn({type:'boolean',role:'certainty'});
                <?php $k = 0;
                echo "data.addRows(" . count($users) . ");";
                foreach($users as $date => $num) {
                    echo "data.setValue(" . $k . ', 0, "' . $date . '");';
                    echo "data.setValue(" . $k . ", 1, " . $num . ");";
                    $k++;
                }
                $k = 0;
                ?>

                // Instantiate and draw our chart, passing in some options.
                var chart = new google.visualization.AreaChart(document.getElementById('placeholder-user'));
                chart.draw(data, {
                    colors:['#058dc7','#e6f4fa'],
                    areaOpacity: 0.1,
                    lineWidth:3,
                    hAxis: {
                    gridlines:{
                        color: '#333',
                        count: 3
                    },
                    viewWindow:'explicit',
                    showTextEvery: 2,
                    slantedText: false,
                    textStyle:{
                        color: '#058dc7',
                        fontSize: 10
                    }
                    },
                    vAxis: {
                        gridlines:{
                            color: '#DDD',
                            count: 4,
                            style: 'dooted'
                        },
                        viewWindow:'explicit',
                        baselineColor:'#bababa'

                    },
                    pointSize: 6,
                    legend: 'none',
                    chartArea:{
                        left:10,
                        top:10,
                        width:"95%",
                        height:"88%"
                    }
                });
            }

            $(document).ready(function() {
                $("#widget-box-stats-select").bind('change', function () {
                    if( $(this).val() == 'users' ) {
                        $('#widget-box-stats-listings').css('visibility', 'hidden');
                        $('#widget-box-stats-users').css('visibility', 'visible');
                    } else {
                        $('#widget-box-stats-users').css('visibility', 'hidden');
                        $('#widget-box-stats-listings').css('visibility', 'visible');
                    }
                });
            });
        </script>
<?php
    }
    osc_add_hook('admin_header', 'customHead', 10);

    osc_current_admin_theme_path( 'parts/header.php' ); ?>
<div id="dashboard">
<div class="grid-system">
    <div class="grid-row grid-first-row grid-50">
        <div class="row-wrapper">
            <div class="widget-box">
                <div class="widget-box-title"><h3><?php _e('Listings by category'); ?></h3></div>
                <div class="widget-box-content">
                    <?php
                    $countEvent = 1;
                    if( !empty($numItemsPerCategory) ) { ?>
                    <table class="table" cellpadding="0" cellspacing="0">
                        <tbody>
                        <?php
                        $even = false;
                        foreach($numItemsPerCategory as $c) {?>
                            <tr<?php if($even == true){ $even = false; echo ' class="even"'; } else { $even = true; } if($countEvent == 1){ echo ' class="table-first-row"';} ?>>
                                <td><a href="<?php echo osc_admin_base_url(true); ?>?page=items&amp;catId=<?php echo $c['pk_i_id']; ?>"><?php echo $c['s_name']; ?></a></td>
                                <td><?php echo $c['i_num_items'] . "&nbsp;" . ( ( $c['i_num_items'] == 1 ) ? __('Listing') : __('Listings') ); ?></td>
                            </tr>
                            <?php foreach($c['categories'] as $subc) {?>
                                <tr<?php if($even == true){ $even = false; echo ' class="even"'; } else { $even = true; } ?>>
                                    <td class="children-cat"><a href="<?php echo osc_admin_base_url(true); ?>?page=items&amp;catId=<?php echo $subc['pk_i_id'];?>"><?php echo $subc['s_name']; ?></a></td>
                                    <td><?php echo $subc['i_num_items'] . " " . ( ( $subc['i_num_items'] == 1 ) ? __('Listing') : __('Listings') ); ?></td>
                                </tr>
                            <?php
                            $countEvent++;
                            }
                            ?>
                        <?php
                        $countEvent++;
                        }
                        ?>
                        </tbody>
                    </table>
                    <?php } else { ?>
                        <?php _e("There aren't any uploaded listing yet"); ?>
                    <?php } ?>
                </div>
            </div>
        </div>
    </div>
    <div class="grid-row grid-50">
        <div class="row-wrapper">
            <div class="widget-box">
                <div class="widget-box-title"><h3><?php _e('Statistics'); ?> <select id="widget-box-stats-select" class="widget-box-selector select-box-big input-medium"><option value="listing"><?php _e('New listings'); ?></option><option value="users"><?php _e('New users'); ?></option></select></h3></div>
                <div class="widget-box-content widget-box-content-stats" style="overflow-y: visible;">
                    <div id="widget-box-stats-listings" class="widget-box-stats">
                        <b class="stats-title"><?php _e('New listings'); ?></b>
                        <div class="stats-detail"><?php printf(__('Total number of listings: %s'), $numItems); ?></div>
                        <div id="placeholder-listing" class="graph-placeholder"></div>
                        <a href="<?php echo osc_admin_base_url(true); ?>?page=stats&amp;action=items" class="btn"><?php _e('Listing statistics'); ?></a>
                    </div>
                    <div id="widget-box-stats-users" class="widget-box-stats" style="visibility: hidden;">
                        <b class="stats-title"><?php _e('New users'); ?></b>
                        <div class="stats-detail"><?php printf(__('Total number of users: %s'), $numUsers); ?></div>
                        <div id="placeholder-user" class="graph-placeholder"></div>
                        <a href="<?php echo osc_admin_base_url(true); ?>?page=stats&amp;action=users" class="btn"><?php _e('User statistics'); ?></a>
                    </div>
                </div>
            </div>
        </div>
    </div>
    <style>
        .mk-item {
            width: 90%;
            margin:5%;
            margin-top: 3%;
        }
        .mk-item-plugin {
            height: 225px;
        }
        .mk-item .mk-info {
            width:auto;
        }
        .mk-item-plugin .banner ,
        .mk-item-theme .banner {
            width: 90%;
            height: 155px;
            border-radius: 5px 5px 0 0;
            -webkit-border-radius: 5px 5px 0 0;
            -moz-border-radius: 5px 5px 0 0;
        }

        .mk-item-plugin .mk-info {
            height: 40px;
            padding: 170px 15px 15px;
        }

    </style>
    <div class="grid-row grid-first-row grid-50">
        <div class="row-wrapper">
            <div class="widget-box  widget-box-project">
                <div class="widget-box-title"><h3><?php _e('Featured products'); ?></h3></div>
                <div class="widget-box-content widget-box-content-no-wrapp">
<<<<<<< HEAD
                    <h4 class="first-title"><?php _e('Newsletter'); ?></h4>
                    <form name="subscribe_form" action="http://osclass.org/" method="post" class="dash-widget-form">
                        <input type="hidden" name="subscribe" value="submit" />
                        <input type="hidden" name="return_path" value="<?php echo osc_admin_base_url(); ?>" />
                        <input type="hidden" name="source" value="osclass" />
                        <fieldset>
                            <div class="form">
                                <p>
                                    <?php _e('Want the latest tips and updates delivered to your inbox? <strong>Sign up now!</strong>'); ?>
                                </p>
                                <div class="form-row">
                                    <div class="form-controls">
                                        <input type="text" class="xlarge" name="email" value="">
                                        <input type="submit" class="btn btn-mini" name="submit" value="<?php echo osc_esc_html(__('Subscribe')); ?>" />
                                    </div>
                                </div>
                            </div>
                        </fieldset>
                    </form>
                    <h4><?php _e('Donate'); ?></h4>
                    <form name="_xclick" action="https://www.paypal.com/in/cgi-bin/webscr" method="post" class="dash-widget-form">
                        <input type="hidden" name="cmd" value="_donations">
                        <input type="hidden" name="rm" value="2">
                        <input type="hidden" name="business" value="info@osclass.org">
                        <input type="hidden" name="item_name" value="Osclass project">
                        <input type="hidden" name="return" value="http://osclass.org/paypal/">
                        <input type="hidden" name="currency_code" value="USD">
                        <input type="hidden" name="lc" value="US" />
                        <input type="hidden" name="custom" value="<?php echo osc_admin_base_url(); ?>?donation=successful&source=dashboard">
                        <fieldset>
                            <div class="form">
                                <p><?php _e('Osclass is a free, open-source project, sustained by the community. Money received from donations will be used to further develop and improve the project.'); ?></p>
                                <div class="form-row">
                                    <div class="form-controls">
                                        <select name="amount" class="select-box-medium">
                                            <option value="50">50$</option>
                                            <option value="25">25$</option>
                                            <option value="10" selected>10$</option>
                                            <option value="5">5$</option>
                                            <option value=""><?php _e('Custom'); ?></option>
                                        </select><input type="submit" class="btn btn-mini" name="submit" value="<?php echo osc_esc_html(__('Donate')); ?>">
                                    </div>
                                </div>
                            </div>
                        </fieldset>
                    </form>
=======
                    <?php foreach($aFeatured['themes'] as $p) {
                        drawMarketItem($p);
                    } ?>
                    <?php foreach($aFeatured['plugins'] as $p) {
                        drawMarketItem($p);
                    } ?>

>>>>>>> a5d96034
                </div>
            </div>
        </div>
    </div>
    <div class="grid-row grid-50">
        <div class="row-wrapper">
            <div class="widget-box">
                <div class="widget-box-title"><h3><?php _e('Market'); ?></h3></div>
                <div class="widget-box-content widget-box-content-no-wrapp">
                    <div id="banner_market"></div>
                </div>
            </div>
        </div>
    </div>
    <div class="clear"></div>
</div>
</div>
<script type="text/javascript">
    $(function(){
        $.getJSON(
            '<?php echo osc_admin_base_url(true); ?>?page=ajax&action=dashboardbox_market',
            function(data){
                if(data.error==1) {
                    $('<p style="text-align:center; padding-top:15px;"><?php _e('Has been a problem loading the contents, sorry for the inconvenience'); ?></p>').insertAfter('#banner_market');
                } else {
                    $(data.html).insertAfter('#banner_market');
                }
            });
        });
</script>

<?php osc_current_admin_theme_path( 'parts/footer.php' ); ?><|MERGE_RESOLUTION|>--- conflicted
+++ resolved
@@ -284,62 +284,12 @@
             <div class="widget-box  widget-box-project">
                 <div class="widget-box-title"><h3><?php _e('Featured products'); ?></h3></div>
                 <div class="widget-box-content widget-box-content-no-wrapp">
-<<<<<<< HEAD
-                    <h4 class="first-title"><?php _e('Newsletter'); ?></h4>
-                    <form name="subscribe_form" action="http://osclass.org/" method="post" class="dash-widget-form">
-                        <input type="hidden" name="subscribe" value="submit" />
-                        <input type="hidden" name="return_path" value="<?php echo osc_admin_base_url(); ?>" />
-                        <input type="hidden" name="source" value="osclass" />
-                        <fieldset>
-                            <div class="form">
-                                <p>
-                                    <?php _e('Want the latest tips and updates delivered to your inbox? <strong>Sign up now!</strong>'); ?>
-                                </p>
-                                <div class="form-row">
-                                    <div class="form-controls">
-                                        <input type="text" class="xlarge" name="email" value="">
-                                        <input type="submit" class="btn btn-mini" name="submit" value="<?php echo osc_esc_html(__('Subscribe')); ?>" />
-                                    </div>
-                                </div>
-                            </div>
-                        </fieldset>
-                    </form>
-                    <h4><?php _e('Donate'); ?></h4>
-                    <form name="_xclick" action="https://www.paypal.com/in/cgi-bin/webscr" method="post" class="dash-widget-form">
-                        <input type="hidden" name="cmd" value="_donations">
-                        <input type="hidden" name="rm" value="2">
-                        <input type="hidden" name="business" value="info@osclass.org">
-                        <input type="hidden" name="item_name" value="Osclass project">
-                        <input type="hidden" name="return" value="http://osclass.org/paypal/">
-                        <input type="hidden" name="currency_code" value="USD">
-                        <input type="hidden" name="lc" value="US" />
-                        <input type="hidden" name="custom" value="<?php echo osc_admin_base_url(); ?>?donation=successful&source=dashboard">
-                        <fieldset>
-                            <div class="form">
-                                <p><?php _e('Osclass is a free, open-source project, sustained by the community. Money received from donations will be used to further develop and improve the project.'); ?></p>
-                                <div class="form-row">
-                                    <div class="form-controls">
-                                        <select name="amount" class="select-box-medium">
-                                            <option value="50">50$</option>
-                                            <option value="25">25$</option>
-                                            <option value="10" selected>10$</option>
-                                            <option value="5">5$</option>
-                                            <option value=""><?php _e('Custom'); ?></option>
-                                        </select><input type="submit" class="btn btn-mini" name="submit" value="<?php echo osc_esc_html(__('Donate')); ?>">
-                                    </div>
-                                </div>
-                            </div>
-                        </fieldset>
-                    </form>
-=======
                     <?php foreach($aFeatured['themes'] as $p) {
                         drawMarketItem($p);
                     } ?>
                     <?php foreach($aFeatured['plugins'] as $p) {
                         drawMarketItem($p);
                     } ?>
-
->>>>>>> a5d96034
                 </div>
             </div>
         </div>
