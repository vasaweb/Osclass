<?php
    /**
     * OSClass – software for creating and publishing online classified advertising platforms
     *
     * Copyright (C) 2010 OSCLASS
     *
     * This program is free software: you can redistribute it and/or modify it under the terms
     * of the GNU Affero General Public License as published by the Free Software Foundation,
     * either version 3 of the License, or (at your option) any later version.
     *
     * This program is distributed in the hope that it will be useful, but WITHOUT ANY WARRANTY;
     * without even the implied warranty of MERCHANTABILITY or FITNESS FOR A PARTICULAR PURPOSE.
     * See the GNU Affero General Public License for more details.
     *
     * You should have received a copy of the GNU Affero General Public
     * License along with this program. If not, see <http://www.gnu.org/licenses/>.
     */

    $categories = __get('categories') ;
?>
<!DOCTYPE html PUBLIC "-//W3C//DTD XHTML 1.0 Transitional//EN" "http://www.w3.org/TR/xhtml1/DTD/xhtml1-transitional.dtd">
<html xmlns="http://www.w3.org/1999/xhtml" dir="ltr" lang="<?php echo str_replace('_', '-', osc_current_user_locale()) ; ?>">
    <head>
        <?php osc_current_admin_theme_path('head.php') ; ?>
        <script type="text/javascript" src="<?php echo osc_current_admin_theme_url('js/jquery.ui.nestedSortable.js') ; ?>"></script>
        <link href="<?php echo osc_current_admin_theme_styles_url('tabs.css') ; ?>" rel="stylesheet" type="text/css" />
        <script type="text/javascript" src="<?php echo osc_current_admin_theme_js_url('tabber-minimized.js') ; ?>"></script>
        <script type="text/javascript">
            document.write('<style type="text/css">.tabber{ display:none ; }</style>');
        </script>
        <style>
            .placeholder {
                background-color: #cfcfcf;
            }
            ul.sortable > li > ul {
                margin-left: 20px;
            }
            .footest .category_div {
                opacity: 0.8;
            }
            .list-categories li {
                opacity: 1 !important;
            }
            .category_div {
                background: #ffffff;
            }
            .alert-custom {
                background-color: #FDF5D9;
                border-bottom: 1px solid #EEDC94;
                color: #404040;
            }
        </style>
        <script type="text/javascript">
            $(function() {
                var list_original = '' ;

                $('.sortable').nestedSortable({
                    disableNesting: 'no-nest',
                    forcePlaceholderSize: true,
                    handle: 'div',
                    helper: 'clone',
                    listType: 'ul',
                    items: 'li',
                    maxLevels: 2,
                    opacity: .6,
                    placeholder: 'placeholder',
                    revert: 250,
                    tabSize: 25,
                    tolerance: 'pointer',
                    toleranceElement: '> div',
                    create: function(event, ui) {
                        list_original = $('.sortable').nestedSortable('serialize') ;
                    },
                    start: function(event, ui) { 
                        $(ui.helper).addClass('footest');
                        $(ui.helper).prepend("<div style='opacity: 1 !important; padding:5px;' class='alert-custom'><?php _e('Note: You need to expand the category if you want to make it a subcategory.'); ?></div>");
                    },
                    stop: function(event, ui) { 
                        var list = '' ;
                        list = $('.sortable').nestedSortable('serialize') ;
                        var array_list = $('.sortable').nestedSortable('toArray') ;
                        var l = array_list.length ;
                        for(var k = 0; k < l; k++ ) {
                            if( array_list[k].item_id == $(ui.item).find('div').attr('category_id') ) {
                                if( array_list[k].parent_id == 'root' ) {
                                    $(ui.item).closest('.toggle').show() ;
                                }
                                break ;
                            }
                        }
                        if( !$(ui.item).parent().hasClass('sortable') ) {
                            $(ui.item).parent().addClass('subcategory') ;
                        }
                        if(list_original != list) {
                            $.ajax({
                                url: "<?php echo osc_admin_base_url(true) . "?page=ajax&action=categories_order&" ; ?>" + list,
                                context: document.body,
                                success: function(res){
                                    var ret = eval( "(" + res + ")") ;
                                    var message = "" ;
                                    if( ret.error ) {
                                        $(".jsMessage p").attr('class', 'error') ;
                                        message += ret.error ;
                                    }
                                    if( ret.ok ){
                                        $(".jsMessage p").attr('class', 'ok') ;
                                        message += ret.ok ;
                                    }

                                    $(".jsMessage").show() ;
                                    $(".jsMessage p").html(message) ;
                                },
                                error: function(){
                                    $(".jsMessage").fadeIn("fast") ;
                                    $(".jsMessage p").attr('class', '') ;
                                    $(".jsMessage p").html("<?php _e('Ajax error, try again.') ; ?>") ;
                                }
                            }) ;

                            list_original = list ;
                        }
                    }
                }) ;
                
                $(".toggle").bind("click", function(e) {
                    var list = $(this).parent().parent().parent().parent().find('ul');
                    var li   = $(this).closest('li');
                    if( $(this).attr('status') == 'collapsed' ) {
                        $(li).removeClass('no-nest');
                        $(list).show();
                        $(this).attr('status', 'expanded');
                        $(this).html('-');
                    } else {
                        $(li).addClass('no-nest');
                        $(list).hide();
                        $(this).attr('status', 'collapsed');
                        $(this).html('+');
                    }
                }) ;
            }) ;

            list_original = $('.sortable').nestedSortable('serialize') ;
            
            function show_iframe(class_name, id) {
                $('.iframe-category').remove() ;

                var name = 'frame_'+ id ; 
                var id_  = 'frame_'+ id ;
                var url  = '<?php echo osc_admin_base_url(true) ; ?>?page=ajax&action=category_edit_iframe&id=' + id ;
                $.ajax({
                    url: url,
                    context: document.body,
                    success: function(res){
                        $('div.' + class_name).html(res);
                        $('div.' + class_name).fadeIn("fast");
                    }
                });
                
                return false;
            }
            
            function delete_category(id){
<<<<<<< HEAD
                var answer = confirm('<?php echo osc_esc_js( __('WARNING: This will also delete the listings under that category. This action cann not be undone. Are you sure you want to continue?') ) ; ?>');
=======
                var answer = confirm('<?php echo osc_esc_js( __('WARNING: This will also delete the items under that category. This action cannot be undone. Are you sure you want to continue?') ) ; ?>');
>>>>>>> 5b74655f
                if( answer ) {
                    var url  = '<?php echo osc_admin_base_url(true); ?>?page=ajax&action=delete_category&id=' + id ;

                    $.ajax({
                        url: url,
                        context: document.body,
                        success: function(res) {
                            var ret = eval( "(" + res + ")") ;
                            var message = "" ;
                            if( ret.error ) {
                                message += ret.error ;
                                $(".jsMessage p").attr('class', 'error') ;
                            }
                            if( ret.ok ) {
                                message += ret.ok;
                                $(".jsMessage p").attr('class', 'ok') ;

                                $('#list_'+id).fadeOut("slow") ;
                                $('#list_'+id).remove() ;
                            }

                            $(".jsMessage").show() ;
                            $(".jsMessage p").html(message) ;
                        },
                        error: function() {
                            $(".jsMessage").show() ;
                            $(".jsMessage p").attr('class', '') ;
                            $(".jsMessage p").html("<?php _e('Ajax error, try again.') ; ?>") ;
                        }
                    }) ;
                }
                return false;
            }
            
            function enable_cat(id) {
                var enabled ;
                
                $(".jsMessage").fadeIn("fast") ;
                $(".jsMessage p").attr('class', '') ;
                $(".jsMessage p").html("<img height='16' width='16' src='<?php echo osc_current_admin_theme_url('images/spinner_loading.gif');?>'> <?php _e('This action can take a while.') ; ?>") ;

                if( $('div[category_id=' + id + ']').hasClass('disabled') ) {
                    enabled = 1 ;
                } else {
                    enabled = 0 ;
                }

                var url  = '<?php echo osc_admin_base_url(true); ?>?page=ajax&action=enable_category&id=' + id + '&enabled=' + enabled ;
                $.ajax({
                    url: url,
                    context: document.body,
                    success: function(res) {
                        var ret = eval( "(" + res + ")");
                        var message = "" ;
                        if(ret.error) {
                            message += ret.error ;
                            $(".jsMessage p").attr('class', 'error') ;
                        }
                        if(ret.ok) {
                            if( enabled == 0 ) {
                                $('div[category_id=' + id + ']').addClass('disabled') ;
                                $('div[category_id=' + id + ']').removeClass('enabled') ;
                                $('div[category_id=' + id + ']').find('a.enable').text('<?php _e('Enable') ; ?>') ;
                                for(var i = 0; i < ret.affectedIds.length; i++) {
                                    id =  ret.affectedIds[i].id ;
                                    $('div[category_id=' + id + ']').addClass('disabled') ;
                                    $('div[category_id=' + id + ']').removeClass('enabled') ;
                                    $('div[category_id=' + id + ']').find('a.enable').text('<?php _e('Enable') ; ?>') ;
                                }
                            } else {
                                $('div[category_id=' + id + ']').removeClass('disabled') ;
                                $('div[category_id=' + id + ']').addClass('enabled') ;
                                $('div[category_id=' + id + ']').find('a.enable').text('<?php _e('Disable'); ?>') ;

                                for(var i = 0; i < ret.affectedIds.length; i++) {
                                    id =  ret.affectedIds[i].id ;
                                    $('div[category_id=' + id + ']').removeClass('disabled') ;
                                    $('div[category_id=' + id + ']').addClass('enabled') ;
                                    $('div[category_id=' + id + ']').find('a.enable').text('<?php _e('Disable'); ?>') ;
                                }
                            }

                            message += ret.ok ;
                            $(".jsMessage p").attr('class', 'ok') ;
                        }

                        $(".jsMessage").show();
                        $(".jsMessage p").html(message);
                    },
                    error: function(){
                        $(".jsMessage").show() ;
                        $(".jsMessage p").attr('class', '') ;
                        $(".jsMessage p").html("<?php _e('Ajax error, try again.') ; ?>") ;
                    }
                }) ;
            }
        </script>
    </head>
    <body>
        <?php osc_current_admin_theme_path('header.php') ; ?>
        <!-- container -->
        <div id="content">
            <?php osc_current_admin_theme_path ( 'include/backoffice_menu.php' ) ; ?>
            <!-- right container -->
            <div class="right">
                <div class="header_title">
                    <input type="button" value="<?php echo osc_esc_html( __('Add new category') ) ; ?>" onclick="window.location.href='<?php echo osc_admin_base_url(true) ; ?>?page=categories&amp;action=add_post_default'" />
                    <h1 class="categories"><?php _e('Categories') ; ?></h1>
                </div>
                <?php osc_show_flash_message('admin') ; ?>
                <div class="jsMessage FlashMessage info" style="display: none;">
                    <a class="close" href="javascript:void();">×</a>
                    <p></p>
                </div>
                <!-- categories form -->
                <div class="categories">
                    <div class="FlashMessage info">
                        <p class="info"><?php _e('Drag&drop the categories to reorder them the way you like. Click on edit link to edit the category') ; ?></p>
                    </div>
                    <div class="list-categories">
                        <ul class="sortable">
                        <?php foreach($categories as $category) { ?>
                        <?php
                            if( count($category['categories']) > 0 ) { $has_subcategories = true ; } else { $has_subcategories = false ; }
                        ?>
                            <li id="list_<?php echo $category['pk_i_id'] ; ?>" class="category_li <?php echo ( $category['b_enabled'] == 1 ? 'enabled' : 'disabled' ) ; ?> <?php if($has_subcategories) { echo 'no-nest'; } ?>" >
                                <div class="category_div <?php echo ( $category['b_enabled'] == 1 ? 'enabled' : 'disabled' ) ; ?>" category_id="<?php echo $category['pk_i_id'] ; ?>" >
                                    <div class="category_row">
                                        <div class="name-cat" id="<?php echo 'quick_edit_' . $category['pk_i_id'] ; ?>">
                                            <?php if( $has_subcategories ) { ?>
                                            <span class="toggle" status="collapsed">+</span>
                                            <?php } else { ?>
                                            <span class="toggle" status="expanded">-</span>
                                            <?php } ?>
                                            <span class="name"><?php echo $category['s_name'] ; ?></span>
                                        </div>
                                        <div class="actions-cat">
                                            <a onclick="show_iframe('content_list_<?php echo $category['pk_i_id'];?>','<?php echo $category['pk_i_id'] ; ?>');"><?php _e('Edit') ; ?></a>
                                            &middot;
                                            <a class="enable" onclick="enable_cat('<?php echo $category['pk_i_id']; ?>')"><?php $category['b_enabled'] == 1 ? _e('Disable') : _e('Enable'); ?></a> 
                                            &middot;
                                            <a onclick="delete_category(<?php echo $category['pk_i_id']; ?>)"><?php _e('Delete') ; ?></a>
                                        </div>
                                    </div>
                                    <div class="edit content_list_<?php echo $category['pk_i_id'] ; ?>"></div>
                                </div>
                                <?php if($has_subcategories) { ?>
                                    <ul class="subcategory subcategories-<?php echo $category['pk_i_id'] ; ?>" style="display: none;">
                                    <?php foreach($category['categories'] as $category) {?>
                                        <li id="list_<?php echo $category['pk_i_id'] ; ?>" class="category_li <?php echo ( $category['b_enabled'] == 1 ? 'enabled' : 'disabled' ) ; ?>" >
                                            <div class="category_div <?php echo ( $category['b_enabled'] == 1 ? 'enabled' : 'disabled' ) ; ?>" category_id="<?php echo $category['pk_i_id'] ; ?>" >
                                                <div class="category_row">
                                                    <div class="name-cat" id="<?php echo "quick_edit_" . $category['pk_i_id'] ; ?>">
                                                        <span class="toggle" status="expanded">-</span>
                                                        <span class="name"><?php echo $category['s_name'] ; ?></span>
                                                    </div>
                                                    <div class="actions-cat">
                                                        <a onclick="show_iframe('content_list_<?php echo $category['pk_i_id'] ; ?>','<?php echo $category['pk_i_id'] ; ?>');"><?php _e('Edit') ; ?></a>
                                                        &middot;
                                                        <a class="enable" onclick="enable_cat('<?php echo $category['pk_i_id'] ; ?>')"><?php echo ( $category['b_enabled'] == 1 ? __('Disable') : __('Enable') ) ; ?></a> 
                                                        &middot;
                                                        <a onclick="delete_category(<?php echo $category['pk_i_id'] ; ?>)"><?php _e('Delete') ; ?></a>
                                                    </div>
                                                </div>
                                            </div>
                                            <div class="edit content_list_<?php echo $category['pk_i_id'] ; ?>"></div>
                                        </li>
                                    <?php } ?>
                                    </ul>
                                <?php } ?>
                            </li>
                            <?php } ?>
                        </ul>
                    </div>
                    <div class="clear"></div>
                </div>
                <!-- /categories form -->
            </div>
            <!-- /right container -->
        </div>
        <!-- /container -->
        <?php osc_current_admin_theme_path('footer.php') ; ?>
    </body>
</html><|MERGE_RESOLUTION|>--- conflicted
+++ resolved
@@ -160,11 +160,7 @@
             }
             
             function delete_category(id){
-<<<<<<< HEAD
-                var answer = confirm('<?php echo osc_esc_js( __('WARNING: This will also delete the listings under that category. This action cann not be undone. Are you sure you want to continue?') ) ; ?>');
-=======
-                var answer = confirm('<?php echo osc_esc_js( __('WARNING: This will also delete the items under that category. This action cannot be undone. Are you sure you want to continue?') ) ; ?>');
->>>>>>> 5b74655f
+                var answer = confirm('<?php echo osc_esc_js( __('WARNING: This will also delete the listings under that category. This action cannot be undone. Are you sure you want to continue?') ) ; ?>');
                 if( answer ) {
                     var url  = '<?php echo osc_admin_base_url(true); ?>?page=ajax&action=delete_category&id=' + id ;
 
