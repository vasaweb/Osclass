--- conflicted
+++ resolved
@@ -66,11 +66,6 @@
                 type: 'POST',
                 url: $(this).attr('action'),
                 data: $(this).serialize(),
-<<<<<<< HEAD
-                // show server request response message
-=======
-                // show a message with the response of PHP
->>>>>>> a5d96034
                 success: function(data) {
                     var ret = eval( "(" + data + ")");
                     var message = "";
