--- conflicted
+++ resolved
@@ -38,12 +38,7 @@
 
     $aLocale = __get('aLocale') ;
 
-<<<<<<< HEAD
     osc_current_admin_theme_path( 'parts/header.php' ) ; ?>
-=======
-?>
-<?php osc_current_admin_theme_path( 'parts/header.php' ) ; ?>
->>>>>>> 01c17e70
 <h2 class="render-title"><?php _e('Edit language'); ?></h2>
 <div id="language-form">
     <ul id="error_list"></ul>
