<?php
    /**
     * OSClass – software for creating and publishing online classified advertising platforms
     *
     * Copyright (C) 2010 OSCLASS
     *
     * This program is free software: you can redistribute it and/or modify it under the terms
     * of the GNU Affero General Public License as published by the Free Software Foundation,
     * either version 3 of the License, or (at your option) any later version.
     *
     * This program is distributed in the hope that it will be useful, but WITHOUT ANY WARRANTY;
     * without even the implied warranty of MERCHANTABILITY or FITNESS FOR A PARTICULAR PURPOSE.
     * See the GNU Affero General Public License for more details.
     *
     * You should have received a copy of the GNU Affero General Public
     * License along with this program. If not, see <http://www.gnu.org/licenses/>.
     */

    osc_enqueue_script('jquery-validate');

    //getting variables for this view
    $themes = __get("themes") ;
    $info   = __get("info") ;

    $version_length = strlen(osc_version());
    $main_version = substr(osc_version(),0, $version_length-2).".".substr(osc_version(),$version_length-2, 1);

    function addHelp() {
        echo '<p>' . sprintf(__('Browse and download available OSClass themes from a constantly-updated selection. Remember, you must install the theme after you download it. If you want to design a theme for OSClass, follow these instructions: %s'), '<a href="http://doc.osclass.org/How_to_create_a_theme" target="_blank">http://doc.osclass.org/How_to_create_a_theme</a>') . '</p>';
    }
    osc_add_hook('help_box','addHelp');

    osc_add_hook('admin_page_header','customPageHeader');
    function customPageHeader(){ ?>
        <h1><?php _e('Appearance') ; ?>
            <a href="#" class="btn ico ico-32 ico-help float-right"></a>
        </h1>
    <?php
    }

    function customPageTitle($string) {
        return sprintf(__('Appearance &raquo; %s'), $string);
    }
    osc_add_filter('admin_title', 'customPageTitle');

    osc_current_admin_theme_path( 'parts/header.php' ) ; ?>
<div id="appearance-page">
    <!-- themes list -->
    <div class="appearance">
        <div id="tabs" class="ui-osc-tabs ui-tabs-right">
            <ul>
                <li><a href="#market"><?php _e('Market'); ?></a></li>
                <li><a href="#available-themes" onclick="window.location = '<?php echo osc_admin_base_url(true) . '?page=appearance'; ?>'; return false; "><?php _e('Available themes') ; ?></a></li>
            </ul>
            <div id="market">
                <h2 class="render-title"><?php _e('Latest themes available') ; ?></h2>
                <div id="market_themes" class="available-theme">
                </div>
                <div id="market_pagination" class="has-pagination">
                </div>
            </div>
            <div id="market_installer" class="has-form-actions hide">
                <form action="" method="post">
                    <input type="hidden" name="market_code" id="market_code" value="" />
                    <div class="osc-modal-content-market">
                        <img src="" id="market_thumb" class="float-left"/>
                        <table class="table" cellpadding="0" cellspacing="0">
                            <tbody>
                                <tr class="table-first-row">
                                    <td><?php _e('Name') ; ?></td>
                                    <td><span id="market_name"><?php _e("Loading data"); ?></span></td>
                                </tr>
                                <tr class="even">
                                    <td><?php _e('Version') ; ?></td>
                                    <td><span id="market_version"><?php _e("Loading data"); ?></span></td>
                                </tr>
                                <tr>
                                    <td><?php _e('Author') ; ?></td>
                                    <td><span id="market_author"><?php _e("Loading data"); ?></span></td>
                                </tr>
                                <tr>
                                    <td><?php _e('Compatible with') ; ?></td>
                                    <td><span id="market_compatible"><?php _e("Loading data"); ?></span></td>
                                </tr>
                                <tr class="even">
                                    <td><?php _e('URL') ; ?></td>
<<<<<<< HEAD
                                    <td><span><a id="market_url" href="#"><?php _e("Download manually"); ?></a></span></td>
=======
                                    <td><span id="market_url_span"><a id="market_url" href="#"><?php _e("Download manually"); ?></a></span></td>
>>>>>>> 12859581
                                </tr>
                            </tbody>
                        </table>
                        <div class="clear"></div>
                    </div>
                    <div class="form-actions">
                        <div class="wrapper">
                            <button id="market_cancel" class="btn btn-red" ><?php echo osc_esc_html( __('Cancel') ) ; ?></button>
                            <button id="market_install" class="btn btn-submit" ><?php echo osc_esc_html( __('Continue download') ) ; ?></button>
                        </div>
                    </div>
                </form>
            </div>
        </div>
        <script type="text/javascript">
            $(function() {
                $( "#tabs" ).tabs({ selected: 2 });

                $("#market_cancel").on("click", function(){
                    $(".ui-dialog-content").dialog("close");
                    return false;
                });

                $("#market_install").on("click", function(){
                    $(".ui-dialog-content").dialog("close");
                    $('<div id="downloading"><div class="osc-modal-content"><?php echo osc_esc_js(__('Please wait until the download is completed')); ?></div></div>').dialog({title:'<?php echo osc_esc_js(__('Downloading')); ?>...',modal:true});
                    $.getJSON(
                    "<?php echo osc_admin_base_url(true); ?>?page=ajax&action=market",
                    {"code" : $("#market_code").attr("value"), "section" : 'themes'},
                    function(data) {
                        var content = data.message ;
                        if(data.error == 0) { // no errors
                            content += '<h3><?php echo osc_esc_js(__('The theme has been downloaded correctly, proceed to activate or preview it.')); ?></h3>';
                            content += "<p>";
                            content += '<a class="btn btn-mini btn-green" href="<?php echo osc_admin_base_url(true); ?>?page=appearance&marketError='+data.error+'&slug='+data.data['s_update_url']+'"><?php echo osc_esc_js(__('Ok')); ?></a>';
                            content += '<a class="btn btn-mini" href="javascript:location.reload(true)"><?php echo osc_esc_js(__('Close')); ?></a>';
                            content += "</p>";
                        } else {
                            content += '<a class="btn btn-mini" href="javascript:location.reload(true)"><?php echo osc_esc_js(__('Close')); ?></a>';
                        }
                        $("#downloading .osc-modal-content").html(content);
                    });
                    return false;
                });

                function getMarketContent(fPage) {
                    // get page
                    var page = 1;
                    if(fPage!="") {
                        page = fPage;
                    }

                    $.getJSON(
                        "<?php echo osc_admin_base_url(true); ?>?page=ajax&action=local_market",
                        {"section" : "themes", 'mPage' : page },
                        function(data){
                            $("#market_themes").html(" ");
                            $('#market_pagination').html(" ");
                            if(data!=null && data.themes!=null) {
                                for(var i=0;i<data.themes.length;i++) {
                                    var description = $(data.themes[i].s_description).text();
                                    dots = '';
                                    if(description.length > 80){
                                        dots = '...';
                                    }
                                    var themes_downloaded  = <?php $themes_downloaded = getPreference('themes_downloaded'); if($themes_downloaded != ''){ echo $themes_downloaded; } else { echo 'new Array()'; } ?>;
                                    var themes_to_update    = <?php echo getPreference('themes_to_update'); ?>;
                                    var button = '';

                                    if(jQuery.inArray(data.themes[i].s_update_url, themes_downloaded) >= 0 ) {
                                        if( jQuery.inArray(data.themes[i].s_update_url, themes_to_update) >= 0 ) {
                                            button = '<a href="#'+data.themes[i].s_update_url+'" class="btn btn-mini btn-orange market-popup market_update"><?php echo osc_esc_js(__('Update')); ?></a>';
                                        } else {
                                            button = '<a href="#" class="btn btn-mini btn-disabled" ><?php echo osc_esc_js(__('Already downloaded')); ?></a>';
                                        }
                                    } else {
                                        button = '<a href="#'+data.themes[i].s_update_url+'" class="btn btn-mini btn-green market-popup"><?php echo osc_esc_js(__('Download theme')); ?></a>';
                                    }
                                    if(data.themes[i].s_preview!='') {
                                        button += '<a target="_blank" href="'+data.themes[i].s_preview+'" class="btn btn-mini btn-blue"><?php echo osc_esc_js(__('Preview')); ?></a>';
                                    };

                                    var imgsrc = '<?php echo osc_current_admin_theme("img/marketblank.jpg"); ?>';
                                    if(data.themes[i].s_image!=null) {
                                        imgsrc = data.themes[i].s_image;
                                    }
                                    $("#market_themes").append('<div class="theme">'
                                        +'<div class="theme-stage">'
                                            +'<img src="'+imgsrc+'" title="'+data.themes[i].s_title+'" alt="'+data.themes[i].s_title+'" />'
                                            +'<div class="theme-actions">'
                                                + button
                                            +'</div>'
                                        +'</div>'
                                        +'<div class="theme-info">'
                                            +'<h3>'+data.themes[i].s_title+' '+data.themes[i].s_version+' <?php _e('by') ; ?> '+data.themes[i].s_contact_name+'</h3>'
                                        +'</div>'
                                        +'<div class="theme-description">'
                                            +description.substring(0,80)+dots
                                        +'</div>'
                                    +'</div>');
                                }
                                // add pagination
                                $('#market_pagination').append(data.pagination_content);
                            }
                            $("#market_themes").append('<div class="clear"></div>');
                        }
                    );
                }

                getMarketContent( unescape(self.document.location.hash.substring(1)) );
                // bind pagination to getJSON
                $('#market_pagination a').live('click',function(){
                    var url =$(this).attr('href');
                    url = url.replace("#","");
                    getMarketContent(url);
                });
            });

            $('.market-popup').live('click',function(){
                var update = false;
                if( $(this).hasClass('market_update') ) update = true;
                $.getJSON(
                    "<?php echo osc_admin_base_url(true); ?>?page=ajax&action=check_market",
                    {"code" : $(this).attr('href').replace('#',''), 'section' : 'themes'},
                    function(data){
                        if(data!=null) {
                            $("#market_thumb").attr('src',data.s_thumbnail);
                            $("#market_code").attr("value", data.s_update_url);
                            $("#market_name").html(data.s_title);
                            $("#market_version").html(data.s_version);
                            $("#market_author").html(data.s_contact_name);
                            if(data.s_compatible.indexOf("<?php echo $main_version; ?>")==-1) {
                                $("#market_compatible").html(data.s_compatible + " - "  + "<?php echo osc_esc_js(sprintf(__('Warning! This theme is not compatible with your current version of OSClass (%s)'), $main_version)); ?>");
                                $("#market_compatible").parent().parent().addClass("flashmessage-error");
                            } else {
                                $("#market_compatible").html(data.s_compatible);
                                $("#market_compatible").parent().parent().removeClass("flashmessage-error");
                            }
                            $("#market_url").attr('href',data.s_source_file);

                            if(update) {
                                $('#market_install').html("<?php echo osc_esc_js( __('Update') ) ; ?>");
                            } else {
                                $('#market_install').html("<?php echo osc_esc_js( __('Continue download') ) ; ?>");
                            }

                            $('#market_installer').dialog({
                                modal:true,
                                title: '<?php echo osc_esc_js( __('OSClass Market') ) ; ?>',
                                width:485
                            });
                        }
                    }
                );
                return false;
            });
        </script>
    </div>
    <!-- /themes list -->
</div>
<?php osc_current_admin_theme_path( 'parts/footer.php' ) ; ?><|MERGE_RESOLUTION|>--- conflicted
+++ resolved
@@ -84,11 +84,7 @@
                                 </tr>
                                 <tr class="even">
                                     <td><?php _e('URL') ; ?></td>
-<<<<<<< HEAD
-                                    <td><span><a id="market_url" href="#"><?php _e("Download manually"); ?></a></span></td>
-=======
                                     <td><span id="market_url_span"><a id="market_url" href="#"><?php _e("Download manually"); ?></a></span></td>
->>>>>>> 12859581
                                 </tr>
                             </tbody>
                         </table>
