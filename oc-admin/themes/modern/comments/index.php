<?php if ( ! defined('OC_ADMIN')) exit('Direct access is not allowed.') ;
    /**
     * Osclass – software for creating and publishing online classified advertising platforms
     *
     * Copyright (C) 2012 OSCLASS
     *
     * This program is free software: you can redistribute it and/or modify it under the terms
     * of the GNU Affero General Public License as published by the Free Software Foundation,
     * either version 3 of the License, or (at your option) any later version.
     *
     * This program is distributed in the hope that it will be useful, but WITHOUT ANY WARRANTY;
     * without even the implied warranty of MERCHANTABILITY or FITNESS FOR A PARTICULAR PURPOSE.
     * See the GNU Affero General Public License for more details.
     *
     * You should have received a copy of the GNU Affero General Public
     * License along with this program. If not, see <http://www.gnu.org/licenses/>.
     */

    function addHelp() {
        echo '<p>' . __('Manage the comments that users publish on the listings on your site. You can also edit, delete, activate or block comments.') . '</p>';
    }
    osc_add_hook('help_box','addHelp');

    function customPageHeader(){ ?>
        <h1><?php _e('Listing') ; ?>
            <a href="<?php echo osc_admin_base_url(true) . '?page=settings&action=comments' ; ?>" class="btn ico ico-32 ico-engine float-right"><?php _e('Settings'); ?></a>
            <a href="#" class="btn ico ico-32 ico-help float-right"></a>
        </h1>
<?php
    }
    osc_add_hook('admin_page_header','customPageHeader');

    function customPageTitle($string) {
        return sprintf(__('Comments &raquo; %s'), $string);
    }
    osc_add_filter('admin_title', 'customPageTitle');

    //customize Head
    function customHead() { ?>
        <script type="text/javascript">
            // autocomplete users
            $(document).ready(function(){
                // check_all bulkactions
                $("#check_all").change(function(){
                    var isChecked = $(this+':checked').length;
                    $('.col-bulkactions input').each( function() {
                        if( isChecked == 1 ) {
                            this.checked = true;
                        } else {
                            this.checked = false;
                        }
                    });
                });

                // dialog delete
                $("#dialog-comment-delete").dialog({
                    autoOpen: false,
                    modal: true
                });

                // dialog bulk actions
                $("#dialog-bulk-actions").dialog({
                    autoOpen: false,
                    modal: true
                });
                $("#bulk-actions-submit").click(function() {
                    $("#datatablesForm").submit();
                });
                $("#bulk-actions-cancel").click(function() {
                    $("#datatablesForm").attr('data-dialog-open', 'false');
                    $('#dialog-bulk-actions').dialog('close');
                });
                // dialog bulk actions function
                $("#datatablesForm").submit(function() {
                    if( $("#bulk_actions option:selected").val() == "" ) {
                        return false;
                    }

                    if( $("#datatablesForm").attr('data-dialog-open') == "true" ) {
                        return true;
                    }

                    $("#dialog-bulk-actions .form-row").html($("#bulk_actions option:selected").attr('data-dialog-content'));
                    $("#bulk-actions-submit").html($("#bulk_actions option:selected").text());
                    $("#datatablesForm").attr('data-dialog-open', 'true');
                    $("#dialog-bulk-actions").dialog('open');
                    return false;
                });
                // /dialog bulk actions
            });

            // dialog delete function
            function delete_dialog(item_id) {
                $("#dialog-comment-delete input[name='id']").attr('value', item_id);
                $("#dialog-comment-delete").dialog('open');
                return false;
            }
        </script>
        <?php
    }
    osc_add_hook('admin_header','customHead');

    $aData      = __get('aData');
    $aRawRows   = __get('aRawRows');
    $sort       = Params::getParam('sort');
    $direction  = Params::getParam('direction');

    $columns    = $aData['aColumns'];
    $rows       = $aData['aRows'];

    osc_current_admin_theme_path( 'parts/header.php' ) ; ?>
<h2 class="render-title"><?php _e('Comments') ; ?></h2>
<div class="relative">
    <div id="listing-toolbar">
        <div class="float-right">
            <?php if(Params::getParam('showAll') != 'off') { ?>
            <a href="<?php echo osc_admin_base_url(true) . '?page=comments&showAll=off'; ?>" class="btn btn-red"><?php _e('Hidden comments');?></a>
            <?php } else { ?>
            <a href="<?php echo osc_admin_base_url(true) . '?page=comments'; ?>" class="btn btn-blue"><?php _e('All comments');?></a>
            <?php } ?>
        </div>
    </div>
    <form class="" id="datatablesForm" action="<?php echo osc_admin_base_url(true) ; ?>" method="post" data-dialog-open="false">
        <input type="hidden" name="page" value="comments" />
        <input type="hidden" name="action" value="bulk_actions" />
        <div id="bulk-actions">
            <label>
                <?php osc_print_bulk_actions('bulk_actions', 'bulk_actions', __get('bulk_options'), 'select-box-extra'); ?>
                <input type="submit" id="bulk_apply" class="btn" value="<?php echo osc_esc_html( __('Apply') ) ; ?>" />
            </label>
        </div>
        <div class="table-contains-actions">
            <table class="table" cellpadding="0" cellspacing="0">
                <thead>
                    <tr>
                        <?php foreach($columns as $k => $v) {
                            echo '<th class="col-'.$k.' '.($sort==$k?($direction=='desc'?'sorting_desc':'sorting_asc'):'').'">'.$v.'</th>';
                        }; ?>
                    </tr>
                </thead>
                <tbody>
<<<<<<< HEAD
                <?php if( count($rows) > 0 ) { ?>
                    <?php foreach($rows as $key => $row) {
                        $aC = $aRawRows[$key];
                        $class = '';
                        if(!$aC['b_enabled'] || !$aC['b_active'] || $aC['b_spam']) $class = 'status-spam';
=======
                <?php if( count($aData['aaData']) > 0 ) { ?>
                <?php foreach( $aData['aaData'] as $key => $array ) { ?>
                    <?php
                    $aC = $aData['aaObject'][$key];
                    $class = '';
                    if(!$aC['b_enabled'] || !$aC['b_active'] || $aC['b_spam']) $class = 'status-spam';
>>>>>>> 01c17e70
                    ?>
                        <tr class="<?php echo $class; ?>">
                            <?php foreach($row as $k => $v) { ?>
                                <td class="col-<?php echo $k; ?>"><?php echo $v; ?></td>
                            <?php }; ?>
                        </tr>
                    <?php }; ?>
                <?php } else { ?>
                    <tr>
                        <td colspan="4" class="text-center">
                        <p><?php _e('No data available in table') ; ?></p>
                        </td>
                    </tr>
                <?php } ?>
                </tbody>
            </table>
            <div id="table-row-actions"></div><!-- used for table actions -->
        </div>
    </form>
</div>
<?php
    function showingResults(){
        $aData = __get('aData');
        echo '<ul class="showing-results"><li><span>'.osc_pagination_showing((Params::getParam('iPage')-1)*$aData['iDisplayLength']+1, ((Params::getParam('iPage')-1)*$aData['iDisplayLength'])+count($aData['aRows']), $aData['iTotalDisplayRecords'], $aData['iTotalRecords']).'</span></li></ul>' ;
    }
    osc_add_hook('before_show_pagination_admin','showingResults');
    osc_show_pagination_admin($aData);
?>
<form id="dialog-comment-delete" method="get" action="<?php echo osc_admin_base_url(true); ?>" class="has-form-actions hide" title="<?php echo osc_esc_html(__('Delete comment')); ?>">
    <input type="hidden" name="page" value="comments" />
    <input type="hidden" name="action" value="delete" />
    <input type="hidden" name="id" value="" />
    <div class="form-horizontal">
        <div class="form-row">
            <?php _e('Are you sure you want to delete this comment?'); ?>
        </div>
        <div class="form-actions">
            <div class="wrapper">
            <a class="btn" href="javascript:void(0);" onclick="$('#dialog-comment-delete').dialog('close');"><?php _e('Cancel'); ?></a>
            <input id="comment-delete-submit" type="submit" value="<?php echo osc_esc_html( __('Delete') ); ?>" class="btn btn-red" />
            </div>
        </div>
    </div>
</form>
<div id="dialog-bulk-actions" title="<?php _e('Bulk actions'); ?>" class="has-form-actions hide">
    <div class="form-horizontal">
        <div class="form-row"></div>
        <div class="form-actions">
            <div class="wrapper">
                <a id="bulk-actions-cancel" class="btn" href="javascript:void(0);"><?php _e('Cancel'); ?></a>
                <a id="bulk-actions-submit" href="javascript:void(0);" class="btn btn-red" ><?php echo osc_esc_html( __('Delete') ); ?></a>
                <div class="clear"></div>
            </div>
        </div>
    </div>
</div>
<?php osc_current_admin_theme_path( 'parts/footer.php' ); ?><|MERGE_RESOLUTION|>--- conflicted
+++ resolved
@@ -139,20 +139,11 @@
                     </tr>
                 </thead>
                 <tbody>
-<<<<<<< HEAD
                 <?php if( count($rows) > 0 ) { ?>
                     <?php foreach($rows as $key => $row) {
                         $aC = $aRawRows[$key];
                         $class = '';
                         if(!$aC['b_enabled'] || !$aC['b_active'] || $aC['b_spam']) $class = 'status-spam';
-=======
-                <?php if( count($aData['aaData']) > 0 ) { ?>
-                <?php foreach( $aData['aaData'] as $key => $array ) { ?>
-                    <?php
-                    $aC = $aData['aaObject'][$key];
-                    $class = '';
-                    if(!$aC['b_enabled'] || !$aC['b_active'] || $aC['b_spam']) $class = 'status-spam';
->>>>>>> 01c17e70
                     ?>
                         <tr class="<?php echo $class; ?>">
                             <?php foreach($row as $k => $v) { ?>
