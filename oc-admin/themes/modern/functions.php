--- conflicted
+++ resolved
@@ -1,9 +1,5 @@
-<<<<<<< HEAD
-<?php
+<?php if ( ! defined('OC_ADMIN')) exit('Direct access is not allowed.') ;
 
-=======
-<?php if ( ! defined('OC_ADMIN')) exit('Direct access is not allowed.') ;
->>>>>>> 01c17e70
 osc_add_filter('admin_body_class', 'admin_modeCompact_class');
 function admin_modeCompact_class($args){
     $compactMode = osc_get_preference('compact_mode','modern_admin_theme');
