--- conflicted
+++ resolved
@@ -78,7 +78,6 @@
                                     <?php AdminForm::email_text($admin) ; ?>
                                 </div>
                             </div>
-<<<<<<< HEAD
                             <?php if(!$admin_edit || ($admin_edit && Params::getParam('id')!= osc_logged_admin_id() && Params::getParam('id')!='')) { ?>
                                 <div class="input-line">
                                     <label><?php _e('Admin type <em>(required)</em>') ; ?></label>
@@ -88,10 +87,7 @@
                                     </div>
                                 </div>
                             <?php }; ?>
-                            <?php if($admin_edit) { ?>
-=======
                             <?php if($admin_edit && osc_logged_admin_id()==$admin['pk_i_id']) { ?>
->>>>>>> 3994d306
                                 <div class="input-line">
                                     <label><?php _e('Current password') ; ?></label>
                                     <div class="input">
