<?php if ( ! defined('OC_ADMIN')) exit('Direct access is not allowed.') ;
    /**
     * Osclass – software for creating and publishing online classified advertising platforms
     *
     * Copyright (C) 2012 OSCLASS
     *
     * This program is free software: you can redistribute it and/or modify it under the terms
     * of the GNU Affero General Public License as published by the Free Software Foundation,
     * either version 3 of the License, or (at your option) any later version.
     *
     * This program is distributed in the hope that it will be useful, but WITHOUT ANY WARRANTY;
     * without even the implied warranty of MERCHANTABILITY or FITNESS FOR A PARTICULAR PURPOSE.
     * See the GNU Affero General Public License for more details.
     *
     * You should have received a copy of the GNU Affero General Public
     * License along with this program. If not, see <http://www.gnu.org/licenses/>.
     */

    osc_enqueue_script('jquery-validate');

    $admin = __get("admin") ;
    function customFrmText() {
        $admin = __get("admin") ;
        $return = array();
        if( isset($admin['pk_i_id']) ) {
            $return['admin_edit'] = true ;
            $return['title']      = __('Edit admin') ;
            $return['action_frm'] = 'edit_post' ;
            $return['btn_text']   = __('Save') ;
        } else {
            $return['admin_edit']  = false ;
            $return['title']      = __('Add admin') ;
            $return['action_frm'] = 'add_post' ;
            $return['btn_text']   = __('Add') ;
        }
        return $return;
    }
    function customPageHeader(){ ?>
        <h1><?php _e('Admins'); ?></h1>
<?php
    }
    osc_add_hook('admin_page_header','customPageHeader');
<<<<<<< HEAD
    
=======
    //customize Head
    function customHead() { ?>
        <script type="text/javascript" src="<?php echo osc_current_admin_theme_js_url('jquery.validate.min.js') ; ?>"></script>
        <?php
    }
    osc_add_hook('admin_header','customHead');

>>>>>>> 01c17e70
    $aux = customFrmText();

    function customPageTitle($string) {
        $aux = customFrmText();
        return sprintf('%s &raquo; %s', $aux['title'], $string);
    }
    osc_add_filter('admin_title', 'customPageTitle');

    osc_current_admin_theme_path('parts/header.php') ; ?>
<h2 class="render-title"><?php echo $aux['title'] ; ?></h2>
    <!-- add/edit admin form -->
    <div class="settings-user">
        <ul id="error_list"></ul>
        <form name="admin_form" action="<?php echo osc_admin_base_url(true) ; ?>" method="post">
            <input type="hidden" name="action" value="<?php echo $aux['action_frm'] ; ?>" />
            <input type="hidden" name="page" value="admins" />
            <?php AdminForm::primary_input_hidden($admin); ?>
            <?php AdminForm::js_validation(); ?>
            <fieldset>
            <div class="form-horizontal">
                <div class="form-row">
                    <div class="form-label"><?php _e('Name <em>(required)</em>') ; ?></div>
                    <div class="form-controls">
                        <?php AdminForm::name_text($admin) ; ?>
                    </div>
                </div>
                <div class="form-row">
                    <div class="form-label"><?php _e('Username <em>(required)</em>') ; ?></div>
                    <div class="form-controls"><?php AdminForm::username_text($admin) ; ?></div>
                </div>
                <div class="form-row">
                    <div class="form-label"><?php _e('E-mail <em>(required)</em>') ; ?></div>
                    <div class="form-controls"><?php AdminForm::email_text($admin) ; ?></div>
                </div>
                <?php if(!$aux['admin_edit'] || ($aux['admin_edit'] && Params::getParam('id')!= osc_logged_admin_id() && Params::getParam('id')!='')) { ?>
                    <div class="form-row">
                        <div class="form-label"><?php _e('Admin type <em>(required)</em>') ; ?></div>
                        <div class="form-controls">
                            <?php AdminForm::type_select($admin) ; ?>
                            <p class="help-inline"><em><?php _e('Administrators have total control over all aspects of your installation, while moderators are only allowed to moderate listings, comments and media files') ; ?></em></p>
                        </div>
                    </div>
                <?php } ?>
                <?php if($aux['admin_edit'] && osc_logged_admin_id()==$admin['pk_i_id']) { ?>
                    <div class="form-row">
                        <div class="form-label"><?php _e('Current password') ; ?></div>
                        <div class="form-controls">
                            <?php AdminForm::old_password_text($admin) ; ?>
                            <p class="help-inline"><em><?php _e('If you want to change your password, type your current password here. Otherwise, leave this blank.') ; ?></em></p>
                        </div>
                    </div>
                <?php } ?>
                <div class="form-row">
                    <div class="form-label"><?php _e('New password') ; ?></div>
                    <div class="form-controls">
                        <?php AdminForm::password_text($admin) ; ?>
                    </div>
                    <?php if($aux['admin_edit']) { ?>
                        <div class="form-controls">
                            <?php AdminForm::check_password_text($admin) ; ?>
                            <p class="help-inline"><em><?php _e('Type your new password again') ; ?></em></p>
                        </div>
                    <?php } ?>
                </div>
                <div class="clear"></div>
                <div class="form-actions">
                    <?php if( $aux['admin_edit'] ) { ?>
                    <a href="javascript:history.go(-1)" class="btn"><?php _e('Cancel'); ?></a>
                    <?php } ?>
                    <input type="submit" value="<?php echo osc_esc_html($aux['btn_text']) ; ?>" class="btn btn-submit" />
                </div>
            </div>
            </fieldset>
        </form>
    </div>
    <!-- /add user form -->
<?php osc_current_admin_theme_path('parts/footer.php') ; ?><|MERGE_RESOLUTION|>--- conflicted
+++ resolved
@@ -40,17 +40,7 @@
 <?php
     }
     osc_add_hook('admin_page_header','customPageHeader');
-<<<<<<< HEAD
-    
-=======
-    //customize Head
-    function customHead() { ?>
-        <script type="text/javascript" src="<?php echo osc_current_admin_theme_js_url('jquery.validate.min.js') ; ?>"></script>
-        <?php
-    }
-    osc_add_hook('admin_header','customHead');
 
->>>>>>> 01c17e70
     $aux = customFrmText();
 
     function customPageTitle($string) {
