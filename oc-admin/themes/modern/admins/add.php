--- conflicted
+++ resolved
@@ -1,28 +1,35 @@
 <?php
-/**
- * OSClass – software for creating and publishing online classified advertising platforms
+
+/*
+ *      OSCLass – software for creating and publishing online classified
+ *                           advertising platforms
  *
- * Copyright (C) 2010 OSCLASS
+ *                        Copyright (C) 2010 OSCLASS
  *
- * This program is free software: you can redistribute it and/or modify it under the terms
- * of the GNU Affero General Public License as published by the Free Software Foundation,
- * either version 3 of the License, or (at your option) any later version.
+ *       This program is free software: you can redistribute it and/or
+ *     modify it under the terms of the GNU Affero General Public License
+ *     as published by the Free Software Foundation, either version 3 of
+ *            the License, or (at your option) any later version.
  *
- * This program is distributed in the hope that it will be useful, but WITHOUT ANY WARRANTY;
- * without even the implied warranty of MERCHANTABILITY or FITNESS FOR A PARTICULAR PURPOSE.
- * See the GNU Affero General Public License for more details.
+ *     This program is distributed in the hope that it will be useful, but
+ *         WITHOUT ANY WARRANTY; without even the implied warranty of
+ *        MERCHANTABILITY or FITNESS FOR A PARTICULAR PURPOSE.  See the
+ *             GNU Affero General Public License for more details.
  *
- * You should have received a copy of the GNU Affero General Public
- * License along with this program. If not, see <http://www.gnu.org/licenses/>.
+ *      You should have received a copy of the GNU Affero General Public
+ * License along with this program.  If not, see <http://www.gnu.org/licenses/>.
  */
 
-    defined('ABS_PATH') or die( __('Invalid OSClass request.'));
+?>
 
+<?php defined('ABS_PATH') or die( __('Invalid OSClass request.') ); ?>
+
+<?php
     $fields = array(
-        array('name' => 's_name', 'error_msg' => __('You have to write a name.')),
-        array('name' => 's_email', 'error_msg' => __('You have to write an e-mail.')),
-        array('name' => 's_username', 'error_msg' => __('You have to write an username.')),
-        array('name' => 's_password', 'error_msg' => __('You have to write a password.'))
+        array('name' => 's_name', 'error_msg' => __('You have to write a name.'))
+        ,array('name' => 's_email', 'error_msg' => __('You have to write an e-mail.'))
+        ,array('name' => 's_username', 'error_msg' => __('You have to write an username.'))
+        ,array('name' => 's_password', 'error_msg' => __('You have to write a password.'))
     );
     osc_check_form_js($fields);
 ?>
@@ -30,17 +37,11 @@
 <div id="content">
     <div id="separator"></div>
 
-    <?php include_once $absolute_path . '/include/backoffice_menu.php'; ?>
+    <?php include_once osc_current_admin_theme_path() . '/include/backoffice_menu.php'; ?>
 
     <div id="right_column">
         <div id="content_header" class="content_header">
-<<<<<<< HEAD
-            <div style="float: left;">
-                <img src="<?php echo $current_theme ?>/images/back_office/admin-icon.png" title="" alt=""/>
-            </div>
-=======
             <div style="float: left;"><img src="<?php echo  osc_current_admin_theme_url() ; ?>/images/back_office/admin-icon.png" /></div>
->>>>>>> 7b7e65af
             <div id="content_header_arrow">&raquo; <?php _e('Add new administrator'); ?></div>
             <div style="clear: both;"></div>
         </div>
@@ -53,42 +54,6 @@
             <div style="padding: 20px;">
 
                 <form action="admins.php" method="post" onSubmit="return checkForm()">
-<<<<<<< HEAD
-                <input type="hidden" name="action" value="add_post" />
-
-                <div style="float: left; width: 50%;">
-                <fieldset>
-                    <legend><?php _e('Real name'); ?> (<?php _e('required'); ?>)</legend>
-                    <input type="text" name="s_name" id="s_name" />
-                </fieldset>
-                </div>
-
-                <div style="float: left; width: 50%;">
-                <fieldset>
-                    <legend><?php _e('E-mail'); ?></legend>
-                    <input type="text" name="s_email" id="s_email" />
-                </fieldset>
-                </div>
-                <div style="clear: both;"></div>
-
-                <div style="float: left; width: 50%;">
-                <fieldset>
-                    <legend><?php _e('User name'); ?> (<?php _e('required'); ?>)</legend>
-                    <input type="text" name="s_username" id="s_username" />
-                </fieldset>
-                </div>
-
-                <div style="float: left; width: 50%;">
-                <fieldset>
-                    <legend><?php _e('Password'); ?> (<?php _e('required'); ?>)</legend>
-                    <input type="password" name="s_password" id="s_password" />
-                </fieldset>
-                </div>
-                <div style="clear: both;"></div>
-
-                <input id="button_save" type="submit" value="<?php _e('Create administrator'); ?>" />
-
-=======
                     <input type="hidden" name="action" value="add_post" />
 
                     <div style="float: left; width: 50%;">
@@ -121,7 +86,6 @@
                     </div>
                     <div style="clear: both;"></div>
                     <input id="button_save" type="submit" value="<?php _e('Create administrator'); ?>" />
->>>>>>> 7b7e65af
                 </form>
 
             </div>
