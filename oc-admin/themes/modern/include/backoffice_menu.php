--- conflicted
+++ resolved
@@ -211,16 +211,5 @@
             </li>
         </ul>
 
-<<<<<<< HEAD
-        <h3>
-            <a href="#"><?php _e('Tests'); ?></a>
-        </h3>
-        <ul>
-            <li>
-                <a href="<?php echo osc_admin_base_url(true); ?>?page=test">&raquo; <?php _e('Database'); ?></a>
-            </li>
-        </ul>
-=======
->>>>>>> 51b71fc5
     </div>
 </div>