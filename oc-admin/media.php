--- conflicted
+++ resolved
@@ -65,12 +65,8 @@
                                         $this->redirectTo( osc_admin_base_url(true) . '?page=media' );
                 break;
                 case('delete'):
-<<<<<<< HEAD
+                                        osc_csrf_check();
                                         $ids = Params::getParam('id');
-=======
-                                        osc_csrf_check();
-                                        $ids = Params::getParam('id') ;
->>>>>>> 04a6aba4
                                         if( is_array($ids) ) {
                                             foreach($ids as $id) {
                                                 osc_deleteResource( $id , true);
@@ -99,7 +95,6 @@
                                         }
                                         $this->_exportVariableToView('iDisplayLength', Params::getParam('iDisplayLength'));
 
-<<<<<<< HEAD
                                         // Table header order by related
                                         if( Params::getParam('sort') == '') {
                                             Params::setParam('sort', 'date');
@@ -107,12 +102,6 @@
                                         if( Params::getParam('direction') == '') {
                                             Params::setParam('direction', 'desc');
                                         }
-=======
-                                        require_once osc_admin_base_path() . 'ajax/media_processing.php';
-                                        $params = Params::getParamsAsArray("get") ;
-                                        $media_processing = new MediaProcessingAjax( $params );
-                                        $aData = $media_processing->result( $params ) ;
->>>>>>> 04a6aba4
 
                                         $page  = (int)Params::getParam('iPage');
                                         if($page==0) { $page = 1; };
@@ -136,7 +125,6 @@
                                             }
 
                                             if($page > 1) {
-<<<<<<< HEAD
                                                 $url = preg_replace('/&iPage=(\d)+/', '&iPage='.$maxPage, $url);
                                                 $this->redirectTo($url);
                                             }
@@ -155,17 +143,6 @@
 
                                         $this->doView('media/index.php');
                 break;
-=======
-                                                $url = preg_replace('/&iPage=(\d)+/', '&iPage='.$maxPage, $url) ;
-                                                $this->redirectTo($url) ;
-                                            }
-                                        }
-
-                                        $this->_exportVariableToView('aMedia', $aData) ;
-
-                                        $this->doView('media/index.php') ;
-                break ;
->>>>>>> 04a6aba4
             }
         }
 
