<?php
    /**
     * OSClass – software for creating and publishing online classified advertising platforms
     *
     * Copyright (C) 2010 OSCLASS
     *
     * This program is free software: you can redistribute it and/or modify it under the terms
     * of the GNU Affero General Public License as published by the Free Software Foundation,
     * either version 3 of the License, or (at your option) any later version.
     *
     * This program is distributed in the hope that it will be useful, but WITHOUT ANY WARRANTY;
     * without even the implied warranty of MERCHANTABILITY or FITNESS FOR A PARTICULAR PURPOSE.
     * See the GNU Affero General Public License for more details.
     *
     * You should have received a copy of the GNU Affero General Public
     * License along with this program. If not, see <http://www.gnu.org/licenses/>.
     */

    class CAdminUsers extends AdminSecBaseModel
    {
        //specific for this class
        private $userManager;

        function __construct() {
            parent::__construct() ;

            //specific things for this class
            $this->userManager = User::newInstance() ;
        }

        //Business Layer...
        function doModel() {
            parent::doModel() ;

            //specific things for this class
            switch ($this->action)
            {
                case 'create':          // callign create view
                                        $aCountries = array();
                                        $aRegions   = array();
                                        $aCities    = array();

                                        $aCountries = Country::newInstance()->listAll();
                                        if(isset($aCountries[0]['pk_c_code'])) {
                                            $aRegions = Region::newInstance()->getByCountry($aCountries[0]['pk_c_code']);
                                        }
                                        if(isset($aRegions[0]['pk_i_id'])) {
                                            $aCities  = City::newInstance()->listWhere("fk_i_region_id = %d" ,$aRegions[0]['pk_i_id']) ;
                                        }

                                        $this->_exportVariableToView("user", null);
                                        $this->_exportVariableToView("countries", $aCountries);
                                        $this->_exportVariableToView("regions", $aRegions);
                                        $this->_exportVariableToView("cities", $aCities);
                                        $this->_exportVariableToView("locales", Locale::newInstance()->listAllEnabled());

                                        $this->doView("users/frm.php");
                break;
                case 'create_post':     // creating the user...
<<<<<<< HEAD
                                        require_once LIB_PATH . 'osclass/users.php' ;
=======
                                        require_once LIB_PATH . 'osclass/UserActions.php' ;
>>>>>>> 51b71fc5
                                        $userActions = new UserActions(true) ;
                                        $success = $userActions->add() ;
                                        switch($success) {
                                            case 1: osc_add_flash_message( _m('The user has been created. We\'ve sent an activation e-mail'), 'admin') ;
                                            break;
                                            case 2: osc_add_flash_message( _m('The user has been created and activated'), 'admin') ;
                                            break;
                                            case 3: osc_add_flash_message( _m('Sorry, but that e-mail is already in use'), 'admin') ;
                                            break;
                                        }

                                        $this->redirectTo(osc_admin_base_url(true) . '?page=users');
                break;
                case 'edit':            // calling the edit view
                                        $aUser      = array();
                                        $aCountries = array();
                                        $aRegions   = array();
                                        $aCities    = array();

                                        $aUser = $this->userManager->findByPrimaryKey(Params::getParam("id"));
                                        $aCountries = Country::newInstance()->listAll();
                                        $aRegions = array();
                                        if( $aUser['fk_c_country_code'] != '') {
                                            $aRegions = Region::newInstance()->getByCountry($aUser['fk_c_country_code']);
                                        } else if( count($aCountries) > 0 ) {
                                            $aRegions = Region::newInstance()->getByCountry($aCountries[0]['pk_c_code']);
                                        }
                                        $aCities = array();
                                        if( $aUser['fk_i_region_id']!='' ) {
                                            $aCities = City::newInstance()->listWhere("fk_i_region_id = %d" ,$aUser['fk_i_region_id']) ;
                                        } else if( count($aRegions) > 0 ) {
                                            $aCities = City::newInstance()->listWhere("fk_i_region_id = %d" ,$aRegions[0]['pk_i_id']) ;
                                        }

                                        $this->_exportVariableToView("user", $aUser);
                                        $this->_exportVariableToView("countries", $aCountries);
                                        $this->_exportVariableToView("regions", $aRegions);
                                        $this->_exportVariableToView("cities", $aCities);
                                        $this->_exportVariableToView("locales", Locale::newInstance()->listAllEnabled());
                                        $this->doView("users/frm.php");
                break;
                case 'edit_post':       // edit post
<<<<<<< HEAD
                                        require_once LIB_PATH . 'osclass/users.php' ;
=======
                                        require_once LIB_PATH . 'osclass/UserActions.php' ;
>>>>>>> 51b71fc5
                                        $userActions = new UserActions(true) ;
                                        $success = $userActions->edit( Params::getParam("id") ) ;

                                        switch($success) {
                                            case (1):  osc_add_flash_message( _m('Passwords don\'t match'), 'admin') ;
                                            break;
                                            case (2):  osc_add_flash_message( _m('The user has been updated and activated'), 'admin') ;
                                            break;
                                            default:   osc_add_flash_message( _m('The user has been updated'), 'admin');
                                            break;
                                        }

                                        $this->redirectTo(osc_admin_base_url(true) . '?page=users');
                break;
                case 'activate':        //activate
                                        $iUpdated = 0;
                                        $userId   = Params::getParam('id');
                                        if(!is_array($userId)) {
                                            osc_add_flash_message(_m('User id isn\'t in the correct format'), 'admin');
                                        }

                                        foreach($userId as $id) {
                                            $conditions = array('pk_i_id' => $id);
                                            $values     = array('b_enabled' => 1);
                                            $iUpdated  += $this->userManager->update($values, $conditions);
                                        }

                                        switch ($iUpdated) {
<<<<<<< HEAD
                                            case (0):   $msg = _m('Any user has been activated');
=======
                                            case (0):   $msg = _m('No user has been activated');
>>>>>>> 51b71fc5
                                            break;
                                            case (1):   $msg = _m('One user has been activated');
                                            break;
                                            default:    $msg = sprintf(_m('%s users have been activated'), $iUpdated);
                                            break;
                                        }

                                        osc_add_flash_message($msg, 'admin');
                                        $this->redirectTo(osc_admin_base_url(true) . '?page=users');
                break;
                case 'deactivate':      //deactivate
                                        $iUpdated = 0;
                                        $userId   = Params::getParam('id');
                                        if(!is_array($userId)) {
                                            osc_add_flash_message(_m('User id isn\'t in the correct format'), 'admin');
                                        }

                                        foreach($userId as $id) {
                                            $conditions = array('pk_i_id' => $id);
                                            $values     = array('b_enabled' => 0);
                                            $iUpdated  += $this->userManager->update($values, $conditions);
                                        }

                                        switch ($iUpdated) {
<<<<<<< HEAD
                                            case (0):   $msg = _m('Any user has been deactivated');
=======
                                            case (0):   $msg = _m('No user has been deactivated');
>>>>>>> 51b71fc5
                                            break;
                                            case (1):   $msg = _m('One user has been deactivated');
                                            break;
                                            default:    $msg = sprintf(_m('%s users have been deactivated'), $iUpdated);
                                            break;
                                        }

                                        osc_add_flash_message($msg, 'admin');
                                        $this->redirectTo(osc_admin_base_url(true) . '?page=users');
                break;
                case 'delete':          //delete
                                        $iDeleted = 0;
                                        $userId   = Params::getParam('id');
                                        if(!is_array($userId)) {
                                            osc_add_flash_message(_m('User id isn\'t in the correct format'), 'admin');
                                        }

                                        foreach($userId as $id) {
                                            if($this->userManager->deleteUser($id)) {
                                                $iDeleted++;
                                            }
                                        }

                                        switch ($iDeleted) {
<<<<<<< HEAD
                                            case (0):   $msg = _m('Any user has been deleted');
=======
                                            case (0):   $msg = _m('No user has been deleted');
>>>>>>> 51b71fc5
                                            break;
                                            case (1):   $msg = _m('One user has been deleted');
                                            break;
                                            default:    $msg = sprintf(_m('%s users have been deleted'), $iDeleted);
                                            break;
                                        }

                                        osc_add_flash_message($msg, 'admin');
                                        $this->redirectTo(osc_admin_base_url(true) . '?page=users');
                break;
                default:                // manage users view
                                        $aUsers = $this->userManager->listAll();

                                        $this->_exportVariableToView("users", $aUsers);
                                        $this->doView("users/index.php");
                break;
            }
        }

        //hopefully generic...
        function doView($file) {
            osc_current_admin_theme_path($file) ;
        }
    }

?><|MERGE_RESOLUTION|>--- conflicted
+++ resolved
@@ -57,11 +57,7 @@
                                         $this->doView("users/frm.php");
                 break;
                 case 'create_post':     // creating the user...
-<<<<<<< HEAD
-                                        require_once LIB_PATH . 'osclass/users.php' ;
-=======
                                         require_once LIB_PATH . 'osclass/UserActions.php' ;
->>>>>>> 51b71fc5
                                         $userActions = new UserActions(true) ;
                                         $success = $userActions->add() ;
                                         switch($success) {
@@ -104,11 +100,7 @@
                                         $this->doView("users/frm.php");
                 break;
                 case 'edit_post':       // edit post
-<<<<<<< HEAD
-                                        require_once LIB_PATH . 'osclass/users.php' ;
-=======
                                         require_once LIB_PATH . 'osclass/UserActions.php' ;
->>>>>>> 51b71fc5
                                         $userActions = new UserActions(true) ;
                                         $success = $userActions->edit( Params::getParam("id") ) ;
 
@@ -137,11 +129,7 @@
                                         }
 
                                         switch ($iUpdated) {
-<<<<<<< HEAD
-                                            case (0):   $msg = _m('Any user has been activated');
-=======
                                             case (0):   $msg = _m('No user has been activated');
->>>>>>> 51b71fc5
                                             break;
                                             case (1):   $msg = _m('One user has been activated');
                                             break;
@@ -166,11 +154,7 @@
                                         }
 
                                         switch ($iUpdated) {
-<<<<<<< HEAD
-                                            case (0):   $msg = _m('Any user has been deactivated');
-=======
                                             case (0):   $msg = _m('No user has been deactivated');
->>>>>>> 51b71fc5
                                             break;
                                             case (1):   $msg = _m('One user has been deactivated');
                                             break;
@@ -195,11 +179,7 @@
                                         }
 
                                         switch ($iDeleted) {
-<<<<<<< HEAD
-                                            case (0):   $msg = _m('Any user has been deleted');
-=======
                                             case (0):   $msg = _m('No user has been deleted');
->>>>>>> 51b71fc5
                                             break;
                                             case (1):   $msg = _m('One user has been deleted');
                                             break;
