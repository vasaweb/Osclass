<?php if ( ! defined('ABS_PATH')) exit('ABS_PATH is not loaded. Direct access is not allowed.');

    /*
     *      Osclass – software for creating and publishing online classified
     *                           advertising platforms
     *
     *                        Copyright (C) 2012 OSCLASS
     *
     *       This program is free software: you can redistribute it and/or
     *     modify it under the terms of the GNU Affero General Public License
     *     as published by the Free Software Foundation, either version 3 of
     *            the License, or (at your option) any later version.
     *
     *     This program is distributed in the hope that it will be useful, but
     *         WITHOUT ANY WARRANTY; without even the implied warranty of
     *        MERCHANTABILITY or FITNESS FOR A PARTICULAR PURPOSE.  See the
     *             GNU Affero General Public License for more details.
     *
     *      You should have received a copy of the GNU Affero General Public
     * License along with this program.  If not, see <http://www.gnu.org/licenses/>.
     */

    class CAdminUsers extends AdminSecBaseModel
    {
        //specific for this class
        private $userManager;

        function __construct()
        {
            parent::__construct();

            //specific things for this class
            $this->userManager = User::newInstance();
        }

        //Business Layer...
        function doModel()
        {
            parent::doModel();

            //specific things for this class
            switch ($this->action) {
                case('create'):         // callign create view
                                        $aCountries = array();
                                        $aRegions   = array();
                                        $aCities    = array();

                                        $aCountries = Country::newInstance()->listAll();

                                        if( isset($aCountries[0]['pk_c_code']) ) {
                                            $aRegions = Region::newInstance()->findByCountry($aCountries[0]['pk_c_code']);
                                        }

                                        if( isset($aRegions[0]['pk_i_id']) ) {
                                            $aCities  = City::newInstance()->findByRegion($aRegions[0]['pk_i_id']);
                                        }

                                        $this->_exportVariableToView( 'user', null );
                                        $this->_exportVariableToView( 'countries', $aCountries );
                                        $this->_exportVariableToView( 'regions', $aRegions );
                                        $this->_exportVariableToView( 'cities', $aCities );
                                        $this->_exportVariableToView( 'locales', OSCLocale::newInstance()->listAllEnabled() );

                                        $this->doView("users/frm.php");
                break;
                case('create_post'):    // creating the user...
<<<<<<< HEAD
                                        require_once LIB_PATH . 'osclass/UserActions.php';
                                        $userActions = new UserActions(true);
                                        $success     = $userActions->add();
=======
                                        osc_csrf_check();
                                        require_once LIB_PATH . 'osclass/UserActions.php' ;
                                        $userActions = new UserActions(true) ;
                                        $success     = $userActions->add() ;
>>>>>>> 04a6aba4

                                        switch($success) {
                                            case 1: osc_add_flash_ok_message( _m("The user has been created. We've sent an activation e-mail"), 'admin');
                                            break;
                                            case 2: osc_add_flash_ok_message( _m('The user has been created successfully'), 'admin');
                                            break;
                                            case 3: osc_add_flash_warning_message( _m('Sorry, but that e-mail is already in use'), 'admin');
                                            break;
                                            case 5: osc_add_flash_warning_message( _m('The specified e-mail is not valid'), 'admin');
                                            break;
                                            case 6: osc_add_flash_warning_message( _m('Sorry, the password cannot be empty'), 'admin');
                                            break;
                                            case 7: osc_add_flash_warning_message( _m("Sorry, passwords don't match"), 'admin');
                                            break;
                                        }

                                        $this->redirectTo(osc_admin_base_url(true) . '?page=users');
                break;
                case('edit'):           // calling the edit view
                                        $aUser      = array();
                                        $aCountries = array();
                                        $aRegions   = array();
                                        $aCities    = array();

                                        $aUser = $this->userManager->findByPrimaryKey(Params::getParam("id"));
                                        $aCountries = Country::newInstance()->listAll();
                                        $aRegions = array();
                                        if( $aUser['fk_c_country_code'] != '' ) {
                                            $aRegions = Region::newInstance()->findByCountry($aUser['fk_c_country_code']);
                                        } else if( count($aCountries) > 0 ) {
                                            $aRegions = Region::newInstance()->findByCountry($aCountries[0]['pk_c_code']);
                                        }
                                        $aCities = array();
                                        if( $aUser['fk_i_region_id'] != '' ) {
                                            $aCities = City::newInstance()->findByRegion($aUser['fk_i_region_id']);
                                        } else if( count($aRegions) > 0 ) {
                                            $aCities = City::newInstance()->findByRegion($aRegions[0]['pk_i_id']);
                                        }

                                        $this->_exportVariableToView("user", $aUser);
                                        $this->_exportVariableToView("countries", $aCountries);
                                        $this->_exportVariableToView("regions", $aRegions);
                                        $this->_exportVariableToView("cities", $aCities);
                                        $this->_exportVariableToView("locales", OSCLocale::newInstance()->listAllEnabled());
                                        $this->doView("users/frm.php");
                break;
                case('edit_post'):      // edit post
<<<<<<< HEAD
                                        require_once LIB_PATH . 'osclass/UserActions.php';
                                        $userActions = new UserActions(true);
                                        $success = $userActions->edit( Params::getParam("id") );
=======
                                        osc_csrf_check();
                                        require_once LIB_PATH . 'osclass/UserActions.php' ;
                                        $userActions = new UserActions(true) ;
                                        $success = $userActions->edit( Params::getParam("id") ) ;
>>>>>>> 04a6aba4

                                        switch($success) {
                                            case (1):  osc_add_flash_error_message( _m("Passwords don't match"), 'admin');
                                            break;
                                            case (2):  osc_add_flash_ok_message( _m('The user has been updated and activated'), 'admin');
                                            break;
                                            default:   osc_add_flash_ok_message( _m('The user has been updated'), 'admin');
                                            break;
                                        }

                                        $this->redirectTo(osc_admin_base_url(true) . '?page=users');
                break;
                case('resend_activation'):
                                        //activate
<<<<<<< HEAD
                                        require_once LIB_PATH . 'osclass/UserActions.php';
=======
                                        osc_csrf_check();
                                        require_once LIB_PATH . 'osclass/UserActions.php' ;
>>>>>>> 04a6aba4
                                        $iUpdated = 0;
                                        $userId   = Params::getParam('id');
                                        if(!is_array($userId)) {
                                            osc_add_flash_error_message( _m("User id isn't in the correct format"), 'admin');
                                            $this->redirectTo(osc_admin_base_url(true) . '?page=users');
                                        }

                                        $userActions = new UserActions(true);
                                        foreach($userId as $id) {
                                            $iUpdated   += $userActions->resend_activation($id);
                                        }

                                        if($iUpdated==0) {
                                            osc_add_flash_error_message(_m('No users have been selected'), 'admin');
                                        } else {
                                            osc_add_flash_ok_message(sprintf( _mn('Activation email sent to one user', 'Activation email sent to %s users', $iUpdated), $iUpdated ), 'admin');
                                        }

                                        $this->redirectTo(osc_admin_base_url(true) . '?page=users');
                break;
                case('activate'):       //activate
<<<<<<< HEAD
                                        require_once LIB_PATH . 'osclass/UserActions.php';
                                        $iUpdated = 0;
                                        $userId   = Params::getParam('id');
=======
                                        osc_csrf_check();
                                        require_once LIB_PATH . 'osclass/UserActions.php' ;
                                        $iUpdated = 0 ;
                                        $userId   = Params::getParam('id') ;
>>>>>>> 04a6aba4
                                        if( !is_array($userId) ) {
                                            osc_add_flash_error_message( _m("User id isn't in the correct format"), 'admin');
                                            $this->redirectTo(osc_admin_base_url(true) . '?page=users');
                                        }

                                        $userActions = new UserActions(true);
                                        foreach($userId as $id) {
                                            $iUpdated   += $userActions->activate($id);
                                        }

                                        if( $iUpdated == 0 ) {
                                            $msg = _m('No users have been activated');
                                        } else {
                                            $msg = sprintf( _mn('One user has been activated', '%s users have been activated', $iUpdated), $iUpdated );
                                        }

                                        osc_add_flash_ok_message($msg, 'admin');
                                        $this->redirectTo(osc_admin_base_url(true) . '?page=users');
                break;
                case('deactivate'):     //deactivate
<<<<<<< HEAD
                                        require_once LIB_PATH . 'osclass/UserActions.php';
                                        $iUpdated = 0;
                                        $userId   = Params::getParam('id');
=======
                                        osc_csrf_check();
                                        require_once LIB_PATH . 'osclass/UserActions.php' ;
                                        $iUpdated = 0 ;
                                        $userId   = Params::getParam('id') ;
>>>>>>> 04a6aba4
                                        if( !is_array($userId) ) {
                                            osc_add_flash_error_message( _m("User id isn't in the correct format"), 'admin');
                                            $this->redirectTo(osc_admin_base_url(true) . '?page=users');
                                        }

                                        $userActions = new UserActions(true);
                                        foreach($userId as $id) {
                                            $iUpdated += $userActions->deactivate($id);
                                        }

                                        if( $iUpdated == 0 ) {
                                            $msg = _m('No users have been deactivated');
                                        } else {
                                            $msg = sprintf( _mn('One user has been deactivated', '%s users have been deactivated', $iUpdated), $iUpdated );
                                        }

                                        osc_add_flash_ok_message($msg, 'admin');
                                        $this->redirectTo(osc_admin_base_url(true) . '?page=users');
                break;
                case('enable'):
<<<<<<< HEAD
                                        require_once LIB_PATH . 'osclass/UserActions.php';
                                        $iUpdated = 0;
                                        $userId   = Params::getParam('id');
=======
                                        osc_csrf_check();
                                        require_once LIB_PATH . 'osclass/UserActions.php' ;
                                        $iUpdated = 0 ;
                                        $userId   = Params::getParam('id') ;
>>>>>>> 04a6aba4
                                        if( !is_array($userId) ) {
                                            osc_add_flash_error_message(_m("User id isn't in the correct format"), 'admin');
                                            $this->redirectTo(osc_admin_base_url(true) . '?page=users');
                                        }

                                        $userActions = new UserActions(true);
                                        foreach($userId as $id) {
                                            $iUpdated += $userActions->enable($id);
                                        }

                                        if( $iUpdated == 0 ) {
                                            $msg = _m('No users have been enabled');
                                        } else {
                                            $msg = sprintf( _mn('One user has been unblocked', '%s users have been unblocked', $iUpdated), $iUpdated );
                                        }

                                        osc_add_flash_ok_message($msg, 'admin');
                                        $this->redirectTo(osc_admin_base_url(true) . '?page=users');
                break;
                case('disable'):
<<<<<<< HEAD
                                        require_once LIB_PATH . 'osclass/UserActions.php';
                                        $iUpdated = 0;
                                        $userId   = Params::getParam('id');
=======
                                        osc_csrf_check();
                                        require_once LIB_PATH . 'osclass/UserActions.php' ;
                                        $iUpdated = 0 ;
                                        $userId   = Params::getParam('id') ;
>>>>>>> 04a6aba4
                                        if( !is_array($userId) ) {
                                            osc_add_flash_error_message( _m("User id isn't in the correct format"), 'admin');
                                            $this->redirectTo(osc_admin_base_url(true) . '?page=users');
                                        }

                                        $userActions = new UserActions(true);
                                        foreach($userId as $id) {
                                            $iUpdated   += $userActions->disable($id);
                                        }

                                        if( $iUpdated == 0 ) {
                                            $msg = _m('No users have been disabled');
                                        } else {
                                            $msg = sprintf( _mn('One user has been blocked', '%s users have been blocked', $iUpdated), $iUpdated );
                                        }

                                        osc_add_flash_ok_message($msg, 'admin');
                                        $this->redirectTo(osc_admin_base_url(true) . '?page=users');
                break;
                case('delete'):         //delete
<<<<<<< HEAD
                                        $iDeleted = 0;
                                        $userId   = Params::getParam('id');
=======
                                        osc_csrf_check();
                                        $iDeleted = 0 ;
                                        $userId   = Params::getParam('id') ;
>>>>>>> 04a6aba4
                                        if( !is_array($userId) ) {
                                            osc_add_flash_error_message( _m("User id isn't in the correct format"), 'admin');
                                            $this->redirectTo(osc_admin_base_url(true) . '?page=users');
                                        }

                                        foreach($userId as $id) {
                                            $user = $this->userManager->findByPrimaryKey($id);
                                            Log::newInstance()->insertLog('user', 'delete', $id, $user['s_email'], 'admin', osc_logged_admin_id());
                                            if( $this->userManager->deleteUser($id) ) {
                                                $iDeleted++;
                                            }
                                        }

                                        if( $iDeleted == 0 ) {
                                            $msg = _m('No users have been deleted');
                                        } else {
                                            $msg = sprintf( _mn('One user has been deleted', '%s users have been deleted', $iDeleted), $iDeleted );
                                        }

                                        osc_add_flash_ok_message($msg, 'admin');
                                        $this->redirectTo(osc_admin_base_url(true) . '?page=users');
                break;
                case('delete_alerts'):         //delete

                                        $iDeleted = 0;
                                        $alertId   = Params::getParam('alert_id');
                                        if( !is_array($alertId) ) {
                                            osc_add_flash_error_message( _m("Alert id isn't in the correct format"), 'admin');
                                            if(Params::getParam('user_id')=='') {
                                                $this->redirectTo(osc_admin_base_url(true) . '?page=users&action=alerts');
                                            } else {
                                                $this->redirectTo(osc_admin_base_url(true) . '?page=users&action=edit&id='.Params::getParam('user_id'));
                                            }
                                        }

                                        $mAlerts = new Alerts();
                                        foreach($alertId as $id) {
                                            Log::newInstance()->insertLog('user', 'delete_alerts', $id, $id, 'admin', osc_logged_admin_id());
                                            $iDeleted += $mAlerts->delete(array('pk_i_id' => $id));
                                        }

                                        if( $iDeleted == 0 ) {
                                            $msg = _m('No alerts have been deleted');
                                        } else {
                                            $msg = sprintf( _mn('One alert has been deleted', '%s alerts have been deleted', $iDeleted), $iDeleted );
                                        }

                                        osc_add_flash_ok_message($msg, 'admin');
                                        if(Params::getParam('user_id')=='') {
                                            $this->redirectTo(osc_admin_base_url(true) . '?page=users&action=alerts');
                                        } else {
                                            $this->redirectTo(osc_admin_base_url(true) . '?page=users&action=edit&id='.Params::getParam('user_id'));
                                        }
                break;
                case('status_alerts'):         //delete

                                        $status = Params::getParam("status");
                                        $iUpdated = 0;
                                        $alertId   = Params::getParam('alert_id');

                                        if( !is_array($alertId) ) {
                                            osc_add_flash_error_message( _m("Alert id isn't in the correct format"), 'admin');
                                            if(Params::getParam('user_id')=='') {
                                                $this->redirectTo(osc_admin_base_url(true) . '?page=users&action=alerts');
                                            } else {
                                                $this->redirectTo(osc_admin_base_url(true) . '?page=users&action=edit&id='.Params::getParam('user_id'));
                                            }
                                        }

                                        $mAlerts = new Alerts();
                                        foreach($alertId as $id) {
                                            if($status==1) {
                                                $iUpdated += $mAlerts->activate($id);
                                            } else {
                                                $iUpdated += $mAlerts->deactivate($id);
                                            }
                                        }


                                        if($status==1) {
                                            if( $iUpdated == 0 ) {
                                                $msg = _m('No alerts have been activated');
                                            } else {
                                                $msg = sprintf( _mn('One alert has been activated', '%s alerts have been activated', $iUpdated), $iUpdated );
                                            }
                                        } else {
                                            if( $iUpdated == 0 ) {
                                                $msg = _m('No alerts have been deactivated');
                                            } else {
                                                $msg = sprintf( _mn('One alert has been deactivated', '%s alerts have been deactivated', $iUpdated), $iUpdated );
                                            }
                                        }

                                        osc_add_flash_ok_message($msg, 'admin');
                                        if(Params::getParam('user_id')=='') {
                                            $this->redirectTo(osc_admin_base_url(true) . '?page=users&action=alerts');
                                        } else {
                                            $this->redirectTo(osc_admin_base_url(true) . '?page=users&action=edit&id='.Params::getParam('user_id'));
                                        }
                break;
                case('settings'):       // calling the users settings view
                                        $this->doView('users/settings.php');
                break;
                case('settings_post'):  // updating users
<<<<<<< HEAD
                                        $iUpdated                = 0;
                                        $enabledUserValidation   = Params::getParam('enabled_user_validation');
                                        $enabledUserValidation   = (($enabledUserValidation != '') ? true : false);
                                        $enabledUserRegistration = Params::getParam('enabled_user_registration');
                                        $enabledUserRegistration = (($enabledUserRegistration != '') ? true : false);
                                        $enabledUsers            = Params::getParam('enabled_users');
                                        $enabledUsers            = (($enabledUsers != '') ? true : false);
                                        $notifyNewUser           = Params::getParam('notify_new_user');
                                        $notifyNewUser           = (($notifyNewUser != '') ? true : false);
                                        $usernameBlacklistTmp    = explode(",", Params::getParam('username_blacklist'));
                                        foreach($usernameBlacklistTmp as $k => $v) {
                                            $usernameBlacklistTmp[$k] = strtolower(trim($v));
                                        }
                                        $usernameBlacklist = implode(",", $usernameBlacklistTmp);
=======
                                        osc_csrf_check();
                                        $iUpdated                = 0 ;
                                        $enabledUserValidation   = Params::getParam('enabled_user_validation') ;
                                        $enabledUserValidation   = (($enabledUserValidation != '') ? true : false) ;
                                        $enabledUserRegistration = Params::getParam('enabled_user_registration') ;
                                        $enabledUserRegistration = (($enabledUserRegistration != '') ? true : false) ;
                                        $enabledUsers            = Params::getParam('enabled_users') ;
                                        $enabledUsers            = (($enabledUsers != '') ? true : false) ;
                                        $notifyNewUser           = Params::getParam('notify_new_user') ;
                                        $notifyNewUser           = (($notifyNewUser != '') ? true : false) ;
>>>>>>> 04a6aba4

                                        $iUpdated += Preference::newInstance()->update(
                                                array('s_value' => $enabledUserValidation),
                                                array('s_name'  => 'enabled_user_validation')
                                        );
                                        $iUpdated += Preference::newInstance()->update(
                                                array('s_value' => $enabledUserRegistration),
                                                array('s_name'  => 'enabled_user_registration')
                                        );
                                        $iUpdated += Preference::newInstance()->update(
                                                array('s_value' => $enabledUsers),
                                                array('s_name'  => 'enabled_users')
                                        );
                                        $iUpdated += Preference::newInstance()->update(
                                                array('s_value' => $notifyNewUser),
                                                array('s_name'  => 'notify_new_user')
                                        );
                                        $iUpdated += Preference::newInstance()->update(
                                                array('s_value' => $usernameBlacklist),
                                                array('s_name'  => 'username_blacklist')
                                        );

                                        if( $iUpdated > 0 ) {
                                            osc_add_flash_ok_message( _m("User settings have been updated"), 'admin');
                                        }
                                        $this->redirectTo(osc_admin_base_url(true) . '?page=users&action=settings');
                break;
                case('alerts'):                // manage alerts view
                                        require_once osc_lib_path()."osclass/classes/datatables/AlertsDataTable.php";

                                        // set default iDisplayLength
                                        if( Params::getParam('iDisplayLength') != '' ) {
                                            Cookie::newInstance()->push('listing_iDisplayLength', Params::getParam('iDisplayLength'));
                                            Cookie::newInstance()->set();
                                        } else {
                                            // set a default value if it's set in the cookie
                                            if( Cookie::newInstance()->get_value('listing_iDisplayLength') != '' ) {
                                                Params::setParam('iDisplayLength', Cookie::newInstance()->get_value('listing_iDisplayLength'));
                                            } else {
                                                Params::setParam('iDisplayLength', 10 );
                                            }
                                        }
                                        $this->_exportVariableToView('iDisplayLength', Params::getParam('iDisplayLength'));

                                        // Table header order by related
                                        if( Params::getParam('sort') == '') {
                                            Params::setParam('sort', 'date');
                                        }
                                        if( Params::getParam('direction') == '') {
                                            Params::setParam('direction', 'desc');
                                        }

                                        $page  = (int)Params::getParam('iPage');
                                        if($page==0) { $page = 1; };
                                        Params::setParam('iPage', $page);

                                        $params = Params::getParamsAsArray("get");

                                        $alertsDataTable = new AlertsDataTable();
                                        $alertsDataTable->table($params);
                                        $aData = $alertsDataTable->getData();

                                        if(count($aData['aRows']) == 0 && $page!=1) {
                                            $total = (int)$aData['iTotalDisplayRecords'];
                                            $maxPage = ceil( $total / (int)$aData['iDisplayLength'] );

                                            $url = osc_admin_base_url(true).'?'.$_SERVER['QUERY_STRING'];

                                            if($maxPage==0) {
                                                $url = preg_replace('/&iPage=(\d)+/', '&iPage=1', $url);
                                                $this->redirectTo($url);
                                            }

                                            if($page > 1) {
                                                $url = preg_replace('/&iPage=(\d)+/', '&iPage='.$maxPage, $url);
                                                $this->redirectTo($url);
                                            }
                                        }


                                        $this->_exportVariableToView('aData', $aData);
                                        $this->_exportVariableToView('aRawRows', $alertsDataTable->rawRows());

                                        $this->doView("users/alerts.php");
                break;
                default:                // manage users view
<<<<<<< HEAD

                                        if(Params::getParam("action")!="") {
                                            osc_run_hook("user_bulk_".Params::getParam("action"), Params::getParam('id'));
=======
                                        // set default iDisplayLength
                                        if( Params::getParam('iDisplayLength') == '' ) {
                                            Params::setParam('iDisplayLength', 10 ) ;
>>>>>>> 04a6aba4
                                        }

                                        require_once osc_lib_path()."osclass/classes/datatables/UsersDataTable.php";

                                        // set default iDisplayLength
                                        if( Params::getParam('iDisplayLength') != '' ) {
                                            Cookie::newInstance()->push('listing_iDisplayLength', Params::getParam('iDisplayLength'));
                                            Cookie::newInstance()->set();
                                        } else {
                                            // set a default value if it's set in the cookie
                                            if( Cookie::newInstance()->get_value('listing_iDisplayLength') != '' ) {
                                                Params::setParam('iDisplayLength', Cookie::newInstance()->get_value('listing_iDisplayLength'));
                                            } else {
                                                Params::setParam('iDisplayLength', 10 );
                                            }
                                        }
                                        $this->_exportVariableToView('iDisplayLength', Params::getParam('iDisplayLength'));
<<<<<<< HEAD

                                        // Table header order by related
                                        if( Params::getParam('sort') == '') {
                                            Params::setParam('sort', 'date');
                                        }
                                        if( Params::getParam('direction') == '') {
                                            Params::setParam('direction', 'desc');
                                        }
=======
                                        $this->_exportVariableToView('sSearch', Params::getParam('sSearch'));

                                        require_once osc_admin_base_path() . 'ajax/users_processing.php';
                                        $users_processing = new UsersProcessingAjax(Params::getParamsAsArray("get"));
                                        $aData = $users_processing->result() ;
>>>>>>> 04a6aba4

                                        $page  = (int)Params::getParam('iPage');
                                        if($page==0) { $page = 1; };
                                        Params::setParam('iPage', $page);

                                        $params = Params::getParamsAsArray("get");

                                        $usersDataTable = new UsersDataTable();
                                        $usersDataTable->table($params);
                                        $aData = $usersDataTable->getData();

                                        if(count($aData['aRows']) == 0 && $page!=1) {
                                            $total = (int)$aData['iTotalDisplayRecords'];
                                            $maxPage = ceil( $total / (int)$aData['iDisplayLength'] );

                                            $url = osc_admin_base_url(true).'?'.$_SERVER['QUERY_STRING'];

                                            if($maxPage==0) {
                                                $url = preg_replace('/&iPage=(\d)+/', '&iPage=1', $url);
                                                $this->redirectTo($url);
                                            }

                                            if($page > 1) {
<<<<<<< HEAD
                                                $url = preg_replace('/&iPage=(\d)+/', '&iPage='.$maxPage, $url);
                                                $this->redirectTo($url);
                                            }
                                        }


                                        $this->_exportVariableToView('aData', $aData);
                                        $this->_exportVariableToView('aRawRows', $usersDataTable->rawRows());

                                        $bulk_options = array(
                                            array('value' => '', 'data-dialog-content' => '', 'label' => __('Bulk actions')),
                                            array('value' => 'activate', 'data-dialog-content' => sprintf(__('Are you sure you want to %s the selected users?'), strtolower(__('Activate'))), 'label' => __('Activate')),
                                            array('value' => 'deactivate', 'data-dialog-content' => sprintf(__('Are you sure you want to %s the selected users?'), strtolower(__('Deactivate'))), 'label' => __('Deactivate')),
                                            array('value' => 'enable', 'data-dialog-content' => sprintf(__('Are you sure you want to %s the selected users?'), strtolower(__('Unblock'))), 'label' => __('Unblock')),
                                            array('value' => 'disable', 'data-dialog-content' => sprintf(__('Are you sure you want to %s the selected users?'), strtolower(__('Block'))), 'label' => __('Block')),
                                            array('value' => 'delete', 'data-dialog-content' => sprintf(__('Are you sure you want to %s the selected users?'), strtolower(__('Delete'))), 'label' => __('Delete'))
                                        );
                                        if( osc_user_validation_enabled() ) {
                                            $bulk_options[] = array('value' => 'resend_activation', 'data-dialog-content' => sprintf(__('Are you sure you want to %s the selected users?'), strtolower(__('Resend the activation to'))), 'label' => __('Resend activation'));
                                        }

                                        $bulk_options = osc_apply_filter("user_bulk_filter", $bulk_options);
                                        $this->_exportVariableToView('bulk_options', $bulk_options);


                                        //calling the view...
                                        $this->doView('users/index.php');
                break;
=======
                                                $url = preg_replace('/&iPage=(\d)+/', '&iPage='.$maxPage, $url) ;
                                                $this->redirectTo($url) ;
                                            }
                                        }

                                        $this->_exportVariableToView('aUsers', $aData) ;
                                        $this->_exportVariableToView('locales', OSCLocale::newInstance()->listAllEnabled() );

                                        $this->doView("users/index.php") ;
                break ;
>>>>>>> 04a6aba4
            }
        }

        //hopefully generic...
        function doView($file)
        {
            osc_run_hook("before_admin_html");
            osc_current_admin_theme_path($file);
            Session::newInstance()->_clearVariables();
            osc_run_hook("after_admin_html");
        }
    }

    /* file end: ./oc-admin/users.php */
?><|MERGE_RESOLUTION|>--- conflicted
+++ resolved
@@ -64,16 +64,10 @@
                                         $this->doView("users/frm.php");
                 break;
                 case('create_post'):    // creating the user...
-<<<<<<< HEAD
+                                        osc_csrf_check();
                                         require_once LIB_PATH . 'osclass/UserActions.php';
                                         $userActions = new UserActions(true);
                                         $success     = $userActions->add();
-=======
-                                        osc_csrf_check();
-                                        require_once LIB_PATH . 'osclass/UserActions.php' ;
-                                        $userActions = new UserActions(true) ;
-                                        $success     = $userActions->add() ;
->>>>>>> 04a6aba4
 
                                         switch($success) {
                                             case 1: osc_add_flash_ok_message( _m("The user has been created. We've sent an activation e-mail"), 'admin');
@@ -121,16 +115,10 @@
                                         $this->doView("users/frm.php");
                 break;
                 case('edit_post'):      // edit post
-<<<<<<< HEAD
+                                        osc_csrf_check();
                                         require_once LIB_PATH . 'osclass/UserActions.php';
                                         $userActions = new UserActions(true);
                                         $success = $userActions->edit( Params::getParam("id") );
-=======
-                                        osc_csrf_check();
-                                        require_once LIB_PATH . 'osclass/UserActions.php' ;
-                                        $userActions = new UserActions(true) ;
-                                        $success = $userActions->edit( Params::getParam("id") ) ;
->>>>>>> 04a6aba4
 
                                         switch($success) {
                                             case (1):  osc_add_flash_error_message( _m("Passwords don't match"), 'admin');
@@ -145,12 +133,8 @@
                 break;
                 case('resend_activation'):
                                         //activate
-<<<<<<< HEAD
-                                        require_once LIB_PATH . 'osclass/UserActions.php';
-=======
-                                        osc_csrf_check();
-                                        require_once LIB_PATH . 'osclass/UserActions.php' ;
->>>>>>> 04a6aba4
+                                        osc_csrf_check();
+                                        require_once LIB_PATH . 'osclass/UserActions.php';
                                         $iUpdated = 0;
                                         $userId   = Params::getParam('id');
                                         if(!is_array($userId)) {
@@ -172,16 +156,10 @@
                                         $this->redirectTo(osc_admin_base_url(true) . '?page=users');
                 break;
                 case('activate'):       //activate
-<<<<<<< HEAD
+                                        osc_csrf_check();
                                         require_once LIB_PATH . 'osclass/UserActions.php';
                                         $iUpdated = 0;
                                         $userId   = Params::getParam('id');
-=======
-                                        osc_csrf_check();
-                                        require_once LIB_PATH . 'osclass/UserActions.php' ;
-                                        $iUpdated = 0 ;
-                                        $userId   = Params::getParam('id') ;
->>>>>>> 04a6aba4
                                         if( !is_array($userId) ) {
                                             osc_add_flash_error_message( _m("User id isn't in the correct format"), 'admin');
                                             $this->redirectTo(osc_admin_base_url(true) . '?page=users');
@@ -202,16 +180,11 @@
                                         $this->redirectTo(osc_admin_base_url(true) . '?page=users');
                 break;
                 case('deactivate'):     //deactivate
-<<<<<<< HEAD
+                                        osc_csrf_check();
                                         require_once LIB_PATH . 'osclass/UserActions.php';
                                         $iUpdated = 0;
                                         $userId   = Params::getParam('id');
-=======
-                                        osc_csrf_check();
-                                        require_once LIB_PATH . 'osclass/UserActions.php' ;
-                                        $iUpdated = 0 ;
-                                        $userId   = Params::getParam('id') ;
->>>>>>> 04a6aba4
+
                                         if( !is_array($userId) ) {
                                             osc_add_flash_error_message( _m("User id isn't in the correct format"), 'admin');
                                             $this->redirectTo(osc_admin_base_url(true) . '?page=users');
@@ -232,16 +205,10 @@
                                         $this->redirectTo(osc_admin_base_url(true) . '?page=users');
                 break;
                 case('enable'):
-<<<<<<< HEAD
+                                        osc_csrf_check();
                                         require_once LIB_PATH . 'osclass/UserActions.php';
                                         $iUpdated = 0;
                                         $userId   = Params::getParam('id');
-=======
-                                        osc_csrf_check();
-                                        require_once LIB_PATH . 'osclass/UserActions.php' ;
-                                        $iUpdated = 0 ;
-                                        $userId   = Params::getParam('id') ;
->>>>>>> 04a6aba4
                                         if( !is_array($userId) ) {
                                             osc_add_flash_error_message(_m("User id isn't in the correct format"), 'admin');
                                             $this->redirectTo(osc_admin_base_url(true) . '?page=users');
@@ -262,16 +229,10 @@
                                         $this->redirectTo(osc_admin_base_url(true) . '?page=users');
                 break;
                 case('disable'):
-<<<<<<< HEAD
+                                        osc_csrf_check();
                                         require_once LIB_PATH . 'osclass/UserActions.php';
                                         $iUpdated = 0;
                                         $userId   = Params::getParam('id');
-=======
-                                        osc_csrf_check();
-                                        require_once LIB_PATH . 'osclass/UserActions.php' ;
-                                        $iUpdated = 0 ;
-                                        $userId   = Params::getParam('id') ;
->>>>>>> 04a6aba4
                                         if( !is_array($userId) ) {
                                             osc_add_flash_error_message( _m("User id isn't in the correct format"), 'admin');
                                             $this->redirectTo(osc_admin_base_url(true) . '?page=users');
@@ -292,14 +253,10 @@
                                         $this->redirectTo(osc_admin_base_url(true) . '?page=users');
                 break;
                 case('delete'):         //delete
-<<<<<<< HEAD
+                                        osc_csrf_check();
                                         $iDeleted = 0;
                                         $userId   = Params::getParam('id');
-=======
-                                        osc_csrf_check();
-                                        $iDeleted = 0 ;
-                                        $userId   = Params::getParam('id') ;
->>>>>>> 04a6aba4
+
                                         if( !is_array($userId) ) {
                                             osc_add_flash_error_message( _m("User id isn't in the correct format"), 'admin');
                                             $this->redirectTo(osc_admin_base_url(true) . '?page=users');
@@ -404,7 +361,7 @@
                                         $this->doView('users/settings.php');
                 break;
                 case('settings_post'):  // updating users
-<<<<<<< HEAD
+                                        osc_csrf_check();
                                         $iUpdated                = 0;
                                         $enabledUserValidation   = Params::getParam('enabled_user_validation');
                                         $enabledUserValidation   = (($enabledUserValidation != '') ? true : false);
@@ -419,18 +376,6 @@
                                             $usernameBlacklistTmp[$k] = strtolower(trim($v));
                                         }
                                         $usernameBlacklist = implode(",", $usernameBlacklistTmp);
-=======
-                                        osc_csrf_check();
-                                        $iUpdated                = 0 ;
-                                        $enabledUserValidation   = Params::getParam('enabled_user_validation') ;
-                                        $enabledUserValidation   = (($enabledUserValidation != '') ? true : false) ;
-                                        $enabledUserRegistration = Params::getParam('enabled_user_registration') ;
-                                        $enabledUserRegistration = (($enabledUserRegistration != '') ? true : false) ;
-                                        $enabledUsers            = Params::getParam('enabled_users') ;
-                                        $enabledUsers            = (($enabledUsers != '') ? true : false) ;
-                                        $notifyNewUser           = Params::getParam('notify_new_user') ;
-                                        $notifyNewUser           = (($notifyNewUser != '') ? true : false) ;
->>>>>>> 04a6aba4
 
                                         $iUpdated += Preference::newInstance()->update(
                                                 array('s_value' => $enabledUserValidation),
@@ -517,15 +462,9 @@
                                         $this->doView("users/alerts.php");
                 break;
                 default:                // manage users view
-<<<<<<< HEAD
 
                                         if(Params::getParam("action")!="") {
                                             osc_run_hook("user_bulk_".Params::getParam("action"), Params::getParam('id'));
-=======
-                                        // set default iDisplayLength
-                                        if( Params::getParam('iDisplayLength') == '' ) {
-                                            Params::setParam('iDisplayLength', 10 ) ;
->>>>>>> 04a6aba4
                                         }
 
                                         require_once osc_lib_path()."osclass/classes/datatables/UsersDataTable.php";
@@ -543,7 +482,6 @@
                                             }
                                         }
                                         $this->_exportVariableToView('iDisplayLength', Params::getParam('iDisplayLength'));
-<<<<<<< HEAD
 
                                         // Table header order by related
                                         if( Params::getParam('sort') == '') {
@@ -552,13 +490,6 @@
                                         if( Params::getParam('direction') == '') {
                                             Params::setParam('direction', 'desc');
                                         }
-=======
-                                        $this->_exportVariableToView('sSearch', Params::getParam('sSearch'));
-
-                                        require_once osc_admin_base_path() . 'ajax/users_processing.php';
-                                        $users_processing = new UsersProcessingAjax(Params::getParamsAsArray("get"));
-                                        $aData = $users_processing->result() ;
->>>>>>> 04a6aba4
 
                                         $page  = (int)Params::getParam('iPage');
                                         if($page==0) { $page = 1; };
@@ -582,7 +513,6 @@
                                             }
 
                                             if($page > 1) {
-<<<<<<< HEAD
                                                 $url = preg_replace('/&iPage=(\d)+/', '&iPage='.$maxPage, $url);
                                                 $this->redirectTo($url);
                                             }
@@ -611,18 +541,6 @@
                                         //calling the view...
                                         $this->doView('users/index.php');
                 break;
-=======
-                                                $url = preg_replace('/&iPage=(\d)+/', '&iPage='.$maxPage, $url) ;
-                                                $this->redirectTo($url) ;
-                                            }
-                                        }
-
-                                        $this->_exportVariableToView('aUsers', $aData) ;
-                                        $this->_exportVariableToView('locales', OSCLocale::newInstance()->listAllEnabled() );
-
-                                        $this->doView("users/index.php") ;
-                break ;
->>>>>>> 04a6aba4
             }
         }
 
