--- conflicted
+++ resolved
@@ -31,44 +31,6 @@
         //Business Layer...
         function doModel() {
             parent::doModel() ;
-<<<<<<< HEAD
-
-            //specific things for this class
-            switch ($this->action)
-            {
-
-                case 'edit':
-                    if(Params::getParam("id")=='') {
-                        $this->redirectTo(osc_admin_base_url(true)."?page=emails");
-                    }
-                    $this->_exportVariableToView("email", $this->emailManager->findByPrimaryKey(Params::getParam("id")));
-                    $this->doView("emails/frm.php");
-                    break;
-                case 'edit_post':
-                    $id = Params::getParam("id");
-                    $s_internal_name = Params::getParam("s_internal_name");
-
-                    $aFieldsDescription = array();
-                    $postParams = Params::getParamsAsArray();
-                    foreach ($postParams as $k => $v) {
-                        if(preg_match('|(.+?)#(.+)|', $k, $m)) {
-                            $aFieldsDescription[$m[1]][$m[2]] = $v;
-                        }
-                    }
-
-                    foreach($aFieldsDescription as $k => $_data) {
-                        $this->emailManager->updateDescription($id, $k, $_data['s_title'], $_data['s_text']);
-                    }
-
-                    if(!$this->emailManager->internalNameExists($id, $s_internal_name)) {
-                        if(!$this->emailManager->isIndelible($id)) {
-                            $this->emailManager->updateInternalName($id, $s_internal_name);
-                        }
-                        osc_add_flash_message( _m('The email/alert has been updated'), 'admin' );
-                        $this->redirectTo(osc_admin_base_url(true)."?page=emails");
-                    }
-                    osc_add_flash_message( _m('You can\'t repeat internal name'), 'admin');
-=======
 
             //specific things for this class
             switch ($this->action)
@@ -110,7 +72,6 @@
                     } else {
                         osc_add_flash_message( _m('The email couldn\'t be updated, at least one title should not be empty'), 'admin') ;
                     }
->>>>>>> 51b71fc5
                     $this->redirectTo(osc_admin_base_url(true)."?page=emails?action=edit&id=" . $id);
                     break;
                 default:
