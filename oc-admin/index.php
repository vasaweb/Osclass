<?php

    /*
     *      OSCLass – software for creating and publishing online classified
     *                           advertising platforms
     *
     *                        Copyright (C) 2010 OSCLASS
     *
     *       This program is free software: you can redistribute it and/or
     *     modify it under the terms of the GNU Affero General Public License
     *     as published by the Free Software Foundation, either version 3 of
     *            the License, or (at your option) any later version.
     *
     *     This program is distributed in the hope that it will be useful, but
     *         WITHOUT ANY WARRANTY; without even the implied warranty of
     *        MERCHANTABILITY or FITNESS FOR A PARTICULAR PURPOSE.  See the
     *             GNU Affero General Public License for more details.
     *
     *      You should have received a copy of the GNU Affero General Public
     * License along with this program.  If not, see <http://www.gnu.org/licenses/>.
     */

    require_once '../oc-load.php' ;

    switch( Params::getParam('page') )
    {
        case('items'):      require_once(osc_admin_base_path() . 'items.php') ;
                            $do = new CAdminItems() ;
                            $do->doModel() ;
        break;
        case('comments'):   require_once(osc_admin_base_path() . 'comments.php') ;
                            $do = new CAdminItemComments() ;
                            $do->doModel() ;
        break;
        case('media'):      require_once(osc_admin_base_path() . 'media.php') ;
                            $do = new CAdminMedia() ;
                            $do->doModel() ;
        break;
        case ('login'):     require_once(osc_admin_base_path() . 'login.php') ;
                            $do = new CAdminLogin() ;
                            $do->doModel() ;
        break;
        case('categories'): require_once(osc_admin_base_path() . 'categories.php') ;
                            $do = new CAdminCategories() ;
                            $do->doModel() ;
        break;
        case('emails'):     require_once(osc_admin_base_path() . 'emails.php') ;
                            $do = new CAdminEmails() ;
                            $do->doModel() ;
        break;
        case('pages'):      require_once(osc_admin_base_path() . 'pages.php') ;
                            $do = new CAdminPages() ;
                            $do->doModel() ;
        break;
<<<<<<< HEAD
        case('settings'):   require_once(osc_admin_base_path() . 'settings.php') ;
                            $do = new CAdminSettings() ;
=======
        case('plugins'):    require_once(osc_admin_base_path() . 'plugins.php') ;
                            $do = new CAdminPlugins() ;
                            $do->doModel() ;
        break;
        case('languages'):  require_once(osc_admin_base_path() . 'languages.php') ;
                            $do = new CAdminLanguages() ;
                            $do->doModel() ;
        break;
        case('admins'):     require_once(osc_admin_base_path() . 'admins.php') ;
                            $do = new CAdminAdmins() ;
>>>>>>> f84d3a14
                            $do->doModel() ;
        break;
        case('ajax'):       require_once(osc_admin_base_path() . 'ajax.php') ;
                            $do = new CAdminAjax() ;
                            $do->doModel() ;
        break;
        default:            //login of oc-admin
                            require_once(osc_admin_base_path() . 'main.php') ;
                            $do = new CAdminMain() ;
                            $do->doModel() ;
    }

?><|MERGE_RESOLUTION|>--- conflicted
+++ resolved
@@ -52,10 +52,9 @@
                             $do = new CAdminPages() ;
                             $do->doModel() ;
         break;
-<<<<<<< HEAD
         case('settings'):   require_once(osc_admin_base_path() . 'settings.php') ;
                             $do = new CAdminSettings() ;
-=======
+                            $do->doModel();
         case('plugins'):    require_once(osc_admin_base_path() . 'plugins.php') ;
                             $do = new CAdminPlugins() ;
                             $do->doModel() ;
@@ -66,7 +65,6 @@
         break;
         case('admins'):     require_once(osc_admin_base_path() . 'admins.php') ;
                             $do = new CAdminAdmins() ;
->>>>>>> f84d3a14
                             $do->doModel() ;
         break;
         case('ajax'):       require_once(osc_admin_base_path() . 'ajax.php') ;
