--- conflicted
+++ resolved
@@ -26,11 +26,7 @@
                             <img src="oc-includes/images/osclass-logo.png" alt="OSClass" title="OSClass" />
                         </a>
                         <br/>
-<<<<<<< HEAD
-                        Version 3.0.1
-=======
                         Version 3.0.2
->>>>>>> c3c35fbb
                     </h1>
                 </div>
                 <div id="content">
