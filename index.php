<?php
    /*
     *      OSCLass – software for creating and publishing online classified
     *                           advertising platforms
     *
     *                        Copyright (C) 2010 OSCLASS
     *
     *       This program is free software: you can redistribute it and/or
     *     modify it under the terms of the GNU Affero General Public License
     *     as published by the Free Software Foundation, either version 3 of
     *            the License, or (at your option) any later version.
     *
     *     This program is distributed in the hope that it will be useful, but
     *         WITHOUT ANY WARRANTY; without even the implied warranty of
     *        MERCHANTABILITY or FITNESS FOR A PARTICULAR PURPOSE.  See the
     *             GNU Affero General Public License for more details.
     *
     *      You should have received a copy of the GNU Affero General Public
     * License along with this program.  If not, see <http://www.gnu.org/licenses/>.
     */
            
    require_once 'oc-load.php' ;
    
    switch( Params::getParam('page') )
    {
        case ('user'):      // user pages (with security)
<<<<<<< HEAD
                            if(Params::getParam('action')=='change_email_confirm') {
=======
                            if(Params::getParam('action')=='change_email_confirm'
                            || (Params::getParam('action')=='unsub_alert' && !osc_is_web_user_logged_in())) {
>>>>>>> 51b71fc5
                                require_once(osc_base_path() . 'user-non-secure.php') ;
                                $do = new CWebUserNonSecure() ;
                                $do->doModel() ;
                            } else {
                                require_once(osc_base_path() . 'user.php') ;
                                $do = new CWebUser() ;
                                $do->doModel() ;
                            }
        break;
        case ('item'):      // item pages
                            require_once(osc_base_path() . 'item.php');
                            $do = new CWebItem() ;
                            $do->doModel() ;
        break;
        case ('search'):    // search pages
                            require_once(osc_base_path() . 'search.php') ;
                            $do = new CWebSearch() ;
                            $do->doModel() ;
        break;
        case ('page'):      // static pages
                            require_once(osc_base_path() . 'page.php') ;
                            $do = new CWebPage() ;
                            $do->doModel() ;
        break;
        case ('contact'):   //contact
                            require_once(osc_base_path() . 'contact.php') ;
                            $do = new CWebContact() ;
                            $do->doModel() ;
        break;
        case ('register'):  // register page
                            require_once(osc_base_path() . 'register.php') ;
                            $do = new CWebRegister() ;
                            $do->doModel() ;
        break;
        case ('ajax'):      // ajax
                            require_once(osc_base_path() . 'ajax.php') ;
                            $do = new CWebAjax() ;
                            $do->doModel() ;
        break;
        case ('login'):     // login page
                            require_once(osc_base_path() . 'login.php') ;
                            $do = new CWebLogin() ;
                            $do->doModel() ;
        break;
        case ('language'):  // set language
                            require_once(osc_base_path() . 'language.php');
                            $do = new CWebLanguage();
                            $do->doModel();
        break;
        case ('contact'):   //contact
                            require_once(osc_base_path() . 'contact.php') ;
                            $do = new CWebContact() ;
                            $do->doModel() ;
        break;
        default:            // home and static pages that are mandatory...
                            require_once(osc_base_path() . 'main.php') ;
                            $do = new CWebMain() ;
                            $do->doModel() ;
        break;
    }

?><|MERGE_RESOLUTION|>--- conflicted
+++ resolved
@@ -24,12 +24,9 @@
     switch( Params::getParam('page') )
     {
         case ('user'):      // user pages (with security)
-<<<<<<< HEAD
-                            if(Params::getParam('action')=='change_email_confirm') {
-=======
+
                             if(Params::getParam('action')=='change_email_confirm'
                             || (Params::getParam('action')=='unsub_alert' && !osc_is_web_user_logged_in())) {
->>>>>>> 51b71fc5
                                 require_once(osc_base_path() . 'user-non-secure.php') ;
                                 $do = new CWebUserNonSecure() ;
                                 $do->doModel() ;
