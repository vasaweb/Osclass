--- conflicted
+++ resolved
@@ -43,16 +43,12 @@
                             $do = new CWebPage() ;
                             $do->doModel() ;
         break;
-<<<<<<< HEAD
         case ('contact'):   //contact
                             require_once(osc_base_path() . 'contact.php') ;
                             $do = new CWebContact() ;
                             $do->doModel() ;
         break;
-        case ('register'):  //user pages
-=======
         case ('register'):  // register page
->>>>>>> 076d1857
                             require_once(osc_base_path() . 'register.php') ;
                             $do = new CWebRegister() ;
                             $do->doModel() ;
