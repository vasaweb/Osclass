<<<<<<< HEAD
=======
Osclass 3.3.1 2013-12-16
------------------------
- Fixed blurred watermark text
- Fixed black background on images
- Fixed error that makes impossible to install languages via market

>>>>>>> eabf675a
Osclass 3.3 2013-12-10
------------------------
- Subdomains improved
- Ajax upload of photos, with preview
- Improved image handling, no more mess with background color
- Passwords more secure (use of Bcrypt + individual salt isntead of SHA1)
- Updated HTML Purifier to 4.5.0
- Release notes added when upgrading from previous version
- Minor bug fixes and improvements

Osclass 3.2 2013-XX-XX
------------------------
- Expiration date for a listing (till now you can do that only for the whole category)
- Advertising by regions (region1.osclass.org/region2.osclass.org)
- Custom searchable fields (you will be able to personalize more searches)
- Bender responsive theme as default theme
- Akismet for listings (added akismet filter to new listings)
- Expiration notice (emails to the users reminding them about the expiration date of each listing)
- Added search filter to manage users
- Sending email to new admins created from oc-admin
- Manage users minor improvements (row colorsStatus , Link to public user profile)
- Added ability to display a custom maintenance page (per theme. Create a maintenance.php file in the theme folder)
- Updated JQuery to 1.8
- New routes for plugins
- Override email from and email name from
- Minor bug fixes and improvements

Osclass 3.1.2 2012-05-07
------------------------
- CSRF errors now show a flash message instead of a blank page
- Csrf error ajax, return json with error message
- Memory peak usage in osc_update_location_stats fixed
- Issues using Imagick instead of GD when uploading images fixedsi si
- XSS vulnerability in search page fixed
- Minor bug fixes and improvements

Osclass 3.1.1 2012-03-20
------------------------
- Fixed breadcrumd in public profile
- Showing correct description in public profile
- SEO fixes: meta description, correct HTTP headers in search results and listing detail page
- Don't override from email address when using SMTP
- Problem with custom field url
- Bug with reCAPTCHA in mobile browsers
- Bug fixes related to upgrade
- Bug fixes related to CSRF
- Minor bug fixes

Osclass 3.1 2012-02-26
----------------------
- Better market: you can now download languages from the admin
- User ban system
- Templates for static pages + better customization of pages
- Manage email alerts
- Security improvements: CSRF in the forms
- Easier installation process
- Preview of the email templates + legend in the sidebar
- Enqueue styles and javascripts urls
- Remove several cities/regions at the same time
- Upgrade Osclass via CLI
- Minor bug fixes

Osclass 3.0.2 2012-10-22
------------------------
- Use email from SMTP Settings if it's defined
- Implode categories in search url parameter
- If the submenu is too big in oc-admin now it can be scrollable
- Javascript validation when changing the user email
- Search a listing by email even if the listing is from a non-registered user
- Search users by email in manage users
- Javascript error in countrID selector
- Enhancement: Show total views from osc_item_views helper
- Bug: _whereIn method in DBCommandClass
- Bug: javascript error in manage custom fields
- Bug: Do not select by default the country in the filters of manage listings
- Bug: Show "Showing X to X of X results" if there is only one page in oc-admin pagination

Osclass 3.0.1 2012-08-13
------------------------
- Bug: changed from ENT_COMPACT to ENT_COMPAT
- Bug: Edit comment in oc-admin
- Bug: Use image magic uploading images
- Bug: Showing correctly the urls in RSS
- Bug: Correct subject in alert emails
- Bug: Typo mistake in manage media
- Bug: category slugs only accept alphanumeric
- Bug: emails sent from email contact instead of osclass@domain.tld
- Bug: http_chunked_decode was being redeclared
- [ Modern theme ] Removed a duplicated id

Osclass 3.0 2012-07-12
----------------------
- Added a toolbar at the header of the oc-admin
- New sidebar menu in the admin. Now it’s easier to add menus and submenus with helpers
- Listing and user statistics in the dashboard
- New oc-admin design
- Manage reported listings
- Manage comments added ‘hidden comments’ filter
- Two types of administrator users: super admin and moderator (only access to manage items and statistics)
- More hooks and filters added in the oc-admin: help message, title, manage listings, etc.
- Help boxes in the oc-admin
- Browse/Download/Update plugins and themes from the market
- Manually check plugin & theme updates in General settings
- Added pagination on manage plugins
- Canonical urls (when is needed) in the search pages
- Improved meta titles and meta descriptions
- Meta keywords
- Footer urls in the search listing
- Redirect 301 from the old listing url when the listing title has been changed
- Nofollow attribute in the pagination
- Breadcrumbs using rich snippets
- Changed HTML structure of the Pagination Class
- Exclude bot requests in the statistics
- Improved filters, now can accept more than one argument, but only the first argument will be returned
- Improved HTTP requests, implemented fsockopen instead of libcurl when curls is not installed
- Minor bug fixes from previous versiones
- Fixed some typo mistakes
- [ Modern theme ] Disable Osclass footer
- [ Modern theme ] Improved H1s and titles
- [ Modern theme ] Default logo

Osclass 2.4.1 2012-05-22
------------------------
- Fixed creation of search pagination url
- Watermark image should be a PNG
- Fixed bug in item > settings
- Show the correct values in the footer of datatables
- Upgrade is fixed when you came from versions with the country in multiple languages
- Use osc_esc_js in javascript localization
- Add currency button is clickable now
- Fixed javascript error in custom fields
- Corrected multiple typos in strings

Osclass 2.4.0 2012-05-02
------------------------
- Admin layout redesign
- Better performance in search queries
- Install Osclass in your language
- Customize permalinks
- Recalculate category and location stats
- New alert system. Now the alerts are saved in a JSON format
- Two more options in custom fields: url and checkbox
- AJAX in plugins
- Internationalization of date and time strings
- Throw Exceptions while installing a plugin and show the error message
- Bug fixed: generate images from original and not normal
- Fixed some minor bugs
- [ Modern theme ] Some enhancements in search filters: nicer checkbox and show the region of the city in the city filter
- [ Modern theme ] New flash messages design

Osclass 2.3.7 2012-04-11
------------------------
- Changed blog feed url
- Fixed a js bug with quote marks in manage comments
- Pagination bug in manage media
- Added osc_resource_preview_url helper
- Don't show duplicated items when "pics only" filter is selected in search

Osclass 2.3.6 2012-03-05
------------------------
- PHP Warning in user profile when the description was empty
- Added missing helper: osc_reset_resources
- Contact publisher is working OK now
- Database errors during the installation are caught correctly. Now if you don't set well the database configuration, it warns you
- Fixed redirect after wrong reCAPTCHA code after posting an item
- We've removed PHP warnings from HTMLPurifier library
- Default currency is selected in item forms
- We've added more checks in image deletion

Osclass 2.3.5 2012-01-16
------------------------
- Escape quotes in attr values of input tags using a new helper: osc_esc_html
- PHP Warning if the user doesn't have a description in his profile
- PHP Warning in Search model
- Modified behavior in add/edit form of custom fields
- Style of radio buttons in custom fields
- JS error in add/edit page in oc-admin
- XSS vulnerabilities in search page
- SQL injections in search page and AJAX request in oc-admin (need to be logged as an admin)

Osclass 2.3.4 2012-01-03
------------------------
- Deleting all admins bug fixed
- Multiple installs bug fixed
- Feeds url using permalinks
- SQL error using picture only items bug fixed
- Some hooks were added on admin
- SQL optimized a little more

Osclass 2.3.3 2011-12-17
------------------------
- Removed upgrade and upgrade-plugins files
- Minor fix when editing the comments in oc-admin
- Minor fix in the installation process if the config.php file exists

Osclass 2.3.2 2011-12-13
----------------------
- Delete images when editing an item from oc-admin
- Change type of the column s_what in t_item_description
- Modified in the upgrade the type of s_what column in t_item_description

Osclass 2.3.1 2011-12-02
----------------------
- Redirect to last page after logging in works with permalinks too
- Reconnect to database when getting serialize object for Alerts
- Don't load public user profile if it doesn't exist
- Decrease category stats works fine now
- Don't send admin notification when admin create a user
- Clear "Mark as" option in oc-admin

Osclass 2.3 2011-11-24
----------------------
- New DAO (Database Access Object)
- Debug options to show or log queries and errors
- Added an option to enable/disable plugins. So, you won't lose the information of this plugin
- User is redirected to last visited page when he/she logs in
- New notifications: e-mail to the admin when a new user is registered, e-mail to the publisher when a new comment is added
- Profile page for users in the front-end
- Full text search engine for searches
- Static pages can be ordered now
- New type of custom fields: select and radio button
- Improved price format, now you can set: number of decimals, decimals separator and thousands separator
- [Modern theme] Profile page for users
- [Modern theme] Explanatory messages when contact form is not showed

Osclass 2.2.3 2011-09-26
------------------------
- Bug fix: with plugins in Windows environments
- Fixed an error when installing a new plugin if some plugin has been removed from the plugin directory
- Bug fix: when user modifies the location in edit item
- Bug fix: we're not using filter_var function any more
- Bug fix: manage item doesn't crack if category name is not set
- Bug fix: notify admin of new items works in all the cases now
- Bug fix: check blank parameters in forgot-password-post, user-change-password and contact form
- Bug fix: mailserver setting in oc-admin works fine in different environments
- Pagination Class: now can be inherited
- Fixed some minor Notice errors

Osclass 2.2.2 2011-08-25
------------------------
- Now attr [type|src|charset|defer] of script html tag are not removed in widgets
- Fixed some AJAX issues related to locations
- If some file theme don't exists, we take the file from gui folder
- Minor fix in sanitize item url
- Created a define for DEMO purposes
- Modified how admin password is set during the installation
- Multi-byte characters in watermarks
- Removed mysql NOW() parameter from everywhere, now the insert/update dates should be the system dates
- Fixed some minor issues with locations when add/edit new items
- osc_static_page_mod_date function take the correct value now
- Custom pages shouldn't allow as internal name the file names
- Fixed alert subscription
- Fixed some minor bugs
- Fixed some PHP Warnings
- [Modern theme] Logo image is not converted now
- [Modern theme] Some minor style changes

Osclass 2.2.1 2011-08-04
------------------------
- Fixed: show recaptcha in edit item if it's configured
- Fixed: if you have another table_prefix, it show the latest items + items in the search list

Osclass 2.2 2011-08-01
----------------------
- New layout and more filters in manage items
- Added custom fields (for items)
- Watermark on pictures
- Helpers for Rewrite::get_location and Rewrite::get_section
- Premium ads (see paypal plugin)
- Plurals in translations
- Improved inputs related to locations
- Improved error page in the front theme
- Worlwide option is disabled in the installation
- Permalinks with Chinese an Arabic characters works
- All known bugs have been fixed fixed

Osclass 2.1.1 2011-06-22
----------------------
- Filter of title and description is not too restrictive now
- Fixed a warning message when there aren't categories
- Fixed error checkdnsrr in windows
- We don't show price filters or any field related with prices when it is disabled

Osclass 2.1 2011-06-14
----------------------
- Help messages if you don't pass the requirements in the installer
- Ping search engines in the installation
- Change password at the end of the installation
- Limit amount of items per user in a set time
- Limit the number of photos that the user can add in an item
- Statistics module: new users, new items...
- Skip admin validation if the user has more than a defined number of items/comments
- Improved category management: you can reorder, edit, delete, disable in the same page
- Upload a logo to the header
- Disable adding new items in root categories
- Fill automatically the fields in case that something goes wrong
- Delete photos of items via ajax
- Improved pagination in search page
- Added maintenance mode (in case you want to disable the website to the users)
- Email verification on alerts
- Disable contact item for non-registered users
- Fancybox in modern theme
- Improved expiration features
- Some bugs fixed

Osclass 2.0.3 2011-05-05
------------------------
- Price is showed fine when there're more than one language enabled
- Locale Class renamed
- STRICT Standars error in Category Class fixed
- STRICT Standars error in Search Class fixed
- Configure in Manage plugins appears even if the folder is a soft-link
- [Modern theme] Input select in user dashboard has jquery.uniform style
- Create mb_substr function if not exists
- NOTICE error when users send an item to a friend
- Upload images in IIS Servers
- [Modern theme] Sidebar in main page shows now only regions fo the active items
- [Modern theme] CSS category drop down improvements so the hierarchy of subcategories are visible.

Osclass 2.0.2 2011-04-20
------------------------
- RSS fixed, now works fine if you write sFeed=rss or sFedD= in the search url.
- In the item detail page, now the num views is the sum of all the days.
- file_get_contents replaced for curl. Added a library that emulates curl if it's not installed.
- Fixed NOTICE error when a user updates the profile.
- Update process improved for future versions.

Osclass 2.0.1 2011-04-12
------------------------
- Country displays correctly even if there are multiple languages installed.
- City autocomplete works in search sidebar
- Fixed forgot password in oc-admin
- Recaptcha works fine in recover password
- Fixed helper of format_price. Now it takes from s_currency_format in languages
- Specify more the errors in installation process
- If a user change the e-mail, it also changes now in the alert system
- Prefill categories select with a default string instead of the first category

Osclass 2.0 2011-04-06
---------------------------
- Added several helpers to
- Remember me is working in admin and user login.
- Fixed RSS.
- Fixed a lot of flash messages.
- If ZipArchive is not compiled, now we use an external lib: pclzip.
- Pre-fill comment form.
- Improved photos validation through mime.
- Auto-login after a user has validated an account.
- Improved comment moderation.
- Plugins/themes can be translated.
- Permalinks: most links are user-friendly now.
- New user dashboard.
- Registered users can delete here own comments.
- Recaptcha added to: comments, recover password, item contact.
- Several small bugs fixed.

Osclass 2.0 RC 2011-02-23
---------------------------
- New structure based on Classes
- Helpers: now there are a lot of functions that help the developer to modify the themes easily
- Added a test that add fake content
- New class to get external params (get, post, cookies, request)
- New e-mails added in the installer
- Translation uses a singleton
- There are three files in languages: core.po, messages.po (for flash_messages), theme.po

Osclass 1.2 delta 2011-01-12
----------------------------
- New whole system of permalinks
- Improved user profiles
- ImageResize Class improved
- Minor bugs fixed

Osclass 1.2 beta 2010-12-14
---------------------------
- Users can register without confirmation
- Small changes in installer

Osclass 1.2 alpha 2010-12-07
----------------------------
- Add alerts system (users could subscribe to search results, and we'll be notified in case there're new ads)
- Several small bugs fixed

Osclass 1.1 2010-11-29
----------------------
- Add item from backoffice
- User can not be contacted if the item is expired
- Feed plugin
- Banner management plugin
- JSON works even if is not loaded with php (using a JSON class)
- Indelible pages are not shown
- Sort categories by position (this position is set in oc-admin)
- Search and pagination bugs fixed
- Mail bugs fixed
- Small bugs fixed

Osclass 1.1 RC 2010-11-22
-------------------------
- Fixed installation and locations (in oc-admin) problems. Now, even though allow_url_fopen is disabled, it works well.
- Now if you activate a new language and you haven't translated categories yet, it shows in other language that is available.
- SMTP is working well now.
- Added default currency feature
- Small bugs fixed<|MERGE_RESOLUTION|>--- conflicted
+++ resolved
@@ -1,12 +1,9 @@
-<<<<<<< HEAD
-=======
 Osclass 3.3.1 2013-12-16
 ------------------------
 - Fixed blurred watermark text
 - Fixed black background on images
 - Fixed error that makes impossible to install languages via market
 
->>>>>>> eabf675a
 Osclass 3.3 2013-12-10
 ------------------------
 - Subdomains improved
