<?php
<<<<<<< HEAD
	/*
	 * Copyright 2014 Osclass
	 *
	 * Licensed under the Apache License, Version 2.0 (the "License");
	 * you may not use this file except in compliance with the License.
	 * You may obtain a copy of the License at
	 *
	 *     http://www.apache.org/licenses/LICENSE-2.0
	 *
	 * Unless required by applicable law or agreed to in writing, software
	 * distributed under the License is distributed on an "AS IS" BASIS,
	 * WITHOUT WARRANTIES OR CONDITIONS OF ANY KIND, either express or implied.
	 * See the License for the specific language governing permissions and
	 * limitations under the License.
	 */


	define( 'OSCLASS_VERSION' , '3.7.4' );

	if ( ! defined( 'ABS_PATH' ) ) {
		define( 'ABS_PATH' , str_replace( '\\' , '/' , dirname( __FILE__ ) . '/' ) );
	}

	define( 'LIB_PATH' , ABS_PATH . 'oc-includes/' );
	define( 'CONTENT_PATH' , ABS_PATH . 'oc-content/' );
	define( 'THEMES_PATH' , CONTENT_PATH . 'themes/' );
	define( 'PLUGINS_PATH' , CONTENT_PATH . 'plugins/' );
	define( 'TRANSLATIONS_PATH' , CONTENT_PATH . 'languages/' );

	if ( ! file_exists( ABS_PATH . 'config.php' ) ) {
		require_once LIB_PATH . 'osclass/helpers/hErrors.php';

		$title   = 'Osclass &raquo; Error';
		$message = 'There doesn\'t seem to be a <code>config.php</code> file. Osclass isn\'t installed. <a href="http://forums.osclass.org/">Need more help?</a></p>';
		$message .= '<p><a class="button" href="' . osc_get_absolute_url() . 'oc-includes/osclass/install.php">Install</a></p>';
		osc_die( $title , $message );
	}
=======
/*
 * Copyright 2014 Osclass
 *
 * Licensed under the Apache License, Version 2.0 (the "License");
 * you may not use this file except in compliance with the License.
 * You may obtain a copy of the License at
 *
 *     http://www.apache.org/licenses/LICENSE-2.0
 *
 * Unless required by applicable law or agreed to in writing, software
 * distributed under the License is distributed on an "AS IS" BASIS,
 * WITHOUT WARRANTIES OR CONDITIONS OF ANY KIND, either express or implied.
 * See the License for the specific language governing permissions and
 * limitations under the License.
 */


define('OSCLASS_VERSION', '3.7.5');

if( !defined('ABS_PATH') ) {
    define( 'ABS_PATH', str_replace('\\', '/', dirname(__FILE__) . '/' ));
}

define('LIB_PATH', ABS_PATH . 'oc-includes/');
define('CONTENT_PATH', ABS_PATH . 'oc-content/');
define('THEMES_PATH', CONTENT_PATH . 'themes/');
define('PLUGINS_PATH', CONTENT_PATH . 'plugins/');
define('TRANSLATIONS_PATH', CONTENT_PATH . 'languages/');

if( !file_exists(ABS_PATH . 'config.php') ) {
    require_once LIB_PATH . 'osclass/helpers/hErrors.php';

    $title   = 'Osclass &raquo; Error';
    $message = 'There doesn\'t seem to be a <code>config.php</code> file. Osclass isn\'t installed. <a href="http://forums.osclass.org/">Need more help?</a></p>';
    $message .= '<p><a class="button" href="' . osc_get_absolute_url() .'oc-includes/osclass/install.php">Install</a></p>';
    osc_die($title, $message);
}
>>>>>>> 6a91db6f

// load database configuration
	require_once ABS_PATH . 'config.php';
	require_once LIB_PATH . 'osclass/default-constants.php';

// Sets PHP error handling
	if ( OSC_DEBUG ) {
		ini_set( 'display_errors' , 1 );
		error_reporting( E_ALL | E_STRICT );

		if ( OSC_DEBUG_LOG ) {
			ini_set( 'display_errors' , 0 );
			ini_set( 'log_errors' , 1 );
			ini_set( 'error_log' , CONTENT_PATH . 'debug.log' );
		}
	} else {
		error_reporting( E_CORE_ERROR | E_CORE_WARNING | E_COMPILE_ERROR | E_ERROR | E_WARNING | E_PARSE | E_USER_ERROR | E_USER_WARNING );
	}
//Include Composer's autoloader
	require_once LIB_PATH . 'vendor/autoload.php';

	require_once LIB_PATH . 'osclass/db.php';
	require_once LIB_PATH . 'osclass/Logger/LogDatabase.php';
	require_once LIB_PATH . 'osclass/classes/database/DBConnectionClass.php';
	require_once LIB_PATH . 'osclass/classes/database/DBCommandClass.php';
	require_once LIB_PATH . 'osclass/classes/database/DBRecordsetClass.php';
	require_once LIB_PATH . 'osclass/classes/database/DAO.php';
	require_once LIB_PATH . 'osclass/model/SiteInfo.php';
	require_once LIB_PATH . 'osclass/helpers/hDatabaseInfo.php';
	require_once LIB_PATH . 'osclass/model/Preference.php';
	require_once LIB_PATH . 'osclass/helpers/hPreference.php';

// check if Osclass is installed
	if ( ! getBoolPreference( 'osclass_installed' ) && MULTISITE ) {
		header( 'Location: ' . WEB_PATH );
		die;
	} else if ( ! getBoolPreference( 'osclass_installed' ) ) {
		require_once LIB_PATH . 'osclass/helpers/hErrors.php';

		$title   = 'Osclass &raquo; Error';
		$message = 'Osclass isn\'t installed. <a href="http://forums.osclass.org/">Need more help?</a></p>';
		$message .= '<p><a class="button" href="' . osc_get_absolute_url() . 'oc-includes/osclass/install.php">Install</a></p>';

		osc_die( $title , $message );
	}

	require_once LIB_PATH . 'osclass/helpers/hDefines.php';
	require_once LIB_PATH . 'osclass/helpers/hLocale.php';
	require_once LIB_PATH . 'osclass/helpers/hMessages.php';
	require_once LIB_PATH . 'osclass/helpers/hUsers.php';
	require_once LIB_PATH . 'osclass/helpers/hItems.php';
	require_once LIB_PATH . 'osclass/helpers/hSearch.php';
	require_once LIB_PATH . 'osclass/helpers/hUtils.php';

	require_once LIB_PATH . 'osclass/helpers/hCategories.php';
	require_once LIB_PATH . 'osclass/helpers/hTranslations.php';
	require_once LIB_PATH . 'osclass/helpers/hSecurity.php';
	require_once LIB_PATH . 'osclass/helpers/hSanitize.php';
	require_once LIB_PATH . 'osclass/helpers/hValidate.php';
	require_once LIB_PATH . 'osclass/helpers/hPage.php';
	require_once LIB_PATH . 'osclass/helpers/hPagination.php';
	require_once LIB_PATH . 'osclass/helpers/hPremium.php';
	require_once LIB_PATH . 'osclass/helpers/hTheme.php';
	require_once LIB_PATH . 'osclass/helpers/hLocation.php';
	require_once LIB_PATH . 'osclass/core/Params.php';
	require_once LIB_PATH . 'osclass/core/Cookie.php';
	require_once LIB_PATH . 'osclass/core/Session.php';
	require_once LIB_PATH . 'osclass/core/View.php';
	require_once LIB_PATH . 'osclass/core/BaseModel.php';
	require_once LIB_PATH . 'osclass/core/AdminBaseModel.php';
	require_once LIB_PATH . 'osclass/core/SecBaseModel.php';
	require_once LIB_PATH . 'osclass/core/WebSecBaseModel.php';
	require_once LIB_PATH . 'osclass/core/AdminSecBaseModel.php';
	require_once LIB_PATH . 'osclass/core/Translation.php';

	require_once LIB_PATH . 'osclass/Themes.php';
	require_once LIB_PATH . 'osclass/AdminThemes.php';
	require_once LIB_PATH . 'osclass/WebThemes.php';
	require_once LIB_PATH . 'osclass/utils.php';
	require_once LIB_PATH . 'osclass/formatting.php';
	require_once LIB_PATH . 'osclass/locales.php';
	require_once LIB_PATH . 'osclass/classes/Plugins.php';
	require_once LIB_PATH . 'osclass/helpers/hPlugins.php';
	require_once LIB_PATH . 'osclass/ItemActions.php';
	require_once LIB_PATH . 'osclass/emails.php';
	require_once LIB_PATH . 'osclass/model/Admin.php';
	require_once LIB_PATH . 'osclass/model/Alerts.php';
	require_once LIB_PATH . 'osclass/model/AlertsStats.php';
	require_once LIB_PATH . 'osclass/model/Cron.php';
	require_once LIB_PATH . 'osclass/model/Category.php';
	require_once LIB_PATH . 'osclass/model/CategoryStats.php';
	require_once LIB_PATH . 'osclass/model/City.php';
	require_once LIB_PATH . 'osclass/model/CityArea.php';
	require_once LIB_PATH . 'osclass/model/Country.php';
	require_once LIB_PATH . 'osclass/model/Currency.php';
	require_once LIB_PATH . 'osclass/model/OSCLocale.php';
	require_once LIB_PATH . 'osclass/model/Item.php';
	require_once LIB_PATH . 'osclass/model/ItemComment.php';
	require_once LIB_PATH . 'osclass/model/ItemResource.php';
	require_once LIB_PATH . 'osclass/model/ItemStats.php';
	require_once LIB_PATH . 'osclass/model/Page.php';
	require_once LIB_PATH . 'osclass/model/PluginCategory.php';
	require_once LIB_PATH . 'osclass/model/Region.php';
	require_once LIB_PATH . 'osclass/model/User.php';
	require_once LIB_PATH . 'osclass/model/UserEmailTmp.php';
	require_once LIB_PATH . 'osclass/model/ItemLocation.php';
	require_once LIB_PATH . 'osclass/model/Widget.php';
	require_once LIB_PATH . 'osclass/model/Search.php';
	require_once LIB_PATH . 'osclass/model/LatestSearches.php';
	require_once LIB_PATH . 'osclass/model/Field.php';
	require_once LIB_PATH . 'osclass/model/Log.php';
	require_once LIB_PATH . 'osclass/model/CountryStats.php';
	require_once LIB_PATH . 'osclass/model/RegionStats.php';
	require_once LIB_PATH . 'osclass/model/CityStats.php';
	require_once LIB_PATH . 'osclass/model/BanRule.php';

	require_once LIB_PATH . 'osclass/model/LocationsTmp.php';

	require_once LIB_PATH . 'osclass/classes/Cache.php';
	require_once LIB_PATH . 'osclass/classes/ImageProcessing.php';
	require_once LIB_PATH . 'osclass/classes/RSSFeed.php';
	require_once LIB_PATH . 'osclass/classes/Sitemap.php';
	require_once LIB_PATH . 'osclass/classes/Pagination.php';
	require_once LIB_PATH . 'osclass/classes/Rewrite.php';
	require_once LIB_PATH . 'osclass/classes/Stats.php';
	require_once LIB_PATH . 'osclass/classes/AdminMenu.php';
	require_once LIB_PATH . 'osclass/classes/datatables/DataTable.php';
	require_once LIB_PATH . 'osclass/classes/AdminToolbar.php';
	require_once LIB_PATH . 'osclass/classes/Breadcrumb.php';
	require_once LIB_PATH . 'osclass/classes/EmailVariables.php';
	require_once LIB_PATH . 'osclass/alerts.php';

	require_once LIB_PATH . 'osclass/classes/Dependencies.php';
	require_once LIB_PATH . 'osclass/classes/Scripts.php';
	require_once LIB_PATH . 'osclass/classes/Styles.php';

	require_once LIB_PATH . 'osclass/frm/Form.form.class.php';
	require_once LIB_PATH . 'osclass/frm/Page.form.class.php';
	require_once LIB_PATH . 'osclass/frm/Category.form.class.php';
	require_once LIB_PATH . 'osclass/frm/Item.form.class.php';
	require_once LIB_PATH . 'osclass/frm/Contact.form.class.php';
	require_once LIB_PATH . 'osclass/frm/Comment.form.class.php';
	require_once LIB_PATH . 'osclass/frm/User.form.class.php';
	require_once LIB_PATH . 'osclass/frm/Language.form.class.php';
	require_once LIB_PATH . 'osclass/frm/SendFriend.form.class.php';
	require_once LIB_PATH . 'osclass/frm/Alert.form.class.php';
	require_once LIB_PATH . 'osclass/frm/Field.form.class.php';
	require_once LIB_PATH . 'osclass/frm/Admin.form.class.php';
	require_once LIB_PATH . 'osclass/frm/ManageItems.form.class.php';
	require_once LIB_PATH . 'osclass/frm/BanRule.form.class.php';

	require_once LIB_PATH . 'osclass/functions.php';
	require_once LIB_PATH . 'osclass/helpers/hAdminMenu.php';


	require_once LIB_PATH . 'osclass/core/iObject_Cache.php';
	require_once LIB_PATH . 'osclass/core/Object_Cache_Factory.php';
	require_once LIB_PATH . 'osclass/helpers/hCache.php';
	require_once LIB_PATH . 'openssl-cryptor/Cryptor.php';
	require_once LIB_PATH . 'osclass/compatibility.php';


	if ( ! defined( 'OSC_CRYPT_KEY' ) ) {
		define( 'OSC_CRYPT_KEY' , osc_get_preference( 'crypt_key' ) );
	}

	osc_cache_init();

	define( '__OSC_LOADED__' , true );

	Params::init();
	Session::newInstance()->session_start();

	if ( osc_timezone() != '' ) {
		date_default_timezone_set( osc_timezone() );
	}

	function osc_show_maintenance() {
		if ( defined( '__OSC_MAINTENANCE__' ) ) { ?>
            <div id="maintenance" name="maintenance">
				<?php _e( "The website is currently undergoing maintenance" ); ?>
            </div>
            <style>
                #maintenance {
                    position: static;
                    top: 0px;
                    right: 0px;
                    background-color: #bc0202;
                    width: 100%;
                    height: 20px;
                    text-align: center;
                    padding: 5px 0;
                    font-size: 14px;
                    color: #fefefe;
                }
            </style>
		<?php }
	}


	function osc_meta_generator() {
		echo '<meta name="generator" content="Osclass ' . OSCLASS_VERSION . '" />';
	}


	osc_add_hook( 'header' , 'osc_show_maintenance' );
	osc_add_hook( 'header' , 'osc_meta_generator' );
	osc_add_hook( 'header' , 'osc_load_styles' , 9 );
	osc_add_hook( 'header' , 'osc_load_scripts' , 10 );

// register scripts
	osc_register_script( 'jquery' , osc_assets_url( 'js/jquery.min.js' ) );
	osc_register_script( 'jquery-ui' , osc_assets_url( 'js/jquery-ui.min.js' ) , 'jquery' );
	osc_register_script( 'jquery-json' , osc_assets_url( 'js/jquery.json.js' ) , 'jquery' );
	osc_register_script( 'jquery-treeview' , osc_assets_url( 'js/jquery.treeview.js' ) , 'jquery' );
	osc_register_script( 'jquery-nested' , osc_assets_url( 'js/jquery.ui.nestedSortable.js' ) , 'jquery' );
	osc_register_script( 'jquery-validate' , osc_assets_url( 'js/jquery.validate.min.js' ) , 'jquery' );
	osc_register_script( 'tabber' , osc_assets_url( 'js/tabber-minimized.js' ) , 'jquery' );
	osc_register_script( 'tiny_mce' , osc_assets_url( 'js/tinymce/tinymce.min.js' ) );
	osc_register_script( 'colorpicker' , osc_assets_url( 'js/colorpicker/js/colorpicker.js' ) );
	osc_register_script( 'fancybox' , osc_assets_url( 'js/fancybox/jquery.fancybox.pack.js' ) , array ( 'jquery' ) );
	osc_register_script( 'jquery-migrate' , osc_assets_url( 'js/jquery-migrate.min.js' ) , array ( 'jquery' ) );
	osc_register_script( 'php-date' , osc_assets_url( 'js/date.js' ) );
	osc_register_script( 'jquery-fineuploader' , osc_assets_url( 'js/fineuploader/jquery.fineuploader.min.js' ) , 'jquery' );


	Plugins::init();
	Translation::init();
	osc_csrfguard_start();

	if ( OC_ADMIN ) {
		// init admin menu
		AdminMenu::newInstance()->init();
		$functions_path = AdminThemes::newInstance()->getCurrentThemePath() . 'functions.php';
		if ( file_exists( $functions_path ) ) {
			require_once $functions_path;
		}
	} else {
		Rewrite::newInstance()->init();
	}

	if ( ! class_exists( 'PHPMailer' ) ) {
		require_once osc_lib_path() . 'phpmailer/class.phpmailer.php';
	}
	if ( ! class_exists( 'SMTP' ) ) {
		require_once osc_lib_path() . 'phpmailer/class.smtp.php';
	}
<|MERGE_RESOLUTION|>--- conflicted
+++ resolved
@@ -1,43 +1,4 @@
 <?php
-<<<<<<< HEAD
-	/*
-	 * Copyright 2014 Osclass
-	 *
-	 * Licensed under the Apache License, Version 2.0 (the "License");
-	 * you may not use this file except in compliance with the License.
-	 * You may obtain a copy of the License at
-	 *
-	 *     http://www.apache.org/licenses/LICENSE-2.0
-	 *
-	 * Unless required by applicable law or agreed to in writing, software
-	 * distributed under the License is distributed on an "AS IS" BASIS,
-	 * WITHOUT WARRANTIES OR CONDITIONS OF ANY KIND, either express or implied.
-	 * See the License for the specific language governing permissions and
-	 * limitations under the License.
-	 */
-
-
-	define( 'OSCLASS_VERSION' , '3.7.4' );
-
-	if ( ! defined( 'ABS_PATH' ) ) {
-		define( 'ABS_PATH' , str_replace( '\\' , '/' , dirname( __FILE__ ) . '/' ) );
-	}
-
-	define( 'LIB_PATH' , ABS_PATH . 'oc-includes/' );
-	define( 'CONTENT_PATH' , ABS_PATH . 'oc-content/' );
-	define( 'THEMES_PATH' , CONTENT_PATH . 'themes/' );
-	define( 'PLUGINS_PATH' , CONTENT_PATH . 'plugins/' );
-	define( 'TRANSLATIONS_PATH' , CONTENT_PATH . 'languages/' );
-
-	if ( ! file_exists( ABS_PATH . 'config.php' ) ) {
-		require_once LIB_PATH . 'osclass/helpers/hErrors.php';
-
-		$title   = 'Osclass &raquo; Error';
-		$message = 'There doesn\'t seem to be a <code>config.php</code> file. Osclass isn\'t installed. <a href="http://forums.osclass.org/">Need more help?</a></p>';
-		$message .= '<p><a class="button" href="' . osc_get_absolute_url() . 'oc-includes/osclass/install.php">Install</a></p>';
-		osc_die( $title , $message );
-	}
-=======
 /*
  * Copyright 2014 Osclass
  *
@@ -75,7 +36,6 @@
     $message .= '<p><a class="button" href="' . osc_get_absolute_url() .'oc-includes/osclass/install.php">Install</a></p>';
     osc_die($title, $message);
 }
->>>>>>> 6a91db6f
 
 // load database configuration
 	require_once ABS_PATH . 'config.php';
@@ -109,217 +69,213 @@
 	require_once LIB_PATH . 'osclass/helpers/hPreference.php';
 
 // check if Osclass is installed
-	if ( ! getBoolPreference( 'osclass_installed' ) && MULTISITE ) {
-		header( 'Location: ' . WEB_PATH );
-		die;
-	} else if ( ! getBoolPreference( 'osclass_installed' ) ) {
-		require_once LIB_PATH . 'osclass/helpers/hErrors.php';
-
-		$title   = 'Osclass &raquo; Error';
-		$message = 'Osclass isn\'t installed. <a href="http://forums.osclass.org/">Need more help?</a></p>';
-		$message .= '<p><a class="button" href="' . osc_get_absolute_url() . 'oc-includes/osclass/install.php">Install</a></p>';
-
-		osc_die( $title , $message );
-	}
-
-	require_once LIB_PATH . 'osclass/helpers/hDefines.php';
-	require_once LIB_PATH . 'osclass/helpers/hLocale.php';
-	require_once LIB_PATH . 'osclass/helpers/hMessages.php';
-	require_once LIB_PATH . 'osclass/helpers/hUsers.php';
-	require_once LIB_PATH . 'osclass/helpers/hItems.php';
-	require_once LIB_PATH . 'osclass/helpers/hSearch.php';
-	require_once LIB_PATH . 'osclass/helpers/hUtils.php';
-
-	require_once LIB_PATH . 'osclass/helpers/hCategories.php';
-	require_once LIB_PATH . 'osclass/helpers/hTranslations.php';
-	require_once LIB_PATH . 'osclass/helpers/hSecurity.php';
-	require_once LIB_PATH . 'osclass/helpers/hSanitize.php';
-	require_once LIB_PATH . 'osclass/helpers/hValidate.php';
-	require_once LIB_PATH . 'osclass/helpers/hPage.php';
-	require_once LIB_PATH . 'osclass/helpers/hPagination.php';
-	require_once LIB_PATH . 'osclass/helpers/hPremium.php';
-	require_once LIB_PATH . 'osclass/helpers/hTheme.php';
-	require_once LIB_PATH . 'osclass/helpers/hLocation.php';
-	require_once LIB_PATH . 'osclass/core/Params.php';
-	require_once LIB_PATH . 'osclass/core/Cookie.php';
-	require_once LIB_PATH . 'osclass/core/Session.php';
-	require_once LIB_PATH . 'osclass/core/View.php';
-	require_once LIB_PATH . 'osclass/core/BaseModel.php';
-	require_once LIB_PATH . 'osclass/core/AdminBaseModel.php';
-	require_once LIB_PATH . 'osclass/core/SecBaseModel.php';
-	require_once LIB_PATH . 'osclass/core/WebSecBaseModel.php';
-	require_once LIB_PATH . 'osclass/core/AdminSecBaseModel.php';
-	require_once LIB_PATH . 'osclass/core/Translation.php';
-
-	require_once LIB_PATH . 'osclass/Themes.php';
-	require_once LIB_PATH . 'osclass/AdminThemes.php';
-	require_once LIB_PATH . 'osclass/WebThemes.php';
-	require_once LIB_PATH . 'osclass/utils.php';
-	require_once LIB_PATH . 'osclass/formatting.php';
-	require_once LIB_PATH . 'osclass/locales.php';
-	require_once LIB_PATH . 'osclass/classes/Plugins.php';
-	require_once LIB_PATH . 'osclass/helpers/hPlugins.php';
-	require_once LIB_PATH . 'osclass/ItemActions.php';
-	require_once LIB_PATH . 'osclass/emails.php';
-	require_once LIB_PATH . 'osclass/model/Admin.php';
-	require_once LIB_PATH . 'osclass/model/Alerts.php';
-	require_once LIB_PATH . 'osclass/model/AlertsStats.php';
-	require_once LIB_PATH . 'osclass/model/Cron.php';
-	require_once LIB_PATH . 'osclass/model/Category.php';
-	require_once LIB_PATH . 'osclass/model/CategoryStats.php';
-	require_once LIB_PATH . 'osclass/model/City.php';
-	require_once LIB_PATH . 'osclass/model/CityArea.php';
-	require_once LIB_PATH . 'osclass/model/Country.php';
-	require_once LIB_PATH . 'osclass/model/Currency.php';
-	require_once LIB_PATH . 'osclass/model/OSCLocale.php';
-	require_once LIB_PATH . 'osclass/model/Item.php';
-	require_once LIB_PATH . 'osclass/model/ItemComment.php';
-	require_once LIB_PATH . 'osclass/model/ItemResource.php';
-	require_once LIB_PATH . 'osclass/model/ItemStats.php';
-	require_once LIB_PATH . 'osclass/model/Page.php';
-	require_once LIB_PATH . 'osclass/model/PluginCategory.php';
-	require_once LIB_PATH . 'osclass/model/Region.php';
-	require_once LIB_PATH . 'osclass/model/User.php';
-	require_once LIB_PATH . 'osclass/model/UserEmailTmp.php';
-	require_once LIB_PATH . 'osclass/model/ItemLocation.php';
-	require_once LIB_PATH . 'osclass/model/Widget.php';
-	require_once LIB_PATH . 'osclass/model/Search.php';
-	require_once LIB_PATH . 'osclass/model/LatestSearches.php';
-	require_once LIB_PATH . 'osclass/model/Field.php';
-	require_once LIB_PATH . 'osclass/model/Log.php';
-	require_once LIB_PATH . 'osclass/model/CountryStats.php';
-	require_once LIB_PATH . 'osclass/model/RegionStats.php';
-	require_once LIB_PATH . 'osclass/model/CityStats.php';
-	require_once LIB_PATH . 'osclass/model/BanRule.php';
-
-	require_once LIB_PATH . 'osclass/model/LocationsTmp.php';
-
-	require_once LIB_PATH . 'osclass/classes/Cache.php';
-	require_once LIB_PATH . 'osclass/classes/ImageProcessing.php';
-	require_once LIB_PATH . 'osclass/classes/RSSFeed.php';
-	require_once LIB_PATH . 'osclass/classes/Sitemap.php';
-	require_once LIB_PATH . 'osclass/classes/Pagination.php';
-	require_once LIB_PATH . 'osclass/classes/Rewrite.php';
-	require_once LIB_PATH . 'osclass/classes/Stats.php';
-	require_once LIB_PATH . 'osclass/classes/AdminMenu.php';
-	require_once LIB_PATH . 'osclass/classes/datatables/DataTable.php';
-	require_once LIB_PATH . 'osclass/classes/AdminToolbar.php';
-	require_once LIB_PATH . 'osclass/classes/Breadcrumb.php';
-	require_once LIB_PATH . 'osclass/classes/EmailVariables.php';
-	require_once LIB_PATH . 'osclass/alerts.php';
-
-	require_once LIB_PATH . 'osclass/classes/Dependencies.php';
-	require_once LIB_PATH . 'osclass/classes/Scripts.php';
-	require_once LIB_PATH . 'osclass/classes/Styles.php';
-
-	require_once LIB_PATH . 'osclass/frm/Form.form.class.php';
-	require_once LIB_PATH . 'osclass/frm/Page.form.class.php';
-	require_once LIB_PATH . 'osclass/frm/Category.form.class.php';
-	require_once LIB_PATH . 'osclass/frm/Item.form.class.php';
-	require_once LIB_PATH . 'osclass/frm/Contact.form.class.php';
-	require_once LIB_PATH . 'osclass/frm/Comment.form.class.php';
-	require_once LIB_PATH . 'osclass/frm/User.form.class.php';
-	require_once LIB_PATH . 'osclass/frm/Language.form.class.php';
-	require_once LIB_PATH . 'osclass/frm/SendFriend.form.class.php';
-	require_once LIB_PATH . 'osclass/frm/Alert.form.class.php';
-	require_once LIB_PATH . 'osclass/frm/Field.form.class.php';
-	require_once LIB_PATH . 'osclass/frm/Admin.form.class.php';
-	require_once LIB_PATH . 'osclass/frm/ManageItems.form.class.php';
-	require_once LIB_PATH . 'osclass/frm/BanRule.form.class.php';
-
-	require_once LIB_PATH . 'osclass/functions.php';
-	require_once LIB_PATH . 'osclass/helpers/hAdminMenu.php';
-
-
-	require_once LIB_PATH . 'osclass/core/iObject_Cache.php';
-	require_once LIB_PATH . 'osclass/core/Object_Cache_Factory.php';
-	require_once LIB_PATH . 'osclass/helpers/hCache.php';
-	require_once LIB_PATH . 'openssl-cryptor/Cryptor.php';
-	require_once LIB_PATH . 'osclass/compatibility.php';
-
-
-	if ( ! defined( 'OSC_CRYPT_KEY' ) ) {
-		define( 'OSC_CRYPT_KEY' , osc_get_preference( 'crypt_key' ) );
-	}
-
-	osc_cache_init();
-
-	define( '__OSC_LOADED__' , true );
-
-	Params::init();
-	Session::newInstance()->session_start();
-
-	if ( osc_timezone() != '' ) {
-		date_default_timezone_set( osc_timezone() );
-	}
-
-	function osc_show_maintenance() {
-		if ( defined( '__OSC_MAINTENANCE__' ) ) { ?>
-            <div id="maintenance" name="maintenance">
-				<?php _e( "The website is currently undergoing maintenance" ); ?>
-            </div>
-            <style>
-                #maintenance {
-                    position: static;
-                    top: 0px;
-                    right: 0px;
-                    background-color: #bc0202;
-                    width: 100%;
-                    height: 20px;
-                    text-align: center;
-                    padding: 5px 0;
-                    font-size: 14px;
-                    color: #fefefe;
-                }
-            </style>
-		<?php }
-	}
-
-
-	function osc_meta_generator() {
-		echo '<meta name="generator" content="Osclass ' . OSCLASS_VERSION . '" />';
-	}
-
-
-	osc_add_hook( 'header' , 'osc_show_maintenance' );
-	osc_add_hook( 'header' , 'osc_meta_generator' );
-	osc_add_hook( 'header' , 'osc_load_styles' , 9 );
-	osc_add_hook( 'header' , 'osc_load_scripts' , 10 );
+if( !getBoolPreference('osclass_installed') && MULTISITE ) {
+    header('Location: ' . WEB_PATH); die;
+} else if( !getBoolPreference('osclass_installed') ) {
+    require_once LIB_PATH . 'osclass/helpers/hErrors.php';
+
+    $title    = 'Osclass &raquo; Error';
+    $message  = 'Osclass isn\'t installed. <a href="http://forums.osclass.org/">Need more help?</a></p>';
+    $message .= '<p><a class="button" href="' . osc_get_absolute_url() .'oc-includes/osclass/install.php">Install</a></p>';
+
+    osc_die($title, $message);
+}
+
+require_once LIB_PATH . 'osclass/helpers/hDefines.php';
+require_once LIB_PATH . 'osclass/helpers/hLocale.php';
+require_once LIB_PATH . 'osclass/helpers/hMessages.php';
+require_once LIB_PATH . 'osclass/helpers/hUsers.php';
+require_once LIB_PATH . 'osclass/helpers/hItems.php';
+require_once LIB_PATH . 'osclass/helpers/hSearch.php';
+require_once LIB_PATH . 'osclass/helpers/hUtils.php';
+
+require_once LIB_PATH . 'osclass/helpers/hCategories.php';
+require_once LIB_PATH . 'osclass/helpers/hTranslations.php';
+require_once LIB_PATH . 'osclass/helpers/hSecurity.php';
+require_once LIB_PATH . 'osclass/helpers/hSanitize.php';
+require_once LIB_PATH . 'osclass/helpers/hValidate.php';
+require_once LIB_PATH . 'osclass/helpers/hPage.php';
+require_once LIB_PATH . 'osclass/helpers/hPagination.php';
+require_once LIB_PATH . 'osclass/helpers/hPremium.php';
+require_once LIB_PATH . 'osclass/helpers/hTheme.php';
+require_once LIB_PATH . 'osclass/helpers/hLocation.php';
+require_once LIB_PATH . 'osclass/core/Params.php';
+require_once LIB_PATH . 'osclass/core/Cookie.php';
+require_once LIB_PATH . 'osclass/core/Session.php';
+require_once LIB_PATH . 'osclass/core/View.php';
+require_once LIB_PATH . 'osclass/core/BaseModel.php';
+require_once LIB_PATH . 'osclass/core/AdminBaseModel.php';
+require_once LIB_PATH . 'osclass/core/SecBaseModel.php';
+require_once LIB_PATH . 'osclass/core/WebSecBaseModel.php';
+require_once LIB_PATH . 'osclass/core/AdminSecBaseModel.php';
+require_once LIB_PATH . 'osclass/core/Translation.php';
+
+require_once LIB_PATH . 'osclass/Themes.php';
+require_once LIB_PATH . 'osclass/AdminThemes.php';
+require_once LIB_PATH . 'osclass/WebThemes.php';
+require_once LIB_PATH . 'osclass/utils.php';
+require_once LIB_PATH . 'osclass/formatting.php';
+require_once LIB_PATH . 'osclass/locales.php';
+require_once LIB_PATH . 'osclass/classes/Plugins.php';
+require_once LIB_PATH . 'osclass/helpers/hPlugins.php';
+require_once LIB_PATH . 'osclass/ItemActions.php';
+require_once LIB_PATH . 'osclass/emails.php';
+require_once LIB_PATH . 'osclass/model/Admin.php';
+require_once LIB_PATH . 'osclass/model/Alerts.php';
+require_once LIB_PATH . 'osclass/model/AlertsStats.php';
+require_once LIB_PATH . 'osclass/model/Cron.php';
+require_once LIB_PATH . 'osclass/model/Category.php';
+require_once LIB_PATH . 'osclass/model/CategoryStats.php';
+require_once LIB_PATH . 'osclass/model/City.php';
+require_once LIB_PATH . 'osclass/model/CityArea.php';
+require_once LIB_PATH . 'osclass/model/Country.php';
+require_once LIB_PATH . 'osclass/model/Currency.php';
+require_once LIB_PATH . 'osclass/model/OSCLocale.php';
+require_once LIB_PATH . 'osclass/model/Item.php';
+require_once LIB_PATH . 'osclass/model/ItemComment.php';
+require_once LIB_PATH . 'osclass/model/ItemResource.php';
+require_once LIB_PATH . 'osclass/model/ItemStats.php';
+require_once LIB_PATH . 'osclass/model/Page.php';
+require_once LIB_PATH . 'osclass/model/PluginCategory.php';
+require_once LIB_PATH . 'osclass/model/Region.php';
+require_once LIB_PATH . 'osclass/model/User.php';
+require_once LIB_PATH . 'osclass/model/UserEmailTmp.php';
+require_once LIB_PATH . 'osclass/model/ItemLocation.php';
+require_once LIB_PATH . 'osclass/model/Widget.php';
+require_once LIB_PATH . 'osclass/model/Search.php';
+require_once LIB_PATH . 'osclass/model/LatestSearches.php';
+require_once LIB_PATH . 'osclass/model/Field.php';
+require_once LIB_PATH . 'osclass/model/Log.php';
+require_once LIB_PATH . 'osclass/model/CountryStats.php';
+require_once LIB_PATH . 'osclass/model/RegionStats.php';
+require_once LIB_PATH . 'osclass/model/CityStats.php';
+require_once LIB_PATH . 'osclass/model/BanRule.php';
+
+require_once LIB_PATH . 'osclass/model/LocationsTmp.php';
+
+require_once LIB_PATH . 'osclass/classes/Cache.php';
+require_once LIB_PATH . 'osclass/classes/ImageProcessing.php';
+require_once LIB_PATH . 'osclass/classes/RSSFeed.php';
+require_once LIB_PATH . 'osclass/classes/Sitemap.php';
+require_once LIB_PATH . 'osclass/classes/Pagination.php';
+require_once LIB_PATH . 'osclass/classes/Rewrite.php';
+require_once LIB_PATH . 'osclass/classes/Stats.php';
+require_once LIB_PATH . 'osclass/classes/AdminMenu.php';
+require_once LIB_PATH . 'osclass/classes/datatables/DataTable.php';
+require_once LIB_PATH . 'osclass/classes/AdminToolbar.php';
+require_once LIB_PATH . 'osclass/classes/Breadcrumb.php';
+require_once LIB_PATH . 'osclass/classes/EmailVariables.php';
+require_once LIB_PATH . 'osclass/alerts.php';
+
+require_once LIB_PATH . 'osclass/classes/Dependencies.php';
+require_once LIB_PATH . 'osclass/classes/Scripts.php';
+require_once LIB_PATH . 'osclass/classes/Styles.php';
+
+require_once LIB_PATH . 'osclass/frm/Form.form.class.php';
+require_once LIB_PATH . 'osclass/frm/Page.form.class.php';
+require_once LIB_PATH . 'osclass/frm/Category.form.class.php';
+require_once LIB_PATH . 'osclass/frm/Item.form.class.php';
+require_once LIB_PATH . 'osclass/frm/Contact.form.class.php';
+require_once LIB_PATH . 'osclass/frm/Comment.form.class.php';
+require_once LIB_PATH . 'osclass/frm/User.form.class.php';
+require_once LIB_PATH . 'osclass/frm/Language.form.class.php';
+require_once LIB_PATH . 'osclass/frm/SendFriend.form.class.php';
+require_once LIB_PATH . 'osclass/frm/Alert.form.class.php';
+require_once LIB_PATH . 'osclass/frm/Field.form.class.php';
+require_once LIB_PATH . 'osclass/frm/Admin.form.class.php';
+require_once LIB_PATH . 'osclass/frm/ManageItems.form.class.php';
+require_once LIB_PATH . 'osclass/frm/BanRule.form.class.php';
+
+require_once LIB_PATH . 'osclass/functions.php';
+require_once LIB_PATH . 'osclass/helpers/hAdminMenu.php';
+
+
+require_once LIB_PATH . 'osclass/core/iObject_Cache.php';
+require_once LIB_PATH . 'osclass/core/Object_Cache_Factory.php';
+require_once LIB_PATH . 'osclass/helpers/hCache.php';
+require_once LIB_PATH . 'openssl-cryptor/Cryptor.php';
+require_once LIB_PATH . 'osclass/compatibility.php';
+
+
+
+if( !defined('OSC_CRYPT_KEY') ) {
+    define('OSC_CRYPT_KEY', osc_get_preference('crypt_key'));
+}
+
+osc_cache_init();
+
+define('__OSC_LOADED__', true);
+
+Params::init();
+Session::newInstance()->session_start();
+
+if( osc_timezone() != '' ) {
+    date_default_timezone_set(osc_timezone());
+}
+
+function osc_show_maintenance() {
+    if(defined('__OSC_MAINTENANCE__')) { ?>
+        <div id="maintenance" name="maintenance">
+             <?php _e("The website is currently undergoing maintenance"); ?>
+        </div>
+        <style>
+            #maintenance {
+                position: static;
+                top: 0px;
+                right: 0px;
+                background-color: #bc0202;
+                width: 100%;
+                height:20px;
+                text-align: center;
+                padding:5px 0;
+                font-size:14px;
+                color: #fefefe;
+            }
+        </style>
+    <?php }
+}
+function osc_meta_generator() {
+    echo '<meta name="generator" content="Osclass ' . OSCLASS_VERSION . '" />';
+}
+osc_add_hook('header', 'osc_show_maintenance');
+osc_add_hook('header', 'osc_meta_generator');
+osc_add_hook('header', 'osc_load_styles', 9);
+osc_add_hook('header', 'osc_load_scripts', 10);
 
 // register scripts
-	osc_register_script( 'jquery' , osc_assets_url( 'js/jquery.min.js' ) );
-	osc_register_script( 'jquery-ui' , osc_assets_url( 'js/jquery-ui.min.js' ) , 'jquery' );
-	osc_register_script( 'jquery-json' , osc_assets_url( 'js/jquery.json.js' ) , 'jquery' );
-	osc_register_script( 'jquery-treeview' , osc_assets_url( 'js/jquery.treeview.js' ) , 'jquery' );
-	osc_register_script( 'jquery-nested' , osc_assets_url( 'js/jquery.ui.nestedSortable.js' ) , 'jquery' );
-	osc_register_script( 'jquery-validate' , osc_assets_url( 'js/jquery.validate.min.js' ) , 'jquery' );
-	osc_register_script( 'tabber' , osc_assets_url( 'js/tabber-minimized.js' ) , 'jquery' );
-	osc_register_script( 'tiny_mce' , osc_assets_url( 'js/tinymce/tinymce.min.js' ) );
-	osc_register_script( 'colorpicker' , osc_assets_url( 'js/colorpicker/js/colorpicker.js' ) );
-	osc_register_script( 'fancybox' , osc_assets_url( 'js/fancybox/jquery.fancybox.pack.js' ) , array ( 'jquery' ) );
-	osc_register_script( 'jquery-migrate' , osc_assets_url( 'js/jquery-migrate.min.js' ) , array ( 'jquery' ) );
-	osc_register_script( 'php-date' , osc_assets_url( 'js/date.js' ) );
-	osc_register_script( 'jquery-fineuploader' , osc_assets_url( 'js/fineuploader/jquery.fineuploader.min.js' ) , 'jquery' );
-
-
-	Plugins::init();
-	Translation::init();
-	osc_csrfguard_start();
-
-	if ( OC_ADMIN ) {
-		// init admin menu
-		AdminMenu::newInstance()->init();
-		$functions_path = AdminThemes::newInstance()->getCurrentThemePath() . 'functions.php';
-		if ( file_exists( $functions_path ) ) {
-			require_once $functions_path;
-		}
-	} else {
-		Rewrite::newInstance()->init();
-	}
-
-	if ( ! class_exists( 'PHPMailer' ) ) {
-		require_once osc_lib_path() . 'phpmailer/class.phpmailer.php';
-	}
-	if ( ! class_exists( 'SMTP' ) ) {
-		require_once osc_lib_path() . 'phpmailer/class.smtp.php';
-	}
+osc_register_script('jquery', osc_assets_url('js/jquery.min.js'));
+osc_register_script('jquery-ui', osc_assets_url('js/jquery-ui.min.js'), 'jquery');
+osc_register_script('jquery-json', osc_assets_url('js/jquery.json.js'), 'jquery');
+osc_register_script('jquery-treeview', osc_assets_url('js/jquery.treeview.js'), 'jquery');
+osc_register_script('jquery-nested', osc_assets_url('js/jquery.ui.nestedSortable.js'), 'jquery');
+osc_register_script('jquery-validate', osc_assets_url('js/jquery.validate.min.js'), 'jquery');
+osc_register_script('tabber', osc_assets_url('js/tabber-minimized.js'), 'jquery');
+osc_register_script('tiny_mce', osc_assets_url('js/tinymce/tinymce.min.js'));
+osc_register_script('colorpicker', osc_assets_url('js/colorpicker/js/colorpicker.js'));
+osc_register_script('fancybox', osc_assets_url('js/fancybox/jquery.fancybox.pack.js'), array('jquery'));
+osc_register_script('jquery-migrate', osc_assets_url('js/jquery-migrate.min.js'), array('jquery'));
+osc_register_script('php-date', osc_assets_url('js/date.js'));
+osc_register_script('jquery-fineuploader', osc_assets_url('js/fineuploader/jquery.fineuploader.min.js'), 'jquery');
+
+
+Plugins::init();
+Translation::init();
+osc_csrfguard_start();
+
+if( OC_ADMIN ) {
+    // init admin menu
+    AdminMenu::newInstance()->init();
+    $functions_path = AdminThemes::newInstance()->getCurrentThemePath() . 'functions.php';
+    if( file_exists($functions_path) ) {
+        require_once $functions_path;
+    }
+} else {
+    Rewrite::newInstance()->init();
+}
+
+if( !class_exists('PHPMailer') ) {
+    require_once osc_lib_path() . 'phpmailer/class.phpmailer.php';
+}
+if( !class_exists('SMTP') ) {
+    require_once osc_lib_path() . 'phpmailer/class.smtp.php';
+}
