--- conflicted
+++ resolved
@@ -19,48 +19,48 @@
  * License along with this program.  If not, see <http://www.gnu.org/licenses/>.
  */
 
-define('OSCLASS_VERSION', '3.0.2') ;
+define('OSCLASS_VERSION', '3.0.2');
 
 if( !defined('ABS_PATH') ) {
     define( 'ABS_PATH', dirname(__FILE__) . '/' );
 }
 
-define('LIB_PATH', ABS_PATH . 'oc-includes/') ;
-define('CONTENT_PATH', ABS_PATH . 'oc-content/') ;
-define('THEMES_PATH', CONTENT_PATH . 'themes/') ;
-define('PLUGINS_PATH', CONTENT_PATH . 'plugins/') ;
-define('TRANSLATIONS_PATH', CONTENT_PATH . 'languages/') ;
+define('LIB_PATH', ABS_PATH . 'oc-includes/');
+define('CONTENT_PATH', ABS_PATH . 'oc-content/');
+define('THEMES_PATH', CONTENT_PATH . 'themes/');
+define('PLUGINS_PATH', CONTENT_PATH . 'plugins/');
+define('TRANSLATIONS_PATH', CONTENT_PATH . 'languages/');
 
 if( !file_exists(ABS_PATH . 'config.php') ) {
-    require_once LIB_PATH . 'osclass/helpers/hErrors.php' ;
-
-    $title   = 'Osclass &raquo; Error' ;
-    $message = 'There doesn\'t seem to be a <code>config.php</code> file. Osclass isn\'t installed. <a href="http://forums.osclass.org/">Need more help?</a></p>' ;
-    $message .= '<p><a class="button" href="' . osc_get_absolute_url() .'oc-includes/osclass/install.php">Install</a></p>' ;
-
-    osc_die($title, $message) ;
+    require_once LIB_PATH . 'osclass/helpers/hErrors.php';
+
+    $title   = 'Osclass &raquo; Error';
+    $message = 'There doesn\'t seem to be a <code>config.php</code> file. Osclass isn\'t installed. <a href="http://forums.osclass.org/">Need more help?</a></p>';
+    $message .= '<p><a class="button" href="' . osc_get_absolute_url() .'oc-includes/osclass/install.php">Install</a></p>';
+
+    osc_die($title, $message);
 }
 
 // load database configuration
-require_once ABS_PATH . 'config.php' ;
-require_once LIB_PATH . 'osclass/default-constants.php' ;
+require_once ABS_PATH . 'config.php';
+require_once LIB_PATH . 'osclass/default-constants.php';
 
 // Sets PHP error handling
 if( OSC_DEBUG ) {
-    ini_set( 'display_errors', 1 ) ;
-    error_reporting( E_ALL | E_STRICT ) ;
+    ini_set( 'display_errors', 1 );
+    error_reporting( E_ALL | E_STRICT );
 
     if( OSC_DEBUG_LOG ) {
-        ini_set( 'display_errors', 0 ) ;
-        ini_set( 'log_errors', 1 ) ;
-        ini_set( 'error_log', CONTENT_PATH . 'debug.log' ) ;
+        ini_set( 'display_errors', 0 );
+        ini_set( 'log_errors', 1 );
+        ini_set( 'error_log', CONTENT_PATH . 'debug.log' );
     }
 } else {
-    error_reporting( E_CORE_ERROR | E_CORE_WARNING | E_COMPILE_ERROR | E_ERROR | E_WARNING | E_PARSE | E_USER_ERROR | E_USER_WARNING ) ;
+    error_reporting( E_CORE_ERROR | E_CORE_WARNING | E_COMPILE_ERROR | E_ERROR | E_WARNING | E_PARSE | E_USER_ERROR | E_USER_WARNING );
 }
 
 require_once LIB_PATH . 'osclass/db.php';
-require_once LIB_PATH . 'osclass/Logger/LogDatabase.php' ;
+require_once LIB_PATH . 'osclass/Logger/LogDatabase.php';
 require_once LIB_PATH . 'osclass/classes/database/DBConnectionClass.php';
 require_once LIB_PATH . 'osclass/classes/database/DBCommandClass.php';
 require_once LIB_PATH . 'osclass/classes/database/DBRecordsetClass.php';
@@ -72,13 +72,13 @@
 
 // check if Osclass is installed
 if( !getBoolPreference('osclass_installed') ) {
-    require_once LIB_PATH . 'osclass/helpers/hErrors.php' ;
-
-    $title    = 'Osclass &raquo; Error' ;
-    $message  = 'Osclass isn\'t installed. <a href="http://forums.osclass.org/">Need more help?</a></p>' ;
-    $message .= '<p><a class="button" href="' . osc_get_absolute_url() .'oc-includes/osclass/install.php">Install</a></p>' ;
-
-    osc_die($title, $message) ;
+    require_once LIB_PATH . 'osclass/helpers/hErrors.php';
+
+    $title    = 'Osclass &raquo; Error';
+    $message  = 'Osclass isn\'t installed. <a href="http://forums.osclass.org/">Need more help?</a></p>';
+    $message .= '<p><a class="button" href="' . osc_get_absolute_url() .'oc-includes/osclass/install.php">Install</a></p>';
+
+    osc_die($title, $message);
 }
 
 require_once LIB_PATH . 'osclass/helpers/hDefines.php';
@@ -187,30 +187,22 @@
 
 define('__OSC_LOADED__', true);
 
-// Moved from BaseModel, since we need some session magic on index.php ;)
-Session::newInstance()->session_start() ;
+// Moved from BaseModel, since we need some session magic on index.php;)
+Session::newInstance()->session_start();
 
 if( OC_ADMIN ) {
     // init admin menu
     AdminMenu::newInstance()->init();
     $functions_path = AdminThemes::newInstance()->getCurrentThemePath() . 'functions.php';
     if( file_exists($functions_path) ) {
-        require_once $functions_path ;
+        require_once $functions_path;
     }
 } else {
     // init Rewrite class only if it's the frontend
     Rewrite::newInstance()->init();
 }
 
-<<<<<<< HEAD
 if( osc_timezone() != '' ) {
-=======
-Plugins::init() ;
-osc_csrfguard_start();
-
-
-if(osc_timezone() != '') {
->>>>>>> 04a6aba4
     date_default_timezone_set(osc_timezone());
 }
 
@@ -271,6 +263,8 @@
 osc_register_script('colorpicker', osc_assets_url('js/colorpicker/js/colorpicker.js'));
 
 Plugins::init();
+osc_csrfguard_start();
+
 
 if( !class_exists('PHPMailer') ) {
     require_once osc_lib_path() . 'phpmailer/class.phpmailer.php';
