--- conflicted
+++ resolved
@@ -19,11 +19,7 @@
  * License along with this program.  If not, see <http://www.gnu.org/licenses/>.
  */
 
-<<<<<<< HEAD
-define('OSCLASS_VERSION', '2.0.3') ;
-=======
 define('OSCLASS_VERSION', '2.1') ;
->>>>>>> 98d3a25c
 
 if( !defined('ABS_PATH') ) {
     define( 'ABS_PATH', dirname(__FILE__) . '/' );
