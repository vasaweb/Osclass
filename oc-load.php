--- conflicted
+++ resolved
@@ -19,11 +19,7 @@
  * License along with this program.  If not, see <http://www.gnu.org/licenses/>.
  */
 
-<<<<<<< HEAD
-define('OSCLASS_VERSION', '3.0.1') ;
-=======
 define('OSCLASS_VERSION', '3.0.2') ;
->>>>>>> c3c35fbb
 
 if( !defined('ABS_PATH') ) {
     define( 'ABS_PATH', dirname(__FILE__) . '/' );
